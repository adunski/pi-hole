#!/usr/bin/env bash
# Pi-hole: A black hole for Internet advertisements
# (c) 2017 Pi-hole, LLC (https://pi-hole.net)
# Network-wide ad blocking via your own hardware.
#
# Completely uninstalls Pi-hole
#
# This file is copyright under the latest version of the EUPL.
# Please see LICENSE file for your rights under this license.

source "/opt/pihole/COL_TABLE"

while true; do
    read -rp "  ${QST} Are you sure you would like to remove ${COL_WHITE}Pi-hole${COL_NC}? [y/N] " yn
    case ${yn} in
        [Yy]* ) break;;
        [Nn]* ) echo -e "${OVER}  ${COL_LIGHT_GREEN}Uninstall has been cancelled${COL_NC}"; exit 0;;
        * ) echo -e "${OVER}  ${COL_LIGHT_GREEN}Uninstall has been cancelled${COL_NC}"; exit 0;;
    esac
done

# Must be root to uninstall
str="Root user check"
if [[ ${EUID} -eq 0 ]]; then
    echo -e "  ${TICK} ${str}"
else
    # Check if sudo is actually installed
    # If it isn't, exit because the uninstall can not complete
    if [ -x "$(command -v sudo)" ]; then
        export SUDO="sudo"
    else
        echo -e "  ${CROSS} ${str}
            Script called with non-root privileges
            The Pi-hole requires elevated privleges to uninstall"
        exit 1
    fi
fi

readonly PI_HOLE_FILES_DIR="/etc/.pihole"
PH_TEST="true"
source "${PI_HOLE_FILES_DIR}/automated install/basic-install.sh"
# setupVars set in basic-install.sh
source "${setupVars}"

# distro_check() sourced from basic-install.sh
distro_check

# Get the packages used by Pi-hole
DEPS=("${INSTALLER_DEPS[@]}" "${PIHOLE_DEPS[@]}")

# Compatability
if [ -x "$(command -v apt-get)" ]; then
    # Debian Family
    PKG_REMOVE=("${PKG_MANAGER}" -y remove --purge)
    package_check() {
        dpkg-query -W -f='${Status}' "$1" 2>/dev/null | grep -c "ok installed"
    }
elif [ -x "$(command -v rpm)" ]; then
    # Fedora Family
    PKG_REMOVE=("${PKG_MANAGER}" remove -y)
    package_check() {
        rpm -qa | grep "^$1-" > /dev/null
    }
else
    echo -e "  ${CROSS} OS distribution not supported"
    exit 1
fi

removeAndPurge() {
    # Purge dependencies
    echo ""
    for i in "${DEPS[@]}"; do
        if package_check "${i}" > /dev/null; then
            while true; do
                read -rp "  ${QST} Do you wish to remove ${COL_WHITE}${i}${COL_NC} from your system? [Y/N] " yn
                case ${yn} in
                    [Yy]* )
                        echo -ne "  ${INFO} Removing ${i}...";
                        ${SUDO} "${PKG_REMOVE[@]}" "${i}" &> /dev/null;
                        echo -e "${OVER}  ${INFO} Removed ${i}";
                        break;;
                    [Nn]* ) echo -e "  ${INFO} Skipped ${i}"; break;;
                esac
            done
        else
            echo -e "  ${INFO} Package ${i} not installed"
        fi
    done

    # Remove dnsmasq config files
    ${SUDO} rm -f /etc/dnsmasq.conf /etc/dnsmasq.d/*pihole*.conf &> /dev/null
    echo -e "  ${TICK} Removing dnsmasq config files"

    # Call removeNoPurge to remove Pi-hole specific files
    removeNoPurge
}

removeNoPurge() {
    # Attempt to preserve backwards compatibility with older versions
    # to guarantee no additional changes were made to /etc/crontab after
    # the installation of pihole, /etc/crontab.pihole should be permanently
    # preserved.
    if [[ -f /etc/crontab.orig ]]; then
        ${SUDO} mv /etc/crontab /etc/crontab.pihole
        ${SUDO} mv /etc/crontab.orig /etc/crontab
        ${SUDO} service cron restart
        echo -e "  ${TICK} Restored the default system cron"
    fi

    # Attempt to preserve backwards compatibility with older versions
    if [[ -f /etc/cron.d/pihole ]];then
        ${SUDO} rm -f /etc/cron.d/pihole &> /dev/null
        echo -e "  ${TICK} Removed /etc/cron.d/pihole"
    fi

<<<<<<< HEAD
=======
    if package_check lighttpd > /dev/null; then
        if [[ -f /etc/lighttpd/lighttpd.conf.orig ]]; then
            ${SUDO} mv /etc/lighttpd/lighttpd.conf.orig /etc/lighttpd/lighttpd.conf
        fi

        if [[ -f /etc/lighttpd/external.conf ]]; then
            ${SUDO} rm /etc/lighttpd/external.conf
        fi

        echo -e "  ${TICK} Removed lighttpd configs"
    fi

>>>>>>> d244a018
    ${SUDO} rm -f /etc/dnsmasq.d/adList.conf &> /dev/null
    ${SUDO} rm -f /etc/dnsmasq.d/pihole.conf &> /dev/null
    ${SUDO} rm -rf /var/log/*pihole* &> /dev/null
    ${SUDO} rm -rf /etc/pihole/ &> /dev/null
    ${SUDO} rm -rf /etc/.pihole/ &> /dev/null
    ${SUDO} rm -rf /opt/pihole/ &> /dev/null
    ${SUDO} rm -f /usr/local/bin/pihole &> /dev/null
    ${SUDO} rm -f /etc/bash_completion.d/pihole &> /dev/null
    ${SUDO} rm -f /etc/sudoers.d/pihole &> /dev/null
    echo -e "  ${TICK} Removed config files"

    # Restore Resolved
    if [[ -e /etc/systemd/resolved.conf.orig ]]; then
        ${SUDO} cp -p /etc/systemd/resolved.conf.orig /etc/systemd/resolved.conf
        systemctl reload-or-restart systemd-resolved
    fi

    # Remove API
    if package_check pihole-api &> /dev/null; then
        printf "  %b Removing pihole-API..." "${INFO}"
        ${SUDO} "${PKG_REMOVE} pihole-api" &> /dev/null;
        printf "  %b Removed pihole-API" "${TICK}"
    fi

    # Remove FTL
    if command -v pihole-FTL &> /dev/null; then
        echo -ne "  ${INFO} Removing pihole-FTL..."
        if [[ -x "$(command -v systemctl)" ]]; then
            systemctl stop pihole-FTL
        else
            service pihole-FTL stop
        fi
        ${SUDO} rm -f /etc/init.d/pihole-FTL
        ${SUDO} rm -f /usr/bin/pihole-FTL
        echo -e "${OVER}  ${TICK} Removed pihole-FTL"
    fi

    # If the pihole manpage exists, then delete and rebuild man-db
    if [[ -f /usr/local/share/man/man8/pihole.8 ]]; then
        ${SUDO} rm -f /usr/local/share/man/man8/pihole.8 /usr/local/share/man/man8/pihole-FTL.8 /usr/local/share/man/man5/pihole-FTL.conf.5
        ${SUDO} mandb -q &>/dev/null
        echo -e "  ${TICK} Removed pihole man page"
    fi

    # If the pihole user exists, then remove
    if id "pihole" &> /dev/null; then
        if ${SUDO} userdel -r pihole 2> /dev/null; then
            echo -e "  ${TICK} Removed 'pihole' user"
        else
            echo -e "  ${CROSS} Unable to remove 'pihole' user"
        fi
    fi

    echo -e "\\n   We're sorry to see you go, but thanks for checking out Pi-hole!
       If you need help, reach out to us on Github, Discourse, Reddit or Twitter
       Reinstall at any time: ${COL_WHITE}curl -sSL https://install.pi-hole.net | bash${COL_NC}

      ${COL_LIGHT_RED}Please reset the DNS on your router/clients to restore internet connectivity
      ${COL_LIGHT_GREEN}Uninstallation Complete! ${COL_NC}"
}

######### SCRIPT ###########
if command -v vcgencmd &> /dev/null; then
    echo -e "  ${INFO} All dependencies are safe to remove on Raspbian"
else
    echo -e "  ${INFO} Be sure to confirm if any dependencies should not be removed"
fi
while true; do
    echo -e "  ${INFO} ${COL_YELLOW}The following dependencies may have been added by the Pi-hole install:"
    echo -n "    "
    for i in "${DEPS[@]}"; do
        echo -n "${i} "
    done
    echo "${COL_NC}"
    read -rp "  ${QST} Do you wish to go through each dependency for removal? (Choosing No will leave all dependencies installed) [Y/n] " yn
    case ${yn} in
        [Yy]* ) removeAndPurge; break;;
        [Nn]* ) removeNoPurge; break;;
        * ) removeAndPurge; break;;
    esac
done<|MERGE_RESOLUTION|>--- conflicted
+++ resolved
@@ -113,21 +113,6 @@
         echo -e "  ${TICK} Removed /etc/cron.d/pihole"
     fi
 
-<<<<<<< HEAD
-=======
-    if package_check lighttpd > /dev/null; then
-        if [[ -f /etc/lighttpd/lighttpd.conf.orig ]]; then
-            ${SUDO} mv /etc/lighttpd/lighttpd.conf.orig /etc/lighttpd/lighttpd.conf
-        fi
-
-        if [[ -f /etc/lighttpd/external.conf ]]; then
-            ${SUDO} rm /etc/lighttpd/external.conf
-        fi
-
-        echo -e "  ${TICK} Removed lighttpd configs"
-    fi
-
->>>>>>> d244a018
     ${SUDO} rm -f /etc/dnsmasq.d/adList.conf &> /dev/null
     ${SUDO} rm -f /etc/dnsmasq.d/pihole.conf &> /dev/null
     ${SUDO} rm -rf /var/log/*pihole* &> /dev/null
