#!/usr/bin/env bash
# Pi-hole: A black hole for Internet advertisements
# (c) 2017 Pi-hole, LLC (https://pi-hole.net)
# Network-wide ad blocking via your own hardware.
#
# Installs Pi-hole
#
# This file is copyright under the latest version of the EUPL.
# Please see LICENSE file for your rights under this license.



# pi-hole.net/donate
#
# Install with this command (from your Linux machine):
#
# curl -L install.pi-hole.net | bash


# -e option instructs bash to immediately exit if any command [1] has a non-zero exit status
# We do not want users to end up with a partially working install, so we exit the script
# instead of continuing the installation with something broken
set -e

######## VARIABLES #########
# For better maintainability, we store as much information that can change in variables
# This allows us to make a change in one place that can propogate to all instances of the variable
# These variables should all be GLOBAL variables, written in CAPS
# Local variables will be in lowercase and will exist only within functions
# It's still a work in progress, so you may see some variance in this guideline until it is complete

# We write to a temporary file before moving the log to the pihole folder
tmpLog=/tmp/pihole-install.log
instalLogLoc=/etc/pihole/install.log
# This is an important file as it contains information specific to the machine it's being installed on
setupVars=/etc/pihole/setupVars.conf
# Pi-hole uses lighttpd as a Web server, and this is the config file for it
lighttpdConfig=/etc/lighttpd/lighttpd.conf
# This is a file used for the colorized output
coltable=/opt/pihole/COL_TABLE

# We store several other folders and
webInterfaceGitUrl="https://github.com/pi-hole/AdminLTE.git"
webInterfaceDir="/var/www/html/admin"
piholeGitUrl="https://github.com/pi-hole/pi-hole.git"
PI_HOLE_LOCAL_REPO="/etc/.pihole"
# These are the names of piholes files, stored in an array
PI_HOLE_FILES=(chronometer list piholeDebug piholeLogFlush setupLCD update version gravity uninstall webpage)
# This folder is where the Pi-hole scripts will be installed
PI_HOLE_INSTALL_DIR="/opt/pihole"
useUpdateVars=false

# Pi-hole needs an IP address; to begin, these variables are empty since we don't know what the IP is until
# this script can run
IPV4_ADDRESS=""
IPV6_ADDRESS=""
# By default, query logging is enabled and the dashboard is set to be installed
QUERY_LOGGING=true
INSTALL_WEB=true


# Find the rows and columns will default to 80x24 is it can not be detected
screen_size=$(stty size 2>/dev/null || echo 24 80)
rows=$(echo "${screen_size}" | awk '{print $1}')
columns=$(echo "${screen_size}" | awk '{print $2}')

# Divide by two so the dialogs take up half of the screen, which looks nice.
r=$(( rows / 2 ))
c=$(( columns / 2 ))
# Unless the screen is tiny
r=$(( r < 20 ? 20 : r ))
c=$(( c < 70 ? 70 : c ))

######## Undocumented Flags. Shhh ########
# These are undocumented flags; some of which we can use when repairing an installation
# The runUnattended flag is one example of this
skipSpaceCheck=false
reconfigure=false
runUnattended=false

# If the color table file exists,
if [[ -f ${coltable} ]]; then
  # source it
  source ${coltable}
# Othwerise,
else
  # Set these values so the installer can still run in color
  COL_NC='\e[0m' # No Color
  COL_LIGHT_GREEN='\e[1;32m'
  COL_LIGHT_RED='\e[1;31m'
  TICK="[${COL_LIGHT_GREEN}✓${COL_NC}]"
  CROSS="[${COL_LIGHT_RED}✗${COL_NC}]"
  INFO="[i]"
  DONE="${COL_LIGHT_GREEN} done!${COL_NC}"
  OVER="\r\033[K"
fi

# A simple function that just echoes out our logo in ASCII format
# This lets users know that it is a Pi-hole, LLC product
show_ascii_berry() {
  echo -e "
        ${COL_LIGHT_GREEN}.;;,.
        .ccccc:,.
         :cccclll:.      ..,,
          :ccccclll.   ;ooodc
           'ccll:;ll .oooodc
             .;cll.;;looo:.
                 ${COL_LIGHT_RED}.. ','.
                .',,,,,,'.
              .',,,,,,,,,,.
            .',,,,,,,,,,,,....
          ....''',,,,,,,'.......
        .........  ....  .........
        ..........      ..........
        ..........      ..........
        .........  ....  .........
          ........,,,,,,,'......
            ....',,,,,,,,,,,,.
               .',,,,,,,,,'.
                .',,,,,,'.
                  ..'''.${COL_NC}
"
}


# Compatibility
distro_check() {
# If apt-get is installed, then we know it's part of the Debian family
if command -v apt-get &> /dev/null; then
  # Set some global variables here
  # We don't set them earlier since the family might be Red Hat, so these values would be different
  PKG_MANAGER="apt-get"
  # A variable to store the command used to update the package cache
  UPDATE_PKG_CACHE="${PKG_MANAGER} update"
  # An array for something...
  PKG_INSTALL=(${PKG_MANAGER} --yes --no-install-recommends install)
  # grep -c will return 1 retVal on 0 matches, block this throwing the set -e with an OR TRUE
  PKG_COUNT="${PKG_MANAGER} -s -o Debug::NoLocking=true upgrade | grep -c ^Inst || true"
  # Some distros vary slightly so these fixes for dependencies may apply
  # Debian 7 doesn't have iproute2 so if the dry run install is successful,
  if ${PKG_MANAGER} install --dry-run iproute2 > /dev/null 2>&1; then
    # we can install it
    iproute_pkg="iproute2"
  # Otherwise,
  else
    # use iproute
    iproute_pkg="iproute"
  fi
  # We prefer the php metapackage if it's there
  if ${PKG_MANAGER} install --dry-run php > /dev/null 2>&1; then
    phpVer="php"
  # If not,
  else
    # fall back on the php5 packages
    phpVer="php5"
  fi

  # Since our install script is so large, we need several other programs to successfuly get a machine provisioned
  # These programs are stored in an array so they can be looped through later
  INSTALLER_DEPS=(apt-utils dialog debconf dhcpcd5 git ${iproute_pkg} whiptail)
  # Pi-hole itself has several dependencies that also need to be installed
  PIHOLE_DEPS=(bc cron curl dnsmasq dnsutils iputils-ping lsof netcat sudo unzip wget)
  # The Web dashboard has some that also need to be installed
  # It's useful to separate the two since our repos are also setup as "Core" code and "Web" code
  PIHOLE_WEB_DEPS=(lighttpd ${phpVer}-common ${phpVer}-cgi)
  # The Web server user,
  LIGHTTPD_USER="www-data"
  # group,
  LIGHTTPD_GROUP="www-data"
  # and config file
  LIGHTTPD_CFG="lighttpd.conf.debian"
  # The DNS server user
  DNSMASQ_USER="dnsmasq"

# A function to check...
test_dpkg_lock() {
    # An iterator used for counting loop iterations
    i=0
    # fuser is a program to show which processes use the named files, sockets, or filesystems
    # So while the command is true
    while fuser /var/lib/dpkg/lock >/dev/null 2>&1 ; do
      # Wait half a second
      sleep 0.5
      # and increase the iterator
      ((i=i+1))
    done
    # Always return success, since we only return if there is no
    # lock (anymore)
    return 0
  }

# If apt-get is not found, check for rpm to see if it's a Red Hat family OS
elif command -v rpm &> /dev/null; then
  # Then check if dnf or yum is the package manager
  if command -v dnf &> /dev/null; then
    PKG_MANAGER="dnf"
  else
    PKG_MANAGER="yum"
  fi

  # Fedora and family update cache on every PKG_INSTALL call, no need for a separate update.
  UPDATE_PKG_CACHE=":"
  PKG_INSTALL=(${PKG_MANAGER} install -y)
  PKG_COUNT="${PKG_MANAGER} check-update | egrep '(.i686|.x86|.noarch|.arm|.src)' | wc -l"
  INSTALLER_DEPS=(dialog git iproute net-tools newt procps-ng)
  PIHOLE_DEPS=(bc bind-utils cronie curl dnsmasq findutils nmap-ncat sudo unzip wget)
  PIHOLE_WEB_DEPS=(lighttpd lighttpd-fastcgi php php-common php-cli)
  if ! grep -q 'Fedora' /etc/redhat-release; then
    INSTALLER_DEPS=("${INSTALLER_DEPS[@]}" "epel-release");
  fi
    LIGHTTPD_USER="lighttpd"
    LIGHTTPD_GROUP="lighttpd"
    LIGHTTPD_CFG="lighttpd.conf.fedora"
    DNSMASQ_USER="nobody"

# If neither apt-get or rmp/dnf are not found
else
  # it's not an OS we can support,
  echo -e "  ${CROSS} OS distribution not supported"
  # so exit the installer
  exit
fi
}

# A function for checking if a folder is a git repository
is_repo() {
  # Use a named, local variable instead of the vague $1, which is the first arguement passed to this function
  # These local variables should always be lowercase
  local directory="${1}"
  # A local variable for the current directory
  local curdir
  # A variable to store the return code
  local rc
  # Assign the current directory variable by using pwd
  curdir="${PWD}"
  # If the first argument passed to this function is a directory,
  if [[ -d "${directory}" ]]; then
    # move into the directory
    cd "${directory}"
    # Use git to check if the folder is a repo
    # git -C is not used here to support git versions older than 1.8.4
    git status --short &> /dev/null || rc=$?
  # If the command was not successful,
  else
    # Set a non-zero return code if directory does not exist
    rc=1
  fi
  # Move back into the directory the user started in
  cd "${curdir}"
  # Return the code; if one is not set, return 0
  return "${rc:-0}"
}

# A function to clone a repo
make_repo() {
  # Set named variables for better readability
  local directory="${1}"
  local remoteRepo="${2}"
  # The message to display when this function is running
  str="Clone ${remoteRepo} into ${directory}"
  # Display the message and use the color table to preface the message with an "info" indicator
  echo -ne "  ${INFO} ${str}..."
  # If the directory exists,
  if [[ -d "${directory}" ]]; then
    # delete everything in it so git can clone into it
    rm -rf "${directory}"
  fi
  # Clone the repo and return the return code from this command
  git clone -q --depth 1 "${remoteRepo}" "${directory}" &> /dev/null || return $?
  # Show a colored message showing it's status
  echo -e "${OVER}  ${TICK} ${str}"
  # Always return 0? Not sure this is correct
  return 0
}

# We need to make sure the repos are up-to-date so we can effectively install Clean out the directory if it exists for git to clone into
update_repo() {
  # Use named, local variables
  # As you can see, these are the same variable names used in the last function,
  # but since they are local, their scope does not go beyond this function
  # This helps prevent the wrong value from being assigned if you were to set the variable as a GLOBAL one
  local directory="${1}"
  local curdir

  # A variable to store the message we want to display;
  # Again, it's useful to store these in variables in case we need to reuse or change the message;
  # we only need to make one change here
  local str="Update repo in ${1}"

  # Make sure we know what directory we are in so we can move back into it
  curdir="${PWD}"
  # Move into the directory that was passed as an argument
  cd "${directory}" &> /dev/null || return 1
  # Let the user know what's happening
  echo -ne "  ${INFO} ${str}..."
  # Stash any local commits as they conflict with our working code
  git stash --all --quiet &> /dev/null || true # Okay for stash failure
  git clean --quiet --force -d || true # Okay for already clean directory
  # Pull the latest commits
  git pull --quiet &> /dev/null || return $?
  # Show a completion message
  echo -e "${OVER}  ${TICK} ${str}"
  # Move back into the oiginal directory
  cd "${curdir}" &> /dev/null || return 1
  return 0
}

# A function that combines the functions previously made
getGitFiles() {
  # Setup named variables for the git repos
  # We need the directory
  local directory="${1}"
  # as well as the repo URL
  local remoteRepo="${2}"
  # A local varible containing the message to be displayed
  local str="Check for existing repository in ${1}"
  # Show the message
  echo -ne "  ${INFO} ${str}..."
  # Check if the directory is a repository
  if is_repo "${directory}"; then
    # Show that we're checking it
    echo -e "${OVER}  ${TICK} ${str}"
    # Update the repo, returning an error message on failure
    update_repo "${directory}" || { echo -e "\n  ${COL_LIGHT_RED}Error: Could not update local repository. Contact support.${COL_NC}"; exit 1; }
  # If it's not a .git repo,
  else
    # Show an error
    echo -e "${OVER}  ${CROSS} ${str}"
    # Attempt to make the repository, showing an error on falure
    make_repo "${directory}" "${remoteRepo}" || { echo -e "\n  ${COL_LIGHT_RED}Error: Could not update local repository. Contact support.${COL_NC}"; exit 1; }
  fi
  # echo a blank line
  echo ""
  # and return success?
  return 0
}

# Reset a repo to get rid of any local changed
resetRepo() {
  # Use named varibles for arguments
  local directory="${1}"
  # Move into the directory
  cd "${directory}" &> /dev/null || return 1
  # Store the message in a varible
  str="Resetting repository within ${1}..."
  # Show the message
  echo -ne "  ${INFO} ${str}"
  # Use git to remove the local changes
  git reset --hard &> /dev/null || return $?
  # And show the status
  echo -e "${OVER}  ${TICK} ${str}"
  # Returning success anyway?
  return 0
}

# We need to know the IPv4 information so we can effectively setup the DNS server
# Without this information, we won't know where to Pi-hole will be found
find_IPv4_information() {
  # Named, local variables
  local route
  # Find IP used to route to outside world by checking the the route to Google's public DNS server
  route=$(ip route get 8.8.8.8)
  # Use awk to strip out just the interface device as it is used in future commands
  IPv4dev=$(awk '{for (i=1; i<=NF; i++) if ($i~/dev/) print $(i+1)}' <<< "${route}")
  # Get just the IP address
  IPv4bare=$(awk '{print $7}' <<< "${route}")
  # Append the CIDR notation to the IP address
  IPV4_ADDRESS=$(ip -o -f inet addr show | grep "${IPv4bare}" |  awk '{print $4}' | awk 'END {print}')
  # Get the default gateway (the way to reach the Internet)
  IPv4gw=$(awk '{print $3}' <<< "${route}")

}

# Get available interfaces that are UP
get_available_interfaces() {
  # There may be more than one so it's all stored in a variable
  availableInterfaces=$(ip --oneline link show up | grep -v "lo" | awk '{print $2}' | cut -d':' -f1 | cut -d'@' -f1)
}

# A function for displaying the dialogs the user sees when first running the installer
welcomeDialogs() {
  # Display the welcome dialog using an approriately sized window via the calculation conducted earlier in the script
  whiptail --msgbox --backtitle "Welcome" --title "Pi-hole automated installer" "\n\nThis installer will transform your device into a network-wide ad blocker!" ${r} ${c}

  # Request that users donate if they enjoy the software since we all work on it in our free time
  whiptail --msgbox --backtitle "Plea" --title "Free and open source" "\n\nThe Pi-hole is free, but powered by your donations:  http://pi-hole.net/donate" ${r} ${c}

  # Explain the need for a static address
  whiptail --msgbox --backtitle "Initiating network interface" --title "Static IP Needed" "\n\nThe Pi-hole is a SERVER so it needs a STATIC IP ADDRESS to function properly.

In the next section, you can choose to use your current network settings (DHCP) or to manually edit them." ${r} ${c}
}

# We need to make sure there is enough space before installing, so there is a function to check this
verifyFreeDiskSpace() {

  # 50MB is the minimum space needed (45MB install (includes web admin bootstrap/jquery libraries etc) + 5MB one day of logs.)
  # - Fourdee: Local ensures the variable is only created, and accessible within this function/void. Generally considered a "good" coding practice for non-global variables.
  local str="Disk space check"
  # Reqired space in KB
  local required_free_kilobytes=51200
  # Calculate existing free space on this machine
  local existing_free_kilobytes=$(df -Pk | grep -m1 '\/$' | awk '{print $4}')

  # If the existing space is not an integer,
  if ! [[ "${existing_free_kilobytes}" =~ ^([0-9])+$ ]]; then
    # show an error that we can't determine the free space
    echo -e "  ${CROSS} ${str}
      Unknown free disk space!
      We were unable to determine available free disk space on this system.
      You may override this check, however, it is not recommended
      The option '${COL_LIGHT_RED}--i_do_not_follow_recommendations${COL_NC}' can override this
      e.g: curl -L https://install.pi-hole.net | bash /dev/stdin ${COL_LIGHT_RED}<option>${COL_NC}"
    # exit with an error code
    exit 1
  # If there is insufficient free disk space,
  elif [[ ${existing_free_kilobytes} -lt ${required_free_kilobytes} ]]; then
    # show an error message
    echo -e "  ${CROSS} ${str}
      Your system disk appears to only have ${existing_free_kilobytes} KB free
      It is recommended to have a minimum of ${required_free_kilobytes} KB to run the Pi-hole"
    # if the vcgencmd command exists,
    if command -v vcgencmd &> /dev/null; then
      # it's probably a Raspbian install, so show a message about expanding the filesystem
      echo "      If this is a new install you may need to expand your disk
      Run 'sudo raspi-config', and choose the 'expand file system' option
      After rebooting, run this installation again
      e.g: curl -L https://install.pi-hole.net | bash"
    fi
    # Show there is not enough free space
    echo -e "\n      ${COL_LIGHT_RED}Insufficient free space, exiting...${COL_NC}"
    # and exit with an error
    exit 1
  # Otherwise,
  else
    # Show that we're running a disk space check
    echo -e "  ${TICK} ${str}"
  fi
}

# A function that let's the user pick an interface to use with Pi-hole
chooseInterface() {
  # Turn the available interfaces into an array so it can be used with a whiptail dialog
  local interfacesArray=()
  # Number of available interfaces
  local interfaceCount
  # Whiptail variable storage
  local chooseInterfaceCmd
  # Temporary Whiptail options storage
  local chooseInterfaceOptions
  # Loop sentinel variable
  local firstLoop=1

  # Find out how many interfaces are available to choose from
  interfaceCount=$(echo "${availableInterfaces}" | wc -l)

  # If there is one interface,
  if [[ ${interfaceCount} -eq 1 ]]; then
      # Set it as the interface to use since there is no other option
      PIHOLE_INTERFACE="${availableInterfaces}"
  # Otherwise,
  else
      # While reading through the available interfaces
      while read -r line; do
        # use a variable to set the option as OFF to begin with
        mode="OFF"
        # If it's the first loop,
        if [[ ${firstLoop} -eq 1 ]]; then
          # set this as the interface to use (ON)
          firstLoop=0
          mode="ON"
        fi
        # Put all these interfaces into an array
        interfacesArray+=("${line}" "available" "${mode}")
      # Feed the available interfaces into this while loop
      done <<< "${availableInterfaces}"
      # The whiptail command that will be run, stored in a variable
      chooseInterfaceCmd=(whiptail --separate-output --radiolist "Choose An Interface (press space to select)" ${r} ${c} ${interfaceCount})
      # Now run the command using the interfaces saved into the array
      chooseInterfaceOptions=$("${chooseInterfaceCmd[@]}" "${interfacesArray[@]}" 2>&1 >/dev/tty) || \
      # If the user chooses Canel, exit
      { echo -e "  ${COL_LIGHT_RED}Cancel was selected, exiting installer${COL_NC}"; exit 1; }
      # For each interface
      for desiredInterface in ${chooseInterfaceOptions}; do
        # Set the one the user selected as the interface to use
        PIHOLE_INTERFACE=${desiredInterface}
        # and show this information to the user
        echo -e "  ${INFO} Using interface: $PIHOLE_INTERFACE"
      done
  fi
}

# This lets us prefer ULA addresses over GUA
# This caused problems for some users when their ISP changed their IPv6 addresses
# See https://github.com/pi-hole/pi-hole/issues/1473#issuecomment-301745953
testIPv6() {
  # first will contain fda2 (ULA)
  first="$(cut -f1 -d":" <<< "$1")"
  # value1 will contain 253 which is the decimal value corresponding to 0xfd
  value1=$(((0x$first)/256))
  # will contain 162 which is the decimal value corresponding to 0xa2
  value2=$(((0x$first)%256))
  # the ULA test is testing for fc00::/7 according to RFC 4193
  ((($value1&254)==252)) && echo "ULA" || true
  # the GUA test is testing for 2000::/3 according to RFC 4291
  ((($value1&112)==32)) && echo "GUA" || true
  # the LL test is testing for fe80::/10 according to RFC 4193
  ((($value1==254) && (($value2&192)==128))) && echo "Link-local" || true
}

# A dialog for showing the user about IPv6 blocking
useIPv6dialog() {
  # Determine the IPv6 address used for blocking
  IPV6_ADDRESSES=($(ip -6 address | grep 'scope global' | awk '{print $2}'))

  # For each address in the array above, determine the type of IPv6 address it is
  for i in "${IPV6_ADDRESSES[@]}"; do
    # Check if it's ULA, GUA, or LL by using the function created earlier
    result=$(testIPv6 "$i")
    # If it's a ULA address, use it and store it as a global variable
    [[ "${result}" == "ULA" ]] && ULA_ADDRESS="${i%/*}"
    # If it's a GUA address, we can still use it si store it as a global variable
    [[ "${result}" == "GUA" ]] && GUA_ADDRESS="${i%/*}"
  done

  # Determine which address to be used: Prefer ULA over GUA or don't use any if none found
  # If the ULA_ADDRESS contains a value,
  if [[ ! -z "${ULA_ADDRESS}" ]]; then
    # set the IPv6 address to the ULA address
    IPV6_ADDRESS="${ULA_ADDRESS}"
    # Show this info to the user
    echo "::: Found IPv6 ULA address, using it for blocking IPv6 ads"
  # Otherwise, if the GUA_ADDRESS has a value,
  elif [[ ! -z "${GUA_ADDRESS}" ]]; then
    # Let the user know
    echo "::: Found IPv6 GUA address, using it for blocking IPv6 ads"
    # And assign it to the global variable
    IPV6_ADDRESS="${GUA_ADDRESS}"
  # If none of those work,
  else
    # explain that IPv6 blocking will not be used
    echo "::: Found neither IPv6 ULA nor GUA address, blocking IPv6 ads will not be enabled"
    # So set the variable to be empty
    IPV6_ADDRESS=""
  fi

  # If the IPV6_ADDRESS contains a value
  if [[ ! -z "${IPV6_ADDRESS}" ]]; then
    # Display that IPv6 is supported and will be used
    whiptail --msgbox --backtitle "IPv6..." --title "IPv6 Supported" "$IPV6_ADDRESS will be used to block ads." ${r} ${c}
  fi
}

# A function to check if we should use IPv4 and/or IPv6 for blocking ads
use4andor6() {
  # Named local variables
  local useIPv4
  local useIPv6
  # Let use select IPv4 and/or IPv6 via a checklist
  cmd=(whiptail --separate-output --checklist "Select Protocols (press space to select)" ${r} ${c} 2)
  # In an array, show the options available:
  # IPv4 (on by default)
  options=(IPv4 "Block ads over IPv4" on
  # or IPv6 (on by default if available)
  IPv6 "Block ads over IPv6" on)
  # In a variable, show the choices available; exit if Cancel is selected
  choices=$("${cmd[@]}" "${options[@]}" 2>&1 >/dev/tty) || { echo -e "  ${COL_LIGHT_RED}Cancel was selected, exiting installer${COL_NC}"; exit 1; }
  # For each choice available,
  for choice in ${choices}
  do
    # Set the values to true
    case ${choice} in
    IPv4  )   useIPv4=true;;
    IPv6  )   useIPv6=true;;
    esac
  done
  # If IPv4 is to be used,
  if [[ ${useIPv4} ]]; then
    # Run our function to get the information we need
    find_IPv4_information
    getStaticIPv4Settings
    setStaticIPv4
  fi
  # If IPv6 is to be used,
  if [[ ${useIPv6} ]]; then
    # Run our function to get this information
    useIPv6dialog
  fi
  # Echo the information to the user
    echo -e "  ${INFO} IPv4 address: ${IPV4_ADDRESS}"
    echo -e "  ${INFO} IPv6 address: ${IPV6_ADDRESS}"
  # If neither protocol is selected,
  if [ ! ${useIPv4} ] && [ ! ${useIPv6} ]; then
    # Show an error in red
    echo -e "  ${COL_LIGHT_RED}Error: Neither IPv4 or IPv6 selected${COL_NC}"
    # and exit with an error
    exit 1
  fi
}

#
getStaticIPv4Settings() {
  # Local, named variables
  local ipSettingsCorrect
  # Ask if the user wants to use DHCP settings as their static IP
  # This is useful for users that are using DHCP reservations; then we can just use the information gathered via our functions
  if whiptail --backtitle "Calibrating network interface" --title "Static IP Address" --yesno "Do you want to use your current network settings as a static address?
          IP address:    ${IPV4_ADDRESS}
          Gateway:       ${IPv4gw}" ${r} ${c}; then
    # If they choose yes, let the user know that the IP address will not be available via DHCP and may cause a conflict.
    whiptail --msgbox --backtitle "IP information" --title "FYI: IP Conflict" "It is possible your router could still try to assign this IP to a device, which would cause a conflict.  But in most cases the router is smart enough to not do that.
If you are worried, either manually set the address, or modify the DHCP reservation pool so it does not include the IP you want.
It is also possible to use a DHCP reservation, but if you are going to do that, you might as well set a static address." ${r} ${c}
  # Nothing else to do since the variables are already set above
  else
    # Otherwise, we need to ask the user to input their desired settings.
    # Start by getting the IPv4 address (pre-filling it with info gathered from DHCP)
    # Start a loop to let the user enter their information with the chance to go back and edit it if necessary
    until [[ ${ipSettingsCorrect} = True ]]; do

      # Ask for the IPv4 address
      IPV4_ADDRESS=$(whiptail --backtitle "Calibrating network interface" --title "IPv4 address" --inputbox "Enter your desired IPv4 address" ${r} ${c} "${IPV4_ADDRESS}" 3>&1 1>&2 2>&3) || \
      # Cancelling IPv4 settings window
      { ipSettingsCorrect=False; echo -e "  ${COL_LIGHT_RED}Cancel was selected, exiting installer${COL_NC}"; exit 1; }
      echo -e "  ${INFO} Your static IPv4 address: ${IPV4_ADDRESS}"

      # Ask for the gateway
      IPv4gw=$(whiptail --backtitle "Calibrating network interface" --title "IPv4 gateway (router)" --inputbox "Enter your desired IPv4 default gateway" ${r} ${c} "${IPv4gw}" 3>&1 1>&2 2>&3) || \
      # Cancelling gateway settings window
      { ipSettingsCorrect=False; echo -e "  ${COL_LIGHT_RED}Cancel was selected, exiting installer${COL_NC}"; exit 1; }
      echo -e "  ${INFO} Your static IPv4 gateway: ${IPv4gw}"

      # Give the user a chance to review their settings before moving on
      if whiptail --backtitle "Calibrating network interface" --title "Static IP Address" --yesno "Are these settings correct?
        IP address: ${IPV4_ADDRESS}
        Gateway:    ${IPv4gw}" ${r} ${c}; then
        # After that's done, the loop ends and we move on
        ipSettingsCorrect=True
        else
        # If the settings are wrong, the loop continues
        ipSettingsCorrect=False
      fi
    done
    # End the if statement for DHCP vs. static
  fi
}

# dhcpcd is very annoying,
setDHCPCD() {
  # but we can append these lines to dhcpcd.conf to enable a static IP
  echo "interface ${PIHOLE_INTERFACE}
  static ip_address=${IPV4_ADDRESS}
  static routers=${IPv4gw}
  static domain_name_servers=127.0.0.1" | tee -a /etc/dhcpcd.conf >/dev/null
}

setStaticIPv4() {
  # Local, named variables
  local IFCFG_FILE
  local IPADDR
  local CIDR
  # For the Debian family, if dhcpcd.conf exists,
  if [[ -f /etc/dhcpcd.conf ]]; then
    # check if the IP is already in the file
    if grep -q "${IPV4_ADDRESS}" /etc/dhcpcd.conf; then
      echo -e "  ${INFO} Static IP already configured"
    # If it's not,
    else
      # set it using our function
      setDHCPCD
      # Then use the ip command to immediately set the new address
      ip addr replace dev "${PIHOLE_INTERFACE}" "${IPV4_ADDRESS}"
      # Also give a warning that the user may need to reboot their system
      echo -e "  ${TICK} Set IP address to ${IPV4_ADDRESS%/*}
       You may need to restart after the install is complete"
    fi
  # If it's not Debian, check if it's the Fedora family by checking for the file below
  elif [[ -f /etc/sysconfig/network-scripts/ifcfg-${PIHOLE_INTERFACE} ]];then
    # If it exists,
    IFCFG_FILE=/etc/sysconfig/network-scripts/ifcfg-${PIHOLE_INTERFACE}
    # check if the desired IP is already set
    if grep -q "${IPV4_ADDRESS}" "${IFCFG_FILE}"; then
      echo -e "  ${INFO} Static IP already configured"
    # Otherwise,
    else
      # Put the IP in variables without the CIDR notation
      IPADDR=$(echo "${IPV4_ADDRESS}" | cut -f1 -d/)
      CIDR=$(echo "${IPV4_ADDRESS}" | cut -f2 -d/)
      # Backup existing interface configuration:
      cp "${IFCFG_FILE}" "${IFCFG_FILE}".pihole.orig
      # Build Interface configuration file using the GLOBAL variables we have
      {
        echo "# Configured via Pi-hole installer"
        echo "DEVICE=$PIHOLE_INTERFACE"
        echo "BOOTPROTO=none"
        echo "ONBOOT=yes"
        echo "IPADDR=$IPADDR"
        echo "PREFIX=$CIDR"
        echo "GATEWAY=$IPv4gw"
        echo "DNS1=$PIHOLE_DNS_1"
        echo "DNS2=$PIHOLE_DNS_2"
        echo "USERCTL=no"
      }> "${IFCFG_FILE}"
      # Use ip to immediately set the new address
      ip addr replace dev "${PIHOLE_INTERFACE}" "${IPV4_ADDRESS}"
      # If NetworkMangler command line interface exists,
      if command -v nmcli &> /dev/null;then
        # Tell NetworkManagler to read our new sysconfig file
        nmcli con load "${IFCFG_FILE}" > /dev/null
      fi
      # Show a warning that the user may need to restart
      echo -e "  ${TICK} Set IP address to ${IPV4_ADDRESS%/*}
       You may need to restart after the install is complete"
    fi
  # If all that fails,
  else
    # show an error and exit
    echo -e "  ${INFO} Warning: Unable to locate configuration file to set static IPv4 address"
    exit 1
  fi
}

# Check an IP address to see if it is a valid one
valid_ip() {
  # Local, named variables
  local ip=${1}
  local stat=1

  # If the IP matches the format xxx.xxx.xxx.xxx,
  if [[ ${ip} =~ ^[0-9]{1,3}\.[0-9]{1,3}\.[0-9]{1,3}\.[0-9]{1,3}$ ]]; then
    # Save the old Interfal Field Separator in a variable
    OIFS=$IFS
    # and set the new one to a dot (period)
    IFS='.'
    # Put the IP into an array
    ip=(${ip})
    # Restore the IFS to what it was
    IFS=${OIFS}
    ## Evaluate each octet by checking if it's less than or equal to 255 (the max for each octet)
    [[ ${ip[0]} -le 255 && ${ip[1]} -le 255 \
    && ${ip[2]} -le 255 && ${ip[3]} -le 255 ]]
    # Save the exit code
    stat=$?
  fi
  # Return the exit code
  return ${stat}
}

# A function to choose the upstream DNS provider(s)
setDNS() {
  # Local, named variables
  local DNSSettingsCorrect

  # In an array, list the available upstream providers
  DNSChooseOptions=(Google ""
      OpenDNS ""
      Level3 ""
      Norton ""
      Comodo ""
      DNSWatch ""
      Custom "")
  # In a whiptail dialog, show the options
  DNSchoices=$(whiptail --separate-output --menu "Select Upstream DNS Provider. To use your own, select Custom." ${r} ${c} 6 \
    "${DNSChooseOptions[@]}" 2>&1 >/dev/tty) || \
    # exit if Cancel is selected
    { echo -e "  ${COL_LIGHT_RED}Cancel was selected, exiting installer${COL_NC}"; exit 1; }

  # Display the selection
  echo -ne "  ${INFO} Using "
  # Depending on the user's choice, set the GLOBAl variables to the IP of the respective provider
  case ${DNSchoices} in
    Google)
      echo "Google DNS servers"
      PIHOLE_DNS_1="8.8.8.8"
      PIHOLE_DNS_2="8.8.4.4"
      ;;
    OpenDNS)
      echo "OpenDNS servers"
      PIHOLE_DNS_1="208.67.222.222"
      PIHOLE_DNS_2="208.67.220.220"
      ;;
    Level3)
      echo "Level3 servers"
      PIHOLE_DNS_1="4.2.2.1"
      PIHOLE_DNS_2="4.2.2.2"
      ;;
    Norton)
      echo "Norton ConnectSafe servers"
      PIHOLE_DNS_1="199.85.126.10"
      PIHOLE_DNS_2="199.85.127.10"
      ;;
    Comodo)
      echo "Comodo Secure servers"
      PIHOLE_DNS_1="8.26.56.26"
      PIHOLE_DNS_2="8.20.247.20"
      ;;
    DNSWatch)
      echo "DNS.WATCH servers"
      PIHOLE_DNS_1="84.200.69.80"
      PIHOLE_DNS_2="84.200.70.40"
      ;;
    Custom)
      # Until the DNS settings are selected,
      until [[ ${DNSSettingsCorrect} = True ]]; do
      #
      strInvalid="Invalid"
      # If the first
      if [ ! ${PIHOLE_DNS_1} ]; then
        # and second upstream servers do not exist
        if [ ! ${PIHOLE_DNS_2} ]; then
          #
          prePopulate=""
        # Otherwise,
        else
          #
          prePopulate=", ${PIHOLE_DNS_2}"
        fi
      #
      elif  [ ${PIHOLE_DNS_1} ] && [ ! ${PIHOLE_DNS_2} ]; then
        #
        prePopulate="${PIHOLE_DNS_1}"
      #
      elif [ ${PIHOLE_DNS_1} ] && [ ${PIHOLE_DNS_2} ]; then
        #
        prePopulate="${PIHOLE_DNS_1}, ${PIHOLE_DNS_2}"
      fi

      # Dialog for the user to enter custom upstream servers
      piholeDNS=$(whiptail --backtitle "Specify Upstream DNS Provider(s)"  --inputbox "Enter your desired upstream DNS provider(s), seperated by a comma.\n\nFor example '8.8.8.8, 8.8.4.4'" ${r} ${c} "${prePopulate}" 3>&1 1>&2 2>&3) || \
      { echo -e "  ${COL_LIGHT_RED}Cancel was selected, exiting installer${COL_NC}"; exit 1; }
      #
      PIHOLE_DNS_1=$(echo "${piholeDNS}" | sed 's/[, \t]\+/,/g' | awk -F, '{print$1}')
      PIHOLE_DNS_2=$(echo "${piholeDNS}" | sed 's/[, \t]\+/,/g' | awk -F, '{print$2}')
      # If the IP is valid,
      if ! valid_ip "${PIHOLE_DNS_1}" || [ ! "${PIHOLE_DNS_1}" ]; then
        # store it in the variable so we can use it
        PIHOLE_DNS_1=${strInvalid}
      fi
      # Do the same for the secondary server
      if ! valid_ip "${PIHOLE_DNS_2}" && [ "${PIHOLE_DNS_2}" ]; then
        PIHOLE_DNS_2=${strInvalid}
      fi
      # If either of the DNS servers are invalid,
      if [[ ${PIHOLE_DNS_1} == "${strInvalid}" ]] || [[ ${PIHOLE_DNS_2} == "${strInvalid}" ]]; then
        # explain this to the user
        whiptail --msgbox --backtitle "Invalid IP" --title "Invalid IP" "One or both entered IP addresses were invalid. Please try again.\n\n    DNS Server 1:   $PIHOLE_DNS_1\n    DNS Server 2:   ${PIHOLE_DNS_2}" ${r} ${c}
        # and set the variables back to nothing
        if [[ ${PIHOLE_DNS_1} == "${strInvalid}" ]]; then
          PIHOLE_DNS_1=""
        fi
        if [[ ${PIHOLE_DNS_2} == "${strInvalid}" ]]; then
          PIHOLE_DNS_2=""
        fi
        # Since the settings will not work, stay in the loop
        DNSSettingsCorrect=False
      # Othwerise,
      else
        # Show the settings
        if (whiptail --backtitle "Specify Upstream DNS Provider(s)" --title "Upstream DNS Provider(s)" --yesno "Are these settings correct?\n    DNS Server 1:   $PIHOLE_DNS_1\n    DNS Server 2:   ${PIHOLE_DNS_2}" ${r} ${c}); then
        # and break from the loop since the servers are vaid
        DNSSettingsCorrect=True
      # Otherwise,
      else
        # If the settings are wrong, the loop continues
        DNSSettingsCorrect=False
        fi
      fi
      done
      ;;
  esac
}

# Allow the user to enable/disable logging
setLogging() {
  # Local, named variables
  local LogToggleCommand
  local LogChooseOptions
  local LogChoices

  # Ask if the user wants to log queries
  LogToggleCommand=(whiptail --separate-output --radiolist "Do you want to log queries?\n (Disabling will render graphs on the Admin page useless):" ${r} ${c} 6)
  # The default selection is on
  LogChooseOptions=("On (Recommended)" "" on
      Off "" off)
  # Get the user's choice
  LogChoices=$("${LogToggleCommand[@]}" "${LogChooseOptions[@]}" 2>&1 >/dev/tty) || (echo -e "  ${COL_LIGHT_RED}Cancel was selected, exiting installer${COL_NC}" && exit 1)
    case ${LogChoices} in
      # If it's on
      "On (Recommended)")
        echo -e "  ${INFO} Logging On."
        # Set the GLOBAL variable to true so we know what they selected
        QUERY_LOGGING=true
        ;;
      # Othwerise, it's off,
      Off)
        echo -e "  ${INFO} Logging Off."
        # So set it to false
        QUERY_LOGGING=false
        ;;
    esac
}

# Funtion to ask the user if they want to install the dashboard
setAdminFlag() {
  # Local, named variables
  local WebToggleCommand
  local WebChooseOptions
  local WebChoices

  # Similar to the logging function, ask what the user wants
  WebToggleCommand=(whiptail --separate-output --radiolist "Do you wish to install the web admin interface?" ${r} ${c} 6)
  # with the default being enabled
  WebChooseOptions=("On (Recommended)" "" on
      Off "" off)
  WebChoices=$("${WebToggleCommand[@]}" "${WebChooseOptions[@]}" 2>&1 >/dev/tty) || (echo -e "  ${COL_LIGHT_RED}Cancel was selected, exiting installer${COL_NC}" && exit 1)
    # Depending on their choice
    case ${WebChoices} in
      "On (Recommended)")
        echo -e "  ${INFO} Web Interface On."
        # Set it to true
        INSTALL_WEB=true
        ;;
      Off)
        echo -e "  ${INFO} Web Interface off."
        # or false
        INSTALL_WEB=false
        ;;
    esac
}

# Check if /etc/dnsmasq.conf is from pihole.  If so replace with an original and install new in .d directory
version_check_dnsmasq() {
  # Local, named variables
  local dnsmasq_conf="/etc/dnsmasq.conf"
  local dnsmasq_conf_orig="/etc/dnsmasq.conf.orig"
  local dnsmasq_pihole_id_string="addn-hosts=/etc/pihole/gravity.list"
  local dnsmasq_original_config="${PI_HOLE_LOCAL_REPO}/advanced/dnsmasq.conf.original"
  local dnsmasq_pihole_01_snippet="${PI_HOLE_LOCAL_REPO}/advanced/01-pihole.conf"
  local dnsmasq_pihole_01_location="/etc/dnsmasq.d/01-pihole.conf"

  # If the dnsmasq config file exists
  if [ -f ${dnsmasq_conf} ]; then
    echo -ne "  ${INFO} Existing dnsmasq.conf found..."
    # If gravity.list is found within this file, we presume it's from older versions on Pi-hole,
    if grep -q ${dnsmasq_pihole_id_string} ${dnsmasq_conf}; then
      echo " it is from a previous Pi-hole install."
      echo -ne "  ${INFO} Backing up dnsmasq.conf to dnsmasq.conf.orig..."
      # so backup the original file
      mv -f ${dnsmasq_conf} ${dnsmasq_conf_orig}
      echo -e "${OVER}  ${TICK} Backing up dnsmasq.conf to dnsmasq.conf.orig..."
      echo -ne "  ${INFO} Restoring default dnsmasq.conf..."
      # and replace it with the default
      cp ${dnsmasq_original_config} ${dnsmasq_conf}
      echo -e "${OVER}  ${TICK} Restoring default dnsmasq.conf..."
    # Otherwise,
    else
      # Don't to anything
      echo " it is not a Pi-hole file, leaving alone!"
    fi
  else
    # If a file cannot be found,
    echo -ne "  ${INFO} No dnsmasq.conf found... restoring default dnsmasq.conf..."
    # restore the default one
    cp ${dnsmasq_original_config} ${dnsmasq_conf}
    echo -e "${OVER}  ${TICK} No dnsmasq.conf found... restoring default dnsmasq.conf..."
  fi

  echo -en "  ${INFO} Copying 01-pihole.conf to /etc/dnsmasq.d/01-pihole.conf..."
  # Copy the new Pi-hole DNS config file into the dnsmasq.d directory
  cp ${dnsmasq_pihole_01_snippet} ${dnsmasq_pihole_01_location}
  echo -e "${OVER}  ${TICK} Copying 01-pihole.conf to /etc/dnsmasq.d/01-pihole.conf"
  # Replace our placeholder values with the GLOBAL DNS variables that we populated earlier
  # First, swap in the interface to listen on
  sed -i "s/@INT@/$PIHOLE_INTERFACE/" ${dnsmasq_pihole_01_location}
  if [[ "${PIHOLE_DNS_1}" != "" ]]; then
    # Then swap in the primary DNS server
    sed -i "s/@DNS1@/$PIHOLE_DNS_1/" ${dnsmasq_pihole_01_location}
  else
    #
    sed -i '/^server=@DNS1@/d' ${dnsmasq_pihole_01_location}
  fi
  if [[ "${PIHOLE_DNS_2}" != "" ]]; then
    # Then swap in the primary DNS server
    sed -i "s/@DNS2@/$PIHOLE_DNS_2/" ${dnsmasq_pihole_01_location}
  else
    #
    sed -i '/^server=@DNS2@/d' ${dnsmasq_pihole_01_location}
  fi

  #
  sed -i 's/^#conf-dir=\/etc\/dnsmasq.d$/conf-dir=\/etc\/dnsmasq.d/' ${dnsmasq_conf}

  # If the user does not want to enable logging,
  if [[ "${QUERY_LOGGING}" == false ]] ; then
        # Disable it by commenting out the directive in the DNS config file
        sed -i 's/^log-queries/#log-queries/' ${dnsmasq_pihole_01_location}
    # Otherwise,
    else
        # enable it by uncommenting the directive in the DNS config file
        sed -i 's/^#log-queries/log-queries/' ${dnsmasq_pihole_01_location}
    fi
}

# Clean an existing installation to prepare for upgrade/reinstall
clean_existing() {
  # Local, named variables
  # ${1} Directory to clean
  local clean_directory="${1}"
  # Make ${2} the new one?
  shift
  # ${2} Array of files to remove
  local old_files=( "$@" )

  # For each script found in the old files array
  for script in "${old_files[@]}"; do
    # Remove them
    rm -f "${clean_directory}/${script}.sh"
  done
}

# Install the scripts from repository to their various locations
installScripts() {
  # Local, named variables
  local str="Installing scripts from ${PI_HOLE_LOCAL_REPO}"
  echo -ne "  ${INFO} ${str}..."

  # Clear out script files from Pi-hole scripts directory.
  clean_existing "${PI_HOLE_INSTALL_DIR}" "${PI_HOLE_FILES[@]}"

  # Install files from local core repository
  if is_repo "${PI_HOLE_LOCAL_REPO}"; then
    # move into the directory
    cd "${PI_HOLE_LOCAL_REPO}"
    # Install the scripts by:
    #  -o setting the owner to the user
    #  -Dm755 create all leading components of destiantion except the last, then copy the source to the destiantion and setting the permissions to 755
    #
    # This first one is the directory
    install -o "${USER}" -Dm755 -d "${PI_HOLE_INSTALL_DIR}"
    # The rest are the scripts Pi-hole needs
    install -o "${USER}" -Dm755 -t "${PI_HOLE_INSTALL_DIR}" gravity.sh
    install -o "${USER}" -Dm755 -t "${PI_HOLE_INSTALL_DIR}" ./advanced/Scripts/*.sh
    install -o "${USER}" -Dm755 -t "${PI_HOLE_INSTALL_DIR}" ./automated\ install/uninstall.sh
    install -o "${USER}" -Dm755 -t "${PI_HOLE_INSTALL_DIR}" ./advanced/Scripts/COL_TABLE
    install -o "${USER}" -Dm755 -t /usr/local/bin/ pihole
    install -Dm644 ./advanced/bash-completion/pihole /etc/bash_completion.d/pihole
    echo -e "${OVER}  ${TICK} ${str}"
 # Otherwise,
  else
    # Show an error and exit
    echo -e "${OVER}  ${CROSS} ${str}"
    echo -e "  ${COL_LIGHT_RED}Error: Local repo ${PI_HOLE_LOCAL_REPO} not found, exiting installer${COL_NC}"
    exit 1
  fi
}

# Install the configs from PI_HOLE_LOCAL_REPO to their various locations
installConfigs() {
  echo ""
  echo -e "  ${INFO} Installing configs from ${PI_HOLE_LOCAL_REPO}..."
  # Make sure Pi-hole's config files are in place
  version_check_dnsmasq

  # If the user chose to install the dashboard,
  if [[ ${INSTALL_WEB} == true ]]; then
    # and if the Web server conf directory does not exist,
    if [ ! -d "/etc/lighttpd" ]; then
      # make it
      mkdir /etc/lighttpd
      # and set the owners
      chown "${USER}":root /etc/lighttpd
    # Otherwise, if the config file already exists
    elif [ -f "/etc/lighttpd/lighttpd.conf" ]; then
      # back up the original
      mv /etc/lighttpd/lighttpd.conf /etc/lighttpd/lighttpd.conf.orig
    fi
    # and copy in the config file Pi-hole needs
    cp ${PI_HOLE_LOCAL_REPO}/advanced/${LIGHTTPD_CFG} /etc/lighttpd/lighttpd.conf
    # Make the directories if they do not exist and set the owners
    mkdir -p /var/run/lighttpd
    chown ${LIGHTTPD_USER}:${LIGHTTPD_GROUP} /var/run/lighttpd
    mkdir -p /var/cache/lighttpd/compress
    chown ${LIGHTTPD_USER}:${LIGHTTPD_GROUP} /var/cache/lighttpd/compress
    mkdir -p /var/cache/lighttpd/uploads
    chown ${LIGHTTPD_USER}:${LIGHTTPD_GROUP} /var/cache/lighttpd/uploads
  fi
}

stop_service() {
  # Stop service passed in as argument.
  # Can softfail, as process may not be installed when this is called
  local str="Stopping ${1} service"
  echo ""
  echo -ne "  ${INFO} ${str}..."
  if command -v systemctl &> /dev/null; then
    systemctl stop "${1}" &> /dev/null || true
  else
    service "${1}" stop &> /dev/null || true
  fi
  echo -e "${OVER}  ${TICK} ${str}..."
}

# Start/Restart service passed in as argument
start_service() {
  # Local, named variables
  local str="Starting ${1} service"
  echo ""
  echo -ne "  ${INFO} ${str}..."
  # If systemctl exists,
  if command -v systemctl &> /dev/null; then
    # use that to restart the service
    systemctl restart "${1}" &> /dev/null
  # Otherwise,
  else
    # fall back to the service command
    service "${1}" restart &> /dev/null
  fi
  echo -e "${OVER}  ${TICK} ${str}"
}

# Enable service so that it will start with next reboot
enable_service() {
  # Local, named variables
  local str="Enabling ${1} service to start on reboot"
  echo ""
  echo -ne "  ${INFO} ${str}..."
  # If systemctl exists,
  if command -v systemctl &> /dev/null; then
    # use that to enable the service
    systemctl enable "${1}" &> /dev/null
  # Othwerwise,
  else
    # use update-rc.d to accomplish this
    update-rc.d "${1}" defaults &> /dev/null
  fi
  echo -e "${OVER}  ${TICK} ${str}"
}

update_package_cache() {
  # Running apt-get update/upgrade with minimal output can cause some issues with
  # requiring user input (e.g password for phpmyadmin see #218)

  # Update package cache on apt based OSes. Do this every time since
  # it's quick and packages can be updated at any time.

  # Local, named variables
  local str="Update local cache of available packages"
  echo ""
  echo -ne "  ${INFO} ${str}..."
  # Create a command from the package cache variable
  if eval "${UPDATE_PKG_CACHE}" &> /dev/null; then
    echo -e "${OVER}  ${TICK} ${str}"
  # Otherwise,
  else
    # show an error and exit
    echo -e "${OVER}  ${CROSS} ${str}"
    echo -ne "  ${COL_LIGHT_RED}Error: Unable to update package cache. Please try \"${UPDATE_PKG_CACHE}\"${COL_NC}"
    return 1
  fi
}

# Let user know if they have outdated packages on their system and
# advise them to run a package update at soonest possible.
notify_package_updates_available() {
  # Local, named variables
  local str="Checking ${PKG_MANAGER} for upgraded packages"
  echo ""
  echo -ne "  ${INFO} ${str}..."
  # Store the list of packages in a variable
  updatesToInstall=$(eval "${PKG_COUNT}")
  #echo -e "\r\033[K  ${TICK} ${str}"
  #echo ""
  #
  if [[ -d "/lib/modules/$(uname -r)" ]]; then
    #
    if [[ ${updatesToInstall} -eq "0" ]]; then
      #
      echo -e "${OVER}  ${TICK} ${str}... up to date!"
      echo ""
    else
      #
      echo -e "${OVER}  ${TICK} ${str}... ${updatesToInstall} updates available"
      echo -e "  ${INFO} ${COL_LIGHT_GREEN}It is recommended to update your OS after installing the Pi-hole! ${COL_NC}"
      echo ""
    fi
  else
    #
    echo -e "${OVER}  ${CROSS} ${str}
       Kernel update detected. If the install fails, please reboot and try again"
    echo ""
  fi
}

# What's this doing outside of a function in the middle of nowhere?
counter=0

install_dependent_packages() {
  # Local, named variables should be used here, especially for an iterator
  # Add one to the counter
  counter=$((counter+1))
  # If it equals 1,
  if [ ${counter} == 1 ]; then
    #
    echo -e "  ${INFO} Installer Dependency checks..."
  else
    #
    echo -e "  ${INFO} Main Dependency checks..."
  fi

  # Install packages passed in via argument array
  # No spinner - conflicts with set -e
  declare -a argArray1=("${!1}")
  declare -a installArray

  # Debian based package install - debconf will download the entire package list
  # so we just create an array of packages not currently installed to cut down on the
  # amount of download traffic.
  # NOTE: We may be able to use this installArray in the future to create a list of package that were
  # installed by us, and remove only the installed packages, and not the entire list.
  if command -v debconf-apt-progress &> /dev/null; then
    # For each package,
    for i in "${argArray1[@]}"; do
      echo -ne "  ${INFO}  Checking for $i..."
      #
      if dpkg-query -W -f='${Status}' "${i}" 2>/dev/null | grep "ok installed" &> /dev/null; then
        #
        echo -e "${OVER}  ${TICK} Checking for $i"
      else
        #
        echo -e "${OVER}  ${CROSS} Checking for $i (will be installed)"
        #
        installArray+=("${i}")
      fi
    done
    #
    if [[ ${#installArray[@]} -gt 0 ]]; then
      #
      test_dpkg_lock
      #
      debconf-apt-progress -- "${PKG_INSTALL[@]}" "${installArray[@]}"
      return
    fi
      echo ""
      #
      return 0
  fi

  # Install Fedora/CentOS packages
  for i in "${argArray1[@]}"; do
    echo -ne "  ${INFO}  Checking for $i..."
    #
    if ${PKG_MANAGER} -q list installed "${i}" &> /dev/null; then
      echo -e "${OVER}  ${TICK} Checking for $i"
    else
      echo -e "${OVER}  ${CROSS} Checking for $i (will be installed)"
      #
      installArray+=("${i}")
    fi
  done
    #
    if [[ ${#installArray[@]} -gt 0 ]]; then
      #
      "${PKG_INSTALL[@]}" "${installArray[@]}" &> /dev/null
      return
    fi
    echo ""
    return 0
}

# Create logfiles if necessary
CreateLogFile() {
  local str="Creating log and changing owner to dnsmasq"
  echo ""
  echo -ne "  ${INFO} ${str}..."
  # If the pihole log does not exist,
  if [ ! -f /var/log/pihole.log ]; then
    # Make it,
    touch /var/log/pihole.log
    # set the permissions,
    chmod 644 /var/log/pihole.log
    # and owners
    chown "${DNSMASQ_USER}":root /var/log/pihole.log
    echo -e "${OVER}  ${TICK} ${str}"
  # Otherwise,
  else
    # the file should already exist
    echo -e " ${COL_LIGHT_GREEN}log already exists!${COL_NC}"
  fi
}

# Install the Web interface dashboard
installPiholeWeb() {
  echo ""
  echo "  ${INFO} Installing blocking page..."
  # If the pihole Web directory exists,
  if [ -d "/var/www/html/pihole" ]; then
    local str="Installing index.php"
    echo -ne "  ${INFO} ${str}..."
    # and if the index file exists,
    if [ -f "/var/www/html/pihole/index.php" ]; then
      # do not overwrite it,
      echo -e " ${COL_LIGHT_GREEN}detected index.php, not overwriting${COL_NC}"
    # if it doesn't exist
    else
      # install it by copying it from the repo
      cp ${PI_HOLE_LOCAL_REPO}/advanced/index.php /var/www/html/pihole/
      echo -e "${OVER}  ${TICK} ${str}"
    fi

    local str="Installing index.js"
    echo -ne "  ${INFO} ${str}..."
    # and if the index file exists,
    if [ -f "/var/www/html/pihole/index.js" ]; then
      # do not overwrite it,
      echo -e " ${COL_LIGHT_GREEN}detected index.js, not overwriting${COL_NC}"
    else
      # install it by copying it from the repo
      cp ${PI_HOLE_LOCAL_REPO}/advanced/index.js /var/www/html/pihole/
      echo -e "${OVER}  ${TICK} ${str}"
    fi

    local str="Installing blockingpage.css"
    echo -ne "  ${INFO} ${str}..."
    # and if the index file exists,
    if [ -f "/var/www/html/pihole/blockingpage.css" ]; then
      # do not overwrite it,
      echo -e " ${COL_LIGHT_GREEN}detected blockingpage.css, not overwriting${COL_NC}"
    else
      # install it by copying it from the repo
      cp ${PI_HOLE_LOCAL_REPO}/advanced/blockingpage.css /var/www/html/pihole
      echo -e "${OVER}  ${TICK} ${str}"
    fi
  # If the pihole Web directory does not exist,
  else
    local str="Creating directory for blocking page, and copying files"
    echo -ne "  ${INFO} ${str}..."
    # Install the directory
    install -d /var/www/html/pihole
    # and the blockpage
    install -D ${PI_HOLE_LOCAL_REPO}/advanced/{index,blockingpage}.* /var/www/html/pihole/
    echo -e "${OVER}  ${TICK} ${str}"

    local str="Backing up index.lighttpd.html"
    echo -ne "  ${INFO} ${str}..."
    # If the default index file exists,
    if [ -f /var/www/html/index.lighttpd.html ]; then
      # back it up
      mv /var/www/html/index.lighttpd.html /var/www/html/index.lighttpd.orig
      echo -e "${OVER}  ${TICK} ${str}"
    # Othwerwise,
    else
      # don't do anything
      echo -e "${OVER}  ${CROSS} ${str}"
      echo -e "        No default index.lighttpd.html file found... not backing up"
    fi

  fi

  # Install Sudoers file
  echo ""
  local str="Installing sudoer file"
  echo -ne "  ${INFO} ${str}..."
  # Make the .d directory if it doesn't exist
  mkdir -p /etc/sudoers.d/
  # and copy in the pihole sudoers file
  cp ${PI_HOLE_LOCAL_REPO}/advanced/pihole.sudo /etc/sudoers.d/pihole
  # Add lighttpd user (OS dependent) to sudoers file
  echo "${LIGHTTPD_USER} ALL=NOPASSWD: /usr/local/bin/pihole" >> /etc/sudoers.d/pihole

  # If the Web server user is lighttpd,
  if [[ "$LIGHTTPD_USER" == "lighttpd" ]]; then
    # Allow executing pihole via sudo with Fedora
    # Usually /usr/local/bin is not permitted as directory for sudoable programms
    echo "Defaults secure_path = /sbin:/bin:/usr/sbin:/usr/bin:/usr/local/bin" >> /etc/sudoers.d/pihole
  fi
  # Set the strict permissions on the file
  chmod 0440 /etc/sudoers.d/pihole
  echo -e "${OVER}  ${TICK} ${str}"
}

# Installs a cron file
installCron() {
  # Install the cron job
  local str="Installing latest Cron script"
  echo ""
  echo -ne "  ${INFO} ${str}..."
  # Copy the cron file over from the local repo
  cp ${PI_HOLE_LOCAL_REPO}/advanced/pihole.cron /etc/cron.d/pihole
  echo -e "${OVER}  ${TICK} ${str}"
}

# Gravity is a very important script as it aggregates all of the domains into a single HOSTS formatted list,
# which is what Pi-hole needs to begin blocking ads
runGravity() {
  echo ""
  echo -e "  ${INFO} Preparing to run gravity.sh to refresh hosts..."
  # If cached lists exist,
  if ls /etc/pihole/list* 1> /dev/null 2>&1; then
    echo -e "  ${INFO} Cleaning up previous install (preserving whitelist/blacklist)"
    # remove them
    rm /etc/pihole/list.*
  fi
  # If the default ad lists file exists,
  if [[ ! -e /etc/pihole/adlists.default ]]; then
    # copy it over from the local repo
    cp ${PI_HOLE_LOCAL_REPO}/adlists.default /etc/pihole/adlists.default
  fi
  echo -e "  ${INFO} Running gravity.sh"
  # Run gravity in the current shell
  { /opt/pihole/gravity.sh; }
}

# Check if the pihole user exists and create if it does not
create_pihole_user() {
  local str="Checking for user 'pihole'"
  echo -ne "  ${INFO} ${str}..."
  # If the user pihole exists,
  if id -u pihole &> /dev/null; then
    # just show a success
    echo -ne "${OVER}  ${TICK} ${str}"
  # Othwerwise,
  else
    echo -ne "${OVER}  ${CROSS} ${str}"
    local str="Creating user 'pihole'"
    echo -ne "  ${INFO} ${str}..."
    # create her with the useradd command
    useradd -r -s /usr/sbin/nologin pihole
    echo -ne "${OVER}  ${TICK} ${str}"
  fi
}

# Allow HTTP and DNS traffic
configureFirewall() {
  echo ""
  # If a firewall is running,
  if firewall-cmd --state &> /dev/null; then
    # ask if the user wants to install Pi-hole's default firwall rules
    whiptail --title "Firewall in use" --yesno "We have detected a running firewall\n\nPi-hole currently requires HTTP and DNS port access.\n\n\n\nInstall Pi-hole default firewall rules?" ${r} ${c} || \
    { echo -e "  ${INFO} Not installing firewall rulesets."; return 0; }
    echo -e "  ${TICK} Configuring FirewallD for httpd and dnsmasq."
    # Allow HTTP and DNS traffice
    firewall-cmd --permanent --add-service=http --add-service=dns
    # Reload the firewall to apply these changes
    firewall-cmd --reload
    return 0
  # Check for proper kernel modules to prevent failure
  elif modinfo ip_tables &> /dev/null && command -v iptables &> /dev/null; then
    # If chain Policy is not ACCEPT or last Rule is not ACCEPT
    # then check and insert our Rules above the DROP/REJECT Rule.
    if iptables -S INPUT | head -n1 | grep -qv '^-P.*ACCEPT$' || iptables -S INPUT | tail -n1 | grep -qv '^-\(A\|P\).*ACCEPT$'; then
      whiptail --title "Firewall in use" --yesno "We have detected a running firewall\n\nPi-hole currently requires HTTP and DNS port access.\n\n\n\nInstall Pi-hole default firewall rules?" ${r} ${c} || \
      { echo -e "  ${INFO} Not installing firewall rulesets."; return 0; }
      echo -e "  ${TICK} Installing new IPTables firewall rulesets."
      # Check chain first, otherwise a new rule will duplicate old ones
      iptables -C INPUT -p tcp -m tcp --dport 80 -j ACCEPT &> /dev/null || iptables -I INPUT 1 -p tcp -m tcp --dport 80 -j ACCEPT
      iptables -C INPUT -p tcp -m tcp --dport 53 -j ACCEPT &> /dev/null || iptables -I INPUT 1 -p tcp -m tcp --dport 53 -j ACCEPT
      iptables -C INPUT -p udp -m udp --dport 53 -j ACCEPT &> /dev/null || iptables -I INPUT 1 -p udp -m udp --dport 53 -j ACCEPT
      iptables -C INPUT -p tcp -m tcp --dport 4711:4720 -i lo -j ACCEPT &> /dev/null || iptables -I INPUT 1 -p tcp -m tcp --dport 4711:4720 -i lo -j ACCEPT
      return 0
    fi
  # Othwerwise,
  else
    # no firewall is running
    echo -e "  ${INFO} No active firewall detected.. skipping firewall configuration."
    # so just exit
    return 0
  fi
  echo -e "  ${INFO} Skipping firewall configuration."
}

#
finalExports() {
  # If the Web interface is not set to be installed,
  if [[ ${INSTALL_WEB} == false ]]; then
    # and if there is not an IPv4 address,
    if [ ${IPV4_ADDRESS} ]; then
      # there is no block page, so set IPv4 to 0.0.0.0 (all IP addresses)
      IPV4_ADDRESS="0.0.0.0"
    fi
    if [ ${IPV6_ADDRESS} ]; then
      # and IPv6 to ::/0
      IPV6_ADDRESS="::/0"
    fi
  fi

  # If the setup variable file exists,
  if [ -e "${setupVars}" ]; then
<<<<<<< HEAD
    sed -i.update.bak '/PIHOLE_INTERFACE/d;/IPV4_ADDRESS/d;/IPV6_ADDRESS/d;/PIHOLE_DNS_1/d;/PIHOLE_DNS_2/d;/QUERY_LOGGING/d;/INSTALL_WEB/d;/LIGHTTPD_ENABLED/d;' "${setupVars}"
=======
    # update the variables in the file
    sed -i.update.bak '/PIHOLE_INTERFACE/d;/IPV4_ADDRESS/d;/IPV6_ADDRESS/d;/PIHOLE_DNS_1/d;/PIHOLE_DNS_2/d;/QUERY_LOGGING/d;/INSTALL_WEB/d;' "${setupVars}"
>>>>>>> 3a50b917
  fi
  # echo the information to the user
    {
  echo "PIHOLE_INTERFACE=${PIHOLE_INTERFACE}"
  echo "IPV4_ADDRESS=${IPV4_ADDRESS}"
  echo "IPV6_ADDRESS=${IPV6_ADDRESS}"
  echo "PIHOLE_DNS_1=${PIHOLE_DNS_1}"
  echo "PIHOLE_DNS_2=${PIHOLE_DNS_2}"
  echo "QUERY_LOGGING=${QUERY_LOGGING}"
  echo "INSTALL_WEB=${INSTALL_WEB}"
  echo "LIGHTTPD_ENABLED=${LIGHTTPD_ENABLED}"
    }>> "${setupVars}"

  # Look for DNS server settings which would have to be reapplied
  source "${setupVars}"
  #
  source "${PI_HOLE_LOCAL_REPO}/advanced/Scripts/webpage.sh"

  #
  if [[ "${DNS_FQDN_REQUIRED}" != "" ]] ; then
    #
    ProcessDNSSettings
  fi

  #
  if [[ "${DHCP_ACTIVE}" != "" ]] ; then
    #
    ProcessDHCPSettings
  fi
}

# Install the logrotate script
installLogrotate() {

  local str="Installing latest logrotate script"
  echo ""
  echo -ne "  ${INFO} ${str}..."
  # Copy the file over from the local repo
  cp ${PI_HOLE_LOCAL_REPO}/advanced/logrotate /etc/pihole/logrotate
  # Different operating systems have different user / group
  # settings for logrotate that makes it impossible to create
  # a static logrotate file that will work with e.g.
  # Rasbian and Ubuntu at the same time. Hence, we have to
  # customize the logrotate script here in order to reflect
  # the local properties of the /var/log directory
  logusergroup="$(stat -c '%U %G' /var/log)"
  # If the variable has a value,
  if [[ ! -z $logusergroup ]]; then
    #
    sed -i "s/# su #/su ${logusergroup}/g;" /etc/pihole/logrotate
  fi
  echo -e "${OVER}  ${TICK} ${str}"
}

# Install base files and web interface
installPihole() {
  # Create the pihole user
  create_pihole_user

  # If the user wants to install the Web interface,
  if [[ ${INSTALL_WEB} == true ]]; then
    if [ ! -d "/var/www/html" ]; then
      # make the Web directory if necessary
      mkdir -p /var/www/html
    fi
    # Set the owner and permissions
    chown ${LIGHTTPD_USER}:${LIGHTTPD_GROUP} /var/www/html
    chmod 775 /var/www/html
    # Give pihole access to the Web server group
    usermod -a -G ${LIGHTTPD_GROUP} pihole
    # If the lighttpd command is executable,
    if [ -x "$(command -v lighty-enable-mod)" ]; then
      # enable fastcgi and fastcgi-php
      lighty-enable-mod fastcgi fastcgi-php > /dev/null || true
    else
      # Othweise, show info about installing them
      echo -e  "  ${INFO} Warning: 'lighty-enable-mod' utility not found
       Please ensure fastcgi is enabled if you experience issues\n"
    fi
  fi
  # Install scripts,
  installScripts
  # configs,
  installConfigs
  # and create the log file
  CreateLogFile
  # If the user wants to install the dashboard,
  if [[ ${INSTALL_WEB} == true ]]; then
    # do so
    installPiholeWeb
  fi
  # Install the cron file
  installCron
  # Install the logrotate file
  installLogrotate
  # Check if FTL is installed
  FTLdetect || echo -e "  ${CROSS} FTL Engine not installed."
  # Configure the firewall
  configureFirewall
<<<<<<< HEAD
=======
  # Run the final exports
  finalExports
  #runGravity
>>>>>>> 3a50b917
}

# At some point in the future this list can be pruned, for now we'll need it to ensure updates don't break.
# Refactoring of install script has changed the name of a couple of variables. Sort them out here.
accountForRefactor() {
  sed -i 's/piholeInterface/PIHOLE_INTERFACE/g' ${setupVars}
  sed -i 's/IPv4_address/IPV4_ADDRESS/g' ${setupVars}
  sed -i 's/IPv4addr/IPV4_ADDRESS/g' ${setupVars}
  sed -i 's/IPv6_address/IPV6_ADDRESS/g' ${setupVars}
  sed -i 's/piholeIPv6/IPV6_ADDRESS/g' ${setupVars}
  sed -i 's/piholeDNS1/PIHOLE_DNS_1/g' ${setupVars}
  sed -i 's/piholeDNS2/PIHOLE_DNS_2/g' ${setupVars}
}

updatePihole() {
  accountForRefactor
  # Install base files and web interface
  installScripts
  # Install config files
  installConfigs
  # Create the log file
  CreateLogFile
  # If the user wants to install the dasboard,
  if [[ ${INSTALL_WEB} == true ]]; then
    # do so
    installPiholeWeb
  fi
  # Install the cron file
  installCron
  # Install logrotate
  installLogrotate
<<<<<<< HEAD
  FTLdetect || echo "::: FTL Engine not installed."

=======
  # Detect if FTL is installed
  FTLdetect || echo -e "  ${CROSS} FTL Engine not installed."
  finalExports #re-export setupVars.conf to account for any new vars added in new versions
  #runGravity
>>>>>>> 3a50b917
}


# SELinux
checkSelinux() {
  # If the getenforce command exists,
  if command -v getenforce &> /dev/null; then
    echo ""
    echo -ne "  ${INFO} SELinux Support Detected... Mode: "
    # Store the current mode in a variable
    enforceMode=$(getenforce)
    echo "${enforceMode}"
    # If it's enforcing,
    if [[ "${enforceMode}" == "Enforcing" ]]; then
      # Explain Pi-hole does not support it yet
      whiptail --title "SELinux Enforcing Detected" --yesno "SELinux is being Enforced on your system!\n\nPi-hole currently does not support SELinux, but you may still continue with the installation.\n\nNote: Admin UI Will not function fully without setting your policies correctly\n\nContinue installing Pi-hole?" ${r} ${c} || \
      { echo ""; echo -e "  ${COL_LIGHT_RED}SELinux Enforcing detected, exiting installer${COL_NC}"; exit 1; }
      echo ""
      echo -e " ${INFO} Continuing installation with SELinux Enforcing"
      echo -e " ${INFO} Please refer to official SELinux documentation to create a custom policy"
    fi
  fi
}

# Installation complete message with instructions for the user
displayFinalMessage() {
  # If
  if [[ ${#1} -gt 0 ]] ; then
    pwstring="$1"
  # else, if the dashboard password in the setup variables exists,
  elif [[ $(grep 'WEBPASSWORD' -c /etc/pihole/setupVars.conf) -gt 0 ]]; then
    # set a variable for evaluation later
    pwstring="unchanged"
  else
    # set a variable for evaluation later
    pwstring="NOT SET"
  fi
   # If the user wants to install the dashboard,
   if [[ ${INSTALL_WEB} == true ]]; then
       # Store a message in a variable and display it
       additional="View the web interface at http://pi.hole/admin or http://${IPV4_ADDRESS%/*}/admin

Your Admin Webpage login password is ${pwstring}"
   fi

  # Final completion message to user
  whiptail --msgbox --backtitle "Make it so." --title "Installation Complete!" "Configure your devices to use the Pi-hole as their DNS server using:

IPv4:	${IPV4_ADDRESS%/*}
IPv6:	${IPV6_ADDRESS:-"Not Configured"}

If you set a new IP address, you should restart the Pi.

The install log is in /etc/pihole.

${additional}" ${r} ${c}
}

update_dialogs() {
  # If pihole -r "reconfigure" option was selected,
  if [ "${reconfigure}" = true ]; then
    # set some variables that will be used
    opt1a="Repair"
    opt1b="This will retain existing settings"
    strAdd="You will remain on the same version"
  # Othweise,
  else
    # set some variables with different values
    opt1a="Update"
    opt1b="This will retain existing settings."
    strAdd="You will be updated to the latest version."
  fi
  opt2a="Reconfigure"
  opt2b="This will allow you to enter new settings"

  # Display the information to the user
  UpdateCmd=$(whiptail --title "Existing Install Detected!" --menu "\n\nWe have detected an existing install.\n\nPlease choose from the following options: \n($strAdd)" ${r} ${c} 2 \
  "${opt1a}"  "${opt1b}" \
  "${opt2a}"  "${opt2b}" 3>&2 2>&1 1>&3) || \
  { echo -e "  ${COL_LIGHT_RED}Cancel was selected, exiting installer${COL_NC}"; exit 1; }

  # Set the variable based on if the user user chooses
  case ${UpdateCmd} in
    # repair, or
    ${opt1a})
      echo -e "  ${INFO} ${opt1a} option selected."
      useUpdateVars=true
      ;;
    # recongigure,
    ${opt2a})
      echo -e "  ${INFO} ${opt2a} option selected"
      useUpdateVars=false
      ;;
    esac
}


clone_or_update_repos() {
  # If the user wants to reconfigure,
  if [[ "${reconfigure}" == true ]]; then
    echo "  ${INFO} Performing reconfiguration, skipping download of local repos"
    # Reset the Core repo
    resetRepo ${PI_HOLE_LOCAL_REPO} || \
      { echo -e "  ${COL_LIGHT_RED}Unable to reset ${PI_HOLE_LOCAL_REPO}, exiting installer${COL_NC}"; \
        exit 1; \
      }
    # If the Web interface was installed,
    if [[ ${INSTALL_WEB} == true ]]; then
      # reset it's repo
      resetRepo ${webInterfaceDir} || \
        { echo -e "  ${COL_LIGHT_RED}Unable to reset ${webInterfaceDir}, exiting installer${COL_NC}"; \
          exit 1; \
        }
    fi
  # Otherwise, a repair is happening
  else
    # so get git files for Core
    getGitFiles ${PI_HOLE_LOCAL_REPO} ${piholeGitUrl} || \
      { echo "!!! Unable to clone ${piholeGitUrl} into ${PI_HOLE_LOCAL_REPO}, unable to continue."; \
        exit 1; \
      }
      # If the Web interface was installed,
      if [[ ${INSTALL_WEB} == true ]]; then
        # get the Web git files
        getGitFiles ${webInterfaceDir} ${webInterfaceGitUrl} || \
        { echo -e "  ${COL_LIGHT_RED}Unable to clone ${webInterfaceGitUrl} into ${webInterfaceDir}, exiting installer${COL_NC}"; \
          exit 1; \
        }
      fi
  fi
}

# Download and install FTL binary
FTLinstall() {
  # Local, named variables
  local binary="${1}"
  local latesttag
  local orig_dir
  local str="Installing FTL"
  echo -ne "  ${INFO} ${str}..."

  # Get the current working directory
  orig_dir="${PWD}"
  # Find the latest version tag for FTL
  latesttag=$(curl -sI https://github.com/pi-hole/FTL/releases/latest | grep "Location" | awk -F '/' '{print $NF}')
  # Tags should always start with v, check for that.
  if [[ ! "${latesttag}" == v* ]]; then
    echo -e "${OVER}  ${CROSS} ${str}"
    echo -e "  ${COL_LIGHT_RED}Error: Unable to get latest release location from GitHub${COL_NC}"
    return 1
  fi
  # If the download worked,
  if curl -sSL --fail "https://github.com/pi-hole/FTL/releases/download/${latesttag%$'\r'}/${binary}" -o "/tmp/${binary}"; then
    # get sha1 of the binary we just downloaded for verification.
    curl -sSL --fail "https://github.com/pi-hole/FTL/releases/download/${latesttag%$'\r'}/${binary}.sha1" -o "/tmp/${binary}.sha1"

    # Move into the temp directory
    cd /tmp
    # If we downloaded binary file (as opposed to text),
    if sha1sum --status --quiet -c "${binary}".sha1; then
      echo -n "transferred... "
      # Stop FTL
      stop_service pihole-FTL &> /dev/null
      # Install the new version with the correct permissions
      install -T -m 0755 /tmp/${binary} /usr/bin/pihole-FTL
      # Remove the tempoary file
      rm /tmp/${binary} /tmp/${binary}.sha1
      # Move back into the original directory the user was in
      cd "${orig_dir}"
      # Install the FTL service
      install -T -m 0755 "${PI_HOLE_LOCAL_REPO}/advanced/pihole-FTL.service" "/etc/init.d/pihole-FTL"
      echo -e "${OVER}  ${TICK} ${str}"
      return 0
    # Otherise,
    else
      echo -e "${OVER}  ${CROSS} ${str}"
      echo -e "  ${COL_LIGHT_RED}Error: Download of binary from Github failed${COL_NC}"
      # the download failed, so just go back to the original directory
      cd "${orig_dir}"
      return 1
    fi
  # Otherwise,
  else
    cd "${orig_dir}"
    echo -e "${OVER}  ${CROSS} ${str}"
    # The URL could not be found
    echo -e "  ${COL_LIGHT_RED}Error: URL not found${COL_NC}"
  fi
}

# Detect suitable FTL binary platform
FTLdetect() {
  echo ""
  echo -e "  ${INFO} Downloading latest version of FTL..."

  # Local, named variables
  local machine
  local binary

  # Store architecture in a variable
  machine=$(uname -m)

  local str="Detecting architecture"
  echo -ne "  ${INFO} ${str}..."
  # If the machine is arm or aarch
  if [[ ${machine} == arm* || ${machine} == *aarch* ]]; then
    # ARM
    #
    local rev=$(uname -m | sed "s/[^0-9]//g;")
    #
    local lib=$(ldd /bin/ls | grep -E '^\s*/lib' | awk '{ print $1 }')
    #
    if [[ "$lib" == "/lib/ld-linux-aarch64.so.1" ]]; then
      echo -e "${OVER}  ${TICK} Detected ARM-aarch64 architecture"
      # set the binary to be used
      binary="pihole-FTL-aarch64-linux-gnu"
    #
    elif [[ "$lib" == "/lib/ld-linux-armhf.so.3" ]]; then
      #
      if [ "$rev" -gt "6" ]; then
        echo -e "${OVER}  ${TICK} Detected ARM-hf architecture (armv7+)"
        # set the binary to be used
        binary="pihole-FTL-arm-linux-gnueabihf"
      # Otherwise,
      else
        echo -e "${OVER}  ${TICK} Detected ARM-hf architecture (armv6 or lower) Using ARM binary"
        # set the binary to be used
        binary="pihole-FTL-arm-linux-gnueabi"
      fi
    else
      echo -e "${OVER}  ${TICK} Detected ARM architecture"
      # set the binary to be used
      binary="pihole-FTL-arm-linux-gnueabi"
    fi
  elif [[ $machine == ppc ]]; then
    # PowerPC
    echo ":::  Detected PowerPC architecture"
    # set the binary to be used
    binary="pihole-FTL-powerpc-linux-gnu"
  elif [[ ${machine} == x86_64 ]]; then
    # 64bit
    echo -e "${OVER}  ${TICK} Detected x86_64 architecture"
    # set the binary to be used
    binary="pihole-FTL-linux-x86_64"
  else
    # Something else - we try to use 32bit executable and warn the user
    if [[ ! ${machine} == i686 ]]; then
      echo -e "${OVER}  ${CROSS} ${str}...
      ${COL_LIGHT_RED}Not able to detect architecture (unknown: ${machine}), trying 32bit executable
      Contact support if you experience issues (e.g: FTL not running)${COL_NC}"
    else
      echo -e "${OVER}  ${TICK} Detected 32bit (i686) architecture"
    fi
    binary="pihole-FTL-linux-x86_32"
  fi

  # Install FTL
  FTLinstall "${binary}" || return 1

}

main() {

  ######## FIRST CHECK ########
  # Show the Pi-hole logo so people know it's genuine since the logo and name are trademarked
  show_ascii_berry
  # Must be root to install
  local str="Root user check"
  echo ""

  # If the user's id is zero,
  if [[ ${EUID} -eq 0 ]]; then
    # they are root and all is good
    echo -e "  ${TICK} ${str}"
  # Otherwise,
  else
    # They do not have enough privileges, so let the user know
    echo -e "  ${CROSS} ${str}
       Script called with non-root privileges
       The Pi-hole requires elevated privleges to install and run
       Please check the installer for any concerns regarding this requirement
       Make sure to download this script from a trusted source"
    echo ""
    echo -ne "  ${INFO} Sudo utility check"

    # If the sudo command exists,
    if command -v sudo &> /dev/null; then
      echo -e "${OVER}  ${TICK} Sudo utility check"
      # Download the install script and run it with admin rights
      exec curl -sSL https://raw.githubusercontent.com/pi-hole/pi-hole/master/automated%20install/basic-install.sh | sudo bash "$@"
      exit $?
    # Otherwise,
    else
      # Let them know they need to run it as root
      echo -e "${OVER}  ${CROSS} Sudo utility check
       Sudo is needed for the Web Interface to run pihole commands\n
  ${COL_LIGHT_RED}Please re-run this installer as root${COL_NC}"
      exit 1
    fi
  fi

  # Check for supported distribution
  distro_check

  # Check arguments for the undocumented flags
  for var in "$@"; do
    case "$var" in
      "--reconfigure" ) reconfigure=true;;
      "--i_do_not_follow_recommendations" ) skipSpaceCheck=false;;
      "--unattended" ) runUnattended=true;;
    esac
  done

  # If the setup variable file exists,
  if [[ -f ${setupVars} ]]; then
    # if it's running unattended,
    if [[ "${runUnattended}" == true ]]; then
      echo -e "  ${INFO} Performing unattended setup, no whiptail dialogs will be displayed"
      # Use the setup variables
      useUpdateVars=true
    # Otherwise,
    else
      # show the available options (repair/reconfigure)
      update_dialogs
    fi
  fi

  # Start the installer
  # Verify there is enough disk space for the install
  if [[ "${skipSpaceCheck}" == true ]]; then
    echo -e "  ${INFO} Skipping free disk space verification"
  else
    verifyFreeDiskSpace
  fi

  # Update package cache
  update_package_cache || exit 1

  # Notify user of package availability
  notify_package_updates_available

  # Install packages used by this installation script
  install_dependent_packages INSTALLER_DEPS[@]

   # Check if SELinux is Enforcing
  checkSelinux


  if [[ ${useUpdateVars} == false ]]; then
    # Display welcome dialogs
    welcomeDialogs
    # Create directory for Pi-hole storage
    mkdir -p /etc/pihole/

    stop_service dnsmasq
    if [[ ${INSTALL_WEB} == true ]]; then
      stop_service lighttpd
    fi
    # Determine available interfaces
    get_available_interfaces
    # Find interfaces and let the user choose one
    chooseInterface
    # Decide what upstream DNS Servers to use
    setDNS
    # Let the user decide if they want to block ads over IPv4 and/or IPv6
    use4andor6
    # Let the user decide if they want the web interface to be installed automatically
    setAdminFlag
    # Let the user decide if they want query logging enabled...
    setLogging
    # Clone/Update the repos
    clone_or_update_repos

    # Install packages used by the Pi-hole
    if [[ ${INSTALL_WEB} == true ]]; then
      # Install the Web dependencies
      DEPS=("${PIHOLE_DEPS[@]}" "${PIHOLE_WEB_DEPS[@]}")
    # Otherwise,
    else
      # just install the Core dependencies
      DEPS=("${PIHOLE_DEPS[@]}")
    fi
    install_dependent_packages DEPS[@]


    # Install and log everything to a file
    installPihole | tee ${tmpLog}
  else
    # Clone/Update the repos
    clone_or_update_repos

    # Source ${setupVars} for use in the rest of the functions.
    source ${setupVars}

    # Install packages used by the Pi-hole
    if [[ ${INSTALL_WEB} == true ]]; then
      # Install the Web dependencies
      DEPS=("${PIHOLE_DEPS[@]}" "${PIHOLE_WEB_DEPS[@]}")
    # Otherwise,
    else
      # just install the Core dependencies
      DEPS=("${PIHOLE_DEPS[@]}")
    fi
    install_dependent_packages DEPS[@]

    updatePihole | tee ${tmpLog}
  fi

  # Move the log file into /etc/pihole for storage
  mv ${tmpLog} ${instalLogLoc}

  if [[ ${INSTALL_WEB} == true ]]; then
    # Add password to web UI if there is none
    pw=""
    # If no password is set,
    if [[ $(grep 'WEBPASSWORD' -c /etc/pihole/setupVars.conf) == 0 ]] ; then
        # generate a random password
        pw=$(tr -dc _A-Z-a-z-0-9 < /dev/urandom | head -c 8)
        . /opt/pihole/webpage.sh
        echo "WEBPASSWORD=$(HashPassword ${pw})" >> ${setupVars}
    fi
  fi

  echo -e "  ${INFO} Restarting services..."
  # Start services
  start_service dnsmasq
  enable_service dnsmasq

  # If the Web server was installed,
  if [[ ${INSTALL_WEB} == true ]]; then
<<<<<<< HEAD
    # Check to see if lighttpd was already running upon update
    if [[ ${useUpdateVars} == true ]]; then
      if [[ -x "$(command -v systemctl)" ]]; then
        #value will either be 1 or 0/true or false
        LIGHTTPD_ENABLED=$(systemctl is-enabled lighttpd | grep -c 'enabled')
      else
        #value will either be 1 or 0/true or false
        LIGHTTPD_ENABLED=$(service lighttpd status | sed -n 2p | grep -c 'enabled')
      fi
    fi

    if [[  "${LIGHTTPD_ENABLED}" == "1" ]]; then
      start_service lighttpd
      enable_service lighttpd
    else
      echo "::: Lighttpd service was disabled prior to update; not re-enabling service"
    fi
=======
    # enable it
    start_service lighttpd
    enable_service lighttpd
>>>>>>> 3a50b917
  fi

  # Download and compile the aggregated block list
  runGravity

  # Enable FTL
  start_service pihole-FTL
  enable_service pihole-FTL

  #
  if [[ "${useUpdateVars}" == false ]]; then
      displayFinalMessage "${pw}"
  fi

  # If the Web interface was installed,
  if [[ ${INSTALL_WEB} == true ]]; then
    # If there is a password,
    if (( ${#pw} > 0 )) ; then
      # display the password
      echo -e "  ${INFO} Web Interface password: ${COL_LIGHT_GREEN}${pw}${COL_NC}
       This can be changed using 'pihole -a -p'"
      echo ""
    fi
  fi

  #
  if [[ "${useUpdateVars}" == false ]]; then
    # If the Web interface was installed,
    if [[ ${INSTALL_WEB} == true ]]; then
      echo -e "  View the web interface at http://pi.hole/admin or http://${IPV4_ADDRESS%/*}/admin"
      echo ""
    fi
    # Explain to the user how to use Pi-hole as their DNS server
    echo "  You may now configure your devices to use the Pi-hole as their DNS server"
    [[ -n "${IPV4_ADDRESS%/*}" ]] && echo -e "  ${INFO} Pi-hole DNS (IPv4): ${IPV4_ADDRESS%/*}"
    [[ -n "${IPV6_ADDRESS}" ]] && echo -e "  ${INFO} Pi-hole DNS (IPv6): ${IPV6_ADDRESS}"
    echo -e "  If you set a new IP address, please restart the server running the Pi-hole"
    #
    INSTALL_TYPE="Installation"
  else
    #
    INSTALL_TYPE="Update"
  fi

<<<<<<< HEAD
  echo ":::"
  echo "::: The install log is located at: /etc/pihole/install.log"

  #update setupvars.conf with any variables that may or may not have been changed during the install
  finalExports
=======
  # Display where the log file is
  echo -e "\n  ${INFO} The install log is located at: /etc/pihole/install.log
  ${COL_LIGHT_GREEN}${INSTALL_TYPE} Complete! ${COL_NC}"
>>>>>>> 3a50b917
}

#
if [[ "${PH_TEST}" != true ]] ; then
  main "$@"
fi<|MERGE_RESOLUTION|>--- conflicted
+++ resolved
@@ -1485,12 +1485,7 @@
 
   # If the setup variable file exists,
   if [ -e "${setupVars}" ]; then
-<<<<<<< HEAD
     sed -i.update.bak '/PIHOLE_INTERFACE/d;/IPV4_ADDRESS/d;/IPV6_ADDRESS/d;/PIHOLE_DNS_1/d;/PIHOLE_DNS_2/d;/QUERY_LOGGING/d;/INSTALL_WEB/d;/LIGHTTPD_ENABLED/d;' "${setupVars}"
-=======
-    # update the variables in the file
-    sed -i.update.bak '/PIHOLE_INTERFACE/d;/IPV4_ADDRESS/d;/IPV6_ADDRESS/d;/PIHOLE_DNS_1/d;/PIHOLE_DNS_2/d;/QUERY_LOGGING/d;/INSTALL_WEB/d;' "${setupVars}"
->>>>>>> 3a50b917
   fi
   # echo the information to the user
     {
@@ -1590,12 +1585,6 @@
   FTLdetect || echo -e "  ${CROSS} FTL Engine not installed."
   # Configure the firewall
   configureFirewall
-<<<<<<< HEAD
-=======
-  # Run the final exports
-  finalExports
-  #runGravity
->>>>>>> 3a50b917
 }
 
 # At some point in the future this list can be pruned, for now we'll need it to ensure updates don't break.
@@ -1627,15 +1616,10 @@
   installCron
   # Install logrotate
   installLogrotate
-<<<<<<< HEAD
-  FTLdetect || echo "::: FTL Engine not installed."
-
-=======
   # Detect if FTL is installed
   FTLdetect || echo -e "  ${CROSS} FTL Engine not installed."
-  finalExports #re-export setupVars.conf to account for any new vars added in new versions
-  #runGravity
->>>>>>> 3a50b917
+
+
 }
 
 
@@ -2066,7 +2050,6 @@
 
   # If the Web server was installed,
   if [[ ${INSTALL_WEB} == true ]]; then
-<<<<<<< HEAD
     # Check to see if lighttpd was already running upon update
     if [[ ${useUpdateVars} == true ]]; then
       if [[ -x "$(command -v systemctl)" ]]; then
@@ -2084,11 +2067,7 @@
     else
       echo "::: Lighttpd service was disabled prior to update; not re-enabling service"
     fi
-=======
-    # enable it
-    start_service lighttpd
-    enable_service lighttpd
->>>>>>> 3a50b917
+
   fi
 
   # Download and compile the aggregated block list
@@ -2133,17 +2112,11 @@
     INSTALL_TYPE="Update"
   fi
 
-<<<<<<< HEAD
-  echo ":::"
-  echo "::: The install log is located at: /etc/pihole/install.log"
-
-  #update setupvars.conf with any variables that may or may not have been changed during the install
-  finalExports
-=======
   # Display where the log file is
   echo -e "\n  ${INFO} The install log is located at: /etc/pihole/install.log
   ${COL_LIGHT_GREEN}${INSTALL_TYPE} Complete! ${COL_NC}"
->>>>>>> 3a50b917
+  #update setupvars.conf with any variables that may or may not have been changed during the install
+  finalExports
 }
 
 #
