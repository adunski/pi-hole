#!/usr/bin/env bash
# shellcheck disable=SC1090

# Pi-hole: A black hole for Internet advertisements
# (c) 2017-2018 Pi-hole, LLC (https://pi-hole.net)
# Network-wide ad blocking via your own hardware.
#
# Installs and Updates Pi-hole
#
# This file is copyright under the latest version of the EUPL.
# Please see LICENSE file for your rights under this license.

# pi-hole.net/donate
#
# Install with this command (from your Linux machine):
#
# curl -sSL https://install.pi-hole.net | bash

# -e option instructs bash to immediately exit if any command [1] has a non-zero exit status
# We do not want users to end up with a partially working install, so we exit the script
# instead of continuing the installation with something broken
set -e

######## VARIABLES #########
# For better maintainability, we store as much information that can change in variables
# This allows us to make a change in one place that can propagate to all instances of the variable
# These variables should all be GLOBAL variables, written in CAPS
# Local variables will be in lowercase and will exist only within functions
# It's still a work in progress, so you may see some variance in this guideline until it is complete

# List of supported DNS servers
DNS_SERVERS=$(cat << EOM
Google (ECS);8.8.8.8;8.8.4.4;2001:4860:4860:0:0:0:0:8888;2001:4860:4860:0:0:0:0:8844
OpenDNS (ECS);208.67.222.222;208.67.220.220;2620:119:35::35;2620:119:53::53
Level3;4.2.2.1;4.2.2.2;;
Comodo;8.26.56.26;8.20.247.20;;
DNS.WATCH;84.200.69.80;84.200.70.40;2001:1608:10:25:0:0:1c04:b12f;2001:1608:10:25:0:0:9249:d69b
Quad9 (filtered, DNSSEC);9.9.9.9;149.112.112.112;2620:fe::fe;2620:fe::9
Quad9 (unfiltered, no DNSSEC);9.9.9.10;149.112.112.10;2620:fe::10;2620:fe::fe:10
Quad9 (filtered + ECS);9.9.9.11;149.112.112.11;2620:fe::11;
Cloudflare;1.1.1.1;1.0.0.1;2606:4700:4700::1111;2606:4700:4700::1001
EOM
)

# Location for final installation log storage
installLogLoc=/etc/pihole/install.log
# This is an important file as it contains information specific to the machine it's being installed on
setupVars=/etc/pihole/setupVars.conf
# Pi-hole uses lighttpd as a Web server, and this is the config file for it
# shellcheck disable=SC2034
lighttpdConfig=/etc/lighttpd/lighttpd.conf
# This is a file used for the colorized output
coltable=/opt/pihole/COL_TABLE

# Root of the web server
webroot="/var/www/html"

# We store several other directories and
webInterfaceGitUrl="https://github.com/pi-hole/AdminLTE.git"
webInterfaceDir="${webroot}/admin"
piholeGitUrl="https://github.com/pi-hole/pi-hole.git"
PI_HOLE_LOCAL_REPO="/etc/.pihole"
# These are the names of pi-holes files, stored in an array
PI_HOLE_FILES=(chronometer list piholeDebug piholeLogFlush setupLCD update version gravity uninstall webpage)
# This directory is where the Pi-hole scripts will be installed
PI_HOLE_INSTALL_DIR="/opt/pihole"
PI_HOLE_CONFIG_DIR="/etc/pihole"
PI_HOLE_BIN_DIR="/usr/local/bin"
PI_HOLE_BLOCKPAGE_DIR="${webroot}/pihole"
useUpdateVars=false

adlistFile="/etc/pihole/adlists.list"
# Pi-hole needs an IP address; to begin, these variables are empty since we don't know what the IP is until
# this script can run
IPV4_ADDRESS=""
IPV6_ADDRESS=""
# By default, query logging is enabled and the dashboard is set to be installed
QUERY_LOGGING=true
INSTALL_WEB_INTERFACE=true
PRIVACY_LEVEL=0

if [ -z "${USER}" ]; then
  USER="$(id -un)"
fi


# Check if we are running on a real terminal and find the rows and columns
# If there is no real terminal, we will default to 80x24
if [ -t 0 ] ; then
  screen_size=$(stty size)
else
  screen_size="24 80"
fi
# Set rows variable to contain first number
printf -v rows '%d' "${screen_size%% *}"
# Set columns variable to contain second number
printf -v columns '%d' "${screen_size##* }"

# Divide by two so the dialogs take up half of the screen, which looks nice.
r=$(( rows / 2 ))
c=$(( columns / 2 ))
# Unless the screen is tiny
r=$(( r < 20 ? 20 : r ))
c=$(( c < 70 ? 70 : c ))

######## Undocumented Flags. Shhh ########
# These are undocumented flags; some of which we can use when repairing an installation
# The runUnattended flag is one example of this
skipSpaceCheck=false
reconfigure=false
runUnattended=false
INSTALL_WEB_SERVER=true
# Check arguments for the undocumented flags
for var in "$@"; do
    case "$var" in
        "--reconfigure" ) reconfigure=true;;
        "--i_do_not_follow_recommendations" ) skipSpaceCheck=true;;
        "--unattended" ) runUnattended=true;;
        "--disable-install-webserver" ) INSTALL_WEB_SERVER=false;;
    esac
done

# If the color table file exists,
if [[ -f "${coltable}" ]]; then
    # source it
    source "${coltable}"
# Otherwise,
else
    # Set these values so the installer can still run in color
    COL_NC='\e[0m' # No Color
    COL_LIGHT_GREEN='\e[1;32m'
    COL_LIGHT_RED='\e[1;31m'
    TICK="[${COL_LIGHT_GREEN}✓${COL_NC}]"
    CROSS="[${COL_LIGHT_RED}✗${COL_NC}]"
    INFO="[i]"
    # shellcheck disable=SC2034
    DONE="${COL_LIGHT_GREEN} done!${COL_NC}"
    OVER="\\r\\033[K"
fi

# A simple function that just echoes out our logo in ASCII format
# This lets users know that it is a Pi-hole, LLC product
show_ascii_berry() {
  echo -e "
        ${COL_LIGHT_GREEN}.;;,.
        .ccccc:,.
         :cccclll:.      ..,,
          :ccccclll.   ;ooodc
           'ccll:;ll .oooodc
             .;cll.;;looo:.
                 ${COL_LIGHT_RED}.. ','.
                .',,,,,,'.
              .',,,,,,,,,,.
            .',,,,,,,,,,,,....
          ....''',,,,,,,'.......
        .........  ....  .........
        ..........      ..........
        ..........      ..........
        .........  ....  .........
          ........,,,,,,,'......
            ....',,,,,,,,,,,,.
               .',,,,,,,,,'.
                .',,,,,,'.
                  ..'''.${COL_NC}
"
}

is_command() {
    # Checks for existence of string passed in as only function argument.
    # Exit value of 0 when exists, 1 if not exists. Value is the result
    # of the `command` shell built-in call.
    local check_command="$1"

    command -v "${check_command}" >/dev/null 2>&1
}

# Compatibility
distro_check() {
# If apt-get is installed, then we know it's part of the Debian family
if is_command apt-get ; then
    # Set some global variables here
    # We don't set them earlier since the family might be Red Hat, so these values would be different
    PKG_MANAGER="apt-get"
    # A variable to store the command used to update the package cache
    UPDATE_PKG_CACHE="${PKG_MANAGER} update"
    # An array for something...
    PKG_INSTALL=("${PKG_MANAGER}" --yes --no-install-recommends install)
    # grep -c will return 1 retVal on 0 matches, block this throwing the set -e with an OR TRUE
    PKG_COUNT="${PKG_MANAGER} -s -o Debug::NoLocking=true upgrade | grep -c ^Inst || true"
    # Some distros vary slightly so these fixes for dependencies may apply
    # on Ubuntu 18.04.1 LTS we need to add the universe repository to gain access to dialog and dhcpcd5
    APT_SOURCES="/etc/apt/sources.list"
    if awk 'BEGIN{a=1;b=0}/bionic main/{a=0}/bionic.*universe/{b=1}END{exit a + b}' ${APT_SOURCES}; then
        if ! whiptail --defaultno --title "Dependencies Require Update to Allowed Repositories" --yesno "Would you like to enable 'universe' repository?\\n\\nThis repository is required by the following packages:\\n\\n- dhcpcd5\\n- dialog" "${r}" "${c}"; then
            printf "  %b Aborting installation: dependencies could not be installed.\\n" "${CROSS}"
            exit # exit the installer
        else
            printf "  %b Enabling universe package repository for Ubuntu Bionic\\n" "${INFO}"
            cp -p ${APT_SOURCES} ${APT_SOURCES}.backup # Backup current repo list
            printf "  %b Backed up current configuration to %s\\n" "${TICK}" "${APT_SOURCES}.backup"
            add-apt-repository universe
            printf "  %b Enabled %s\\n" "${TICK}" "'universe' repository"
        fi
    fi
    # Debian 7 doesn't have iproute2 so if the dry run install is successful,
    if "${PKG_MANAGER}" install --dry-run iproute2 > /dev/null 2>&1; then
        # we can install it
        iproute_pkg="iproute2"
    # Otherwise,
    else
        # use iproute
        iproute_pkg="iproute"
    fi
    # Check for and determine version number (major and minor) of current php install
    if is_command php ; then
        printf "  %b Existing PHP installation detected : PHP version %s\\n" "${INFO}" "$(php <<< "<?php echo PHP_VERSION ?>")"
        printf -v phpInsMajor "%d" "$(php <<< "<?php echo PHP_MAJOR_VERSION ?>")"
        printf -v phpInsMinor "%d" "$(php <<< "<?php echo PHP_MINOR_VERSION ?>")"
        # Is installed php version 7.0 or greater
        if [ "${phpInsMajor}" -ge 7 ]; then
            phpInsNewer=true
        fi
    fi
    # Check if installed php is v 7.0, or newer to determine packages to install
    if [[ "$phpInsNewer" != true ]]; then
        # Prefer the php metapackage if it's there
        if "${PKG_MANAGER}" install --dry-run php > /dev/null 2>&1; then
            phpVer="php"
        # fall back on the php5 packages
        else
            phpVer="php5"
        fi
    else
        # Newer php is installed, its common, cgi & sqlite counterparts are deps
        phpVer="php$phpInsMajor.$phpInsMinor"
    fi
    # We also need the correct version for `php-sqlite` (which differs across distros)
    if "${PKG_MANAGER}" install --dry-run "${phpVer}-sqlite3" > /dev/null 2>&1; then
        phpSqlite="sqlite3"
    else
        phpSqlite="sqlite"
    fi
    # Since our install script is so large, we need several other programs to successfully get a machine provisioned
    # These programs are stored in an array so they can be looped through later
    INSTALLER_DEPS=(apt-utils dialog debconf dhcpcd5 git "${iproute_pkg}" whiptail)
    # Pi-hole itself has several dependencies that also need to be installed
    PIHOLE_DEPS=(cron curl dnsutils iputils-ping lsof netcat psmisc sudo unzip wget idn2 sqlite3 libcap2-bin dns-root-data resolvconf libcap2)
    # The Web dashboard has some that also need to be installed
    # It's useful to separate the two since our repos are also setup as "Core" code and "Web" code
    PIHOLE_WEB_DEPS=(lighttpd "${phpVer}-common" "${phpVer}-cgi" "${phpVer}-${phpSqlite}" "${phpVer}-xml")
    # The Web server user,
    LIGHTTPD_USER="www-data"
    # group,
    LIGHTTPD_GROUP="www-data"
    # and config file
    LIGHTTPD_CFG="lighttpd.conf.debian"

    # A function to check...
    test_dpkg_lock() {
        # An iterator used for counting loop iterations
        i=0
        # fuser is a program to show which processes use the named files, sockets, or filesystems
        # So while the command is true
        while fuser /var/lib/dpkg/lock >/dev/null 2>&1 ; do
            # Wait half a second
            sleep 0.5
            # and increase the iterator
            ((i=i+1))
        done
        # Always return success, since we only return if there is no
        # lock (anymore)
        return 0
    }

# If apt-get is not found, check for rpm to see if it's a Red Hat family OS
elif is_command rpm ; then
    # Then check if dnf or yum is the package manager
    if is_command dnf ; then
        PKG_MANAGER="dnf"
    else
        PKG_MANAGER="yum"
    fi

    # Fedora and family update cache on every PKG_INSTALL call, no need for a separate update.
    UPDATE_PKG_CACHE=":"
    PKG_INSTALL=("${PKG_MANAGER}" install -y)
    PKG_COUNT="${PKG_MANAGER} check-update | egrep '(.i686|.x86|.noarch|.arm|.src)' | wc -l"
    INSTALLER_DEPS=(dialog git iproute newt procps-ng which chkconfig)
    PIHOLE_DEPS=(bind-utils cronie curl findutils nmap-ncat sudo unzip wget libidn2 psmisc sqlite libcap)
    PIHOLE_WEB_DEPS=(lighttpd lighttpd-fastcgi php-common php-cli php-pdo php-xml)
    LIGHTTPD_USER="lighttpd"
    LIGHTTPD_GROUP="lighttpd"
    LIGHTTPD_CFG="lighttpd.conf.fedora"
    # If the host OS is Fedora,
    if grep -qiE 'fedora|fedberry' /etc/redhat-release; then
        # all required packages should be available by default with the latest fedora release
        # ensure 'php-json' is installed on Fedora (installed as dependency on CentOS7 + Remi repository)
        PIHOLE_WEB_DEPS+=('php-json')
    # or if host OS is CentOS,
    elif grep -qiE 'centos|scientific' /etc/redhat-release; then
        # Pi-Hole currently supports CentOS 7+ with PHP7+
        SUPPORTED_CENTOS_VERSION=7
        SUPPORTED_CENTOS_PHP_VERSION=7
        # Check current CentOS major release version
        CURRENT_CENTOS_VERSION=$(grep -oP '(?<= )[0-9]+(?=\.)' /etc/redhat-release)
        # Check if CentOS version is supported
        if [[ $CURRENT_CENTOS_VERSION -lt $SUPPORTED_CENTOS_VERSION ]]; then
            printf "  %b CentOS %s is not supported.\\n" "${CROSS}" "${CURRENT_CENTOS_VERSION}"
            printf "      Please update to CentOS release %s or later.\\n" "${SUPPORTED_CENTOS_VERSION}"
            # exit the installer
            exit
        fi
        # on CentOS we need to add the EPEL repository to gain access to Fedora packages
        EPEL_PKG="epel-release"
        rpm -q ${EPEL_PKG} &> /dev/null || rc=$?
        if [[ $rc -ne 0 ]]; then
            printf "  %b Enabling EPEL package repository (https://fedoraproject.org/wiki/EPEL)\\n" "${INFO}"
            "${PKG_INSTALL[@]}" ${EPEL_PKG} &> /dev/null
            printf "  %b Installed %s\\n" "${TICK}" "${EPEL_PKG}"
        fi

        # The default php on CentOS 7.x is 5.4 which is EOL
        # Check if the version of PHP available via installed repositories is >= to PHP 7
        AVAILABLE_PHP_VERSION=$("${PKG_MANAGER}" info php | grep -i version | grep -o '[0-9]\+' | head -1)
        if [[ $AVAILABLE_PHP_VERSION -ge $SUPPORTED_CENTOS_PHP_VERSION ]]; then
            # Since PHP 7 is available by default, install via default PHP package names
            : # do nothing as PHP is current
        else
            REMI_PKG="remi-release"
            REMI_REPO="remi-php72"
            rpm -q ${REMI_PKG} &> /dev/null || rc=$?
        if [[ $rc -ne 0 ]]; then
            # The PHP version available via default repositories is older than version 7
            if ! whiptail --defaultno --title "PHP 7 Update (recommended)" --yesno "PHP 7.x is recommended for both security and language features.\\nWould you like to install PHP7 via Remi's RPM repository?\\n\\nSee: https://rpms.remirepo.net for more information" "${r}" "${c}"; then
                # User decided to NOT update PHP from REMI, attempt to install the default available PHP version
                printf "  %b User opt-out of PHP 7 upgrade on CentOS. Deprecated PHP may be in use.\\n" "${INFO}"
                : # continue with unsupported php version
            else
                printf "  %b Enabling Remi's RPM repository (https://rpms.remirepo.net)\\n" "${INFO}"
                "${PKG_INSTALL[@]}" "https://rpms.remirepo.net/enterprise/${REMI_PKG}-$(rpm -E '%{rhel}').rpm" &> /dev/null
                # enable the PHP 7 repository via yum-config-manager (provided by yum-utils)
                "${PKG_INSTALL[@]}" "yum-utils" &> /dev/null
                yum-config-manager --enable ${REMI_REPO} &> /dev/null
                printf "  %b Remi's RPM repository has been enabled for PHP7\\n" "${TICK}"
                # trigger an install/update of PHP to ensure previous version of PHP is updated from REMI
                if "${PKG_INSTALL[@]}" "php-cli" &> /dev/null; then
                    printf "  %b PHP7 installed/updated via Remi's RPM repository\\n" "${TICK}"
                else
                    printf "  %b There was a problem updating to PHP7 via Remi's RPM repository\\n" "${CROSS}"
                    exit 1
                fi
            fi
        fi
    fi
    else
        # Warn user of unsupported version of Fedora or CentOS
        if ! whiptail --defaultno --title "Unsupported RPM based distribution" --yesno "Would you like to continue installation on an unsupported RPM based distribution?\\n\\nPlease ensure the following packages have been installed manually:\\n\\n- lighttpd\\n- lighttpd-fastcgi\\n- PHP version 7+" "${r}" "${c}"; then
            printf "  %b Aborting installation due to unsupported RPM based distribution\\n" "${CROSS}"
            exit # exit the installer
        else
            printf "  %b Continuing installation with unsupported RPM based distribution\\n" "${INFO}"
        fi
    fi

# If neither apt-get or yum/dnf package managers were found
else
    # it's not an OS we can support,
    printf "  %b OS distribution not supported\\n" "${CROSS}"
    # so exit the installer
    exit
fi
}

# A function for checking if a directory is a git repository
is_repo() {
    # Use a named, local variable instead of the vague $1, which is the first argument passed to this function
    # These local variables should always be lowercase
    local directory="${1}"
    # A local variable for the current directory
    local curdir
    # A variable to store the return code
    local rc
    # Assign the current directory variable by using pwd
    curdir="${PWD}"
    # If the first argument passed to this function is a directory,
    if [[ -d "${directory}" ]]; then
        # move into the directory
        cd "${directory}"
        # Use git to check if the directory is a repo
        # git -C is not used here to support git versions older than 1.8.4
        git status --short &> /dev/null || rc=$?
    # If the command was not successful,
    else
        # Set a non-zero return code if directory does not exist
        rc=1
    fi
    # Move back into the directory the user started in
    cd "${curdir}"
    # Return the code; if one is not set, return 0
    return "${rc:-0}"
}

# A function to clone a repo
make_repo() {
    # Set named variables for better readability
    local directory="${1}"
    local remoteRepo="${2}"
    # The message to display when this function is running
    str="Clone ${remoteRepo} into ${directory}"
    # Display the message and use the color table to preface the message with an "info" indicator
    printf "  %b %s..." "${INFO}" "${str}"
    # If the directory exists,
    if [[ -d "${directory}" ]]; then
        # delete everything in it so git can clone into it
        rm -rf "${directory}"
    fi
    # Clone the repo and return the return code from this command
    git clone -q --depth 20 "${remoteRepo}" "${directory}" &> /dev/null || return $?
    # Data in the repositories is public anyway so we can make it readable by everyone (+r to keep executable permission if already set by git)
    chmod -R a+rX "${directory}"

    # Show a colored message showing it's status
    printf "%b  %b %s\\n" "${OVER}" "${TICK}" "${str}"
    # Always return 0? Not sure this is correct
    return 0
}

# We need to make sure the repos are up-to-date so we can effectively install Clean out the directory if it exists for git to clone into
update_repo() {
    # Use named, local variables
    # As you can see, these are the same variable names used in the last function,
    # but since they are local, their scope does not go beyond this function
    # This helps prevent the wrong value from being assigned if you were to set the variable as a GLOBAL one
    local directory="${1}"
    local curdir

    # A variable to store the message we want to display;
    # Again, it's useful to store these in variables in case we need to reuse or change the message;
    # we only need to make one change here
    local str="Update repo in ${1}"

    # Make sure we know what directory we are in so we can move back into it
    curdir="${PWD}"
    # Move into the directory that was passed as an argument
    cd "${directory}" &> /dev/null || return 1
    # Let the user know what's happening
    printf "  %b %s..." "${INFO}" "${str}"
    # Stash any local commits as they conflict with our working code
    git stash --all --quiet &> /dev/null || true # Okay for stash failure
    git clean --quiet --force -d || true # Okay for already clean directory
    # Pull the latest commits
    git pull --quiet &> /dev/null || return $?
    # Show a completion message
    printf "%b  %b %s\\n" "${OVER}" "${TICK}" "${str}"
    # Data in the repositories is public anyway so we can make it readable by everyone (+r to keep executable permission if already set by git)
    chmod -R a+rX "${directory}"
    # Move back into the original directory
    cd "${curdir}" &> /dev/null || return 1
    return 0
}

# A function that combines the functions previously made
getGitFiles() {
    # Setup named variables for the git repos
    # We need the directory
    local directory="${1}"
    # as well as the repo URL
    local remoteRepo="${2}"
    # A local variable containing the message to be displayed
    local str="Check for existing repository in ${1}"
    # Show the message
    printf "  %b %s..." "${INFO}" "${str}"
    # Check if the directory is a repository
    if is_repo "${directory}"; then
        # Show that we're checking it
        printf "%b  %b %s\\n" "${OVER}" "${TICK}" "${str}"
        # Update the repo, returning an error message on failure
        update_repo "${directory}" || { printf "\\n  %b: Could not update local repository. Contact support.%b\\n" "${COL_LIGHT_RED}" "${COL_NC}"; exit 1; }
    # If it's not a .git repo,
    else
        # Show an error
        printf "%b  %b %s\\n" "${OVER}" "${CROSS}" "${str}"
        # Attempt to make the repository, showing an error on failure
        make_repo "${directory}" "${remoteRepo}" || { printf "\\n  %bError: Could not update local repository. Contact support.%b\\n" "${COL_LIGHT_RED}" "${COL_NC}"; exit 1; }
    fi
    # echo a blank line
    echo ""
    # and return success?
    return 0
}

# Reset a repo to get rid of any local changed
resetRepo() {
    # Use named variables for arguments
    local directory="${1}"
    # Move into the directory
    cd "${directory}" &> /dev/null || return 1
    # Store the message in a variable
    str="Resetting repository within ${1}..."
    # Show the message
    printf "  %b %s..." "${INFO}" "${str}"
    # Use git to remove the local changes
    git reset --hard &> /dev/null || return $?
    # Data in the repositories is public anyway so we can make it readable by everyone (+r to keep executable permission if already set by git)
    chmod -R a+rX "${directory}"
    # And show the status
    printf "%b  %b %s\\n" "${OVER}" "${TICK}" "${str}"
    # Returning success anyway?
    return 0
}

find_IPv4_information() {
    # Detects IPv4 address used for communication to WAN addresses.
    # Accepts no arguments, returns no values.

    # Named, local variables
    local route
    local IPv4bare

    # Find IP used to route to outside world by checking the the route to Google's public DNS server
    route=$(ip route get 8.8.8.8)

    # Get just the interface IPv4 address
    # shellcheck disable=SC2059,SC2086
    # disabled as we intentionally want to split on whitespace and have printf populate
    # the variable with just the first field.
    printf -v IPv4bare "$(printf ${route#*src })"
    # Get the default gateway IPv4 address (the way to reach the Internet)
    # shellcheck disable=SC2059,SC2086
    printf -v IPv4gw "$(printf ${route#*via })"

    if ! valid_ip "${IPv4bare}" ; then
        IPv4bare="127.0.0.1"
    fi

    # Append the CIDR notation to the IP address, if valid_ip fails this should return 127.0.0.1/8
    IPV4_ADDRESS=$(ip -oneline -family inet address show | grep "${IPv4bare}/" |  awk '{print $4}' | awk 'END {print}')
}

# Get available interfaces that are UP
get_available_interfaces() {
    # There may be more than one so it's all stored in a variable
    availableInterfaces=$(ip --oneline link show up | grep -v "lo" | awk '{print $2}' | cut -d':' -f1 | cut -d'@' -f1)
}

# A function for displaying the dialogs the user sees when first running the installer
welcomeDialogs() {
    # Display the welcome dialog using an appropriately sized window via the calculation conducted earlier in the script
    whiptail --msgbox --backtitle "Welcome" --title "Pi-hole automated installer" "\\n\\nThis installer will transform your device into a network-wide ad blocker!" "${r}" "${c}"

    # Request that users donate if they enjoy the software since we all work on it in our free time
    whiptail --msgbox --backtitle "Plea" --title "Free and open source" "\\n\\nThe Pi-hole is free, but powered by your donations:  http://pi-hole.net/donate" "${r}" "${c}"

    # Explain the need for a static address
    whiptail --msgbox --backtitle "Initiating network interface" --title "Static IP Needed" "\\n\\nThe Pi-hole is a SERVER so it needs a STATIC IP ADDRESS to function properly.

In the next section, you can choose to use your current network settings (DHCP) or to manually edit them." "${r}" "${c}"
}

# We need to make sure there is enough space before installing, so there is a function to check this
verifyFreeDiskSpace() {
    # 50MB is the minimum space needed (45MB install (includes web admin bootstrap/jquery libraries etc) + 5MB one day of logs.)
    # - Fourdee: Local ensures the variable is only created, and accessible within this function/void. Generally considered a "good" coding practice for non-global variables.
    local str="Disk space check"
    # Required space in KB
    local required_free_kilobytes=51200
    # Calculate existing free space on this machine
    local existing_free_kilobytes
    existing_free_kilobytes=$(df -Pk | grep -m1 '\/$' | awk '{print $4}')

    # If the existing space is not an integer,
    if ! [[ "${existing_free_kilobytes}" =~ ^([0-9])+$ ]]; then
        # show an error that we can't determine the free space
        printf "  %b %s\\n" "${CROSS}" "${str}"
        printf "  %b Unknown free disk space! \\n" "${INFO}"
        printf "      We were unable to determine available free disk space on this system.\\n"
        printf "      You may override this check, however, it is not recommended.\\n"
        printf "      The option '%b--i_do_not_follow_recommendations%b' can override this.\\n" "${COL_LIGHT_RED}" "${COL_NC}"
        printf "      e.g: curl -L https://install.pi-hole.net | bash /dev/stdin %b<option>%b\\n" "${COL_LIGHT_RED}" "${COL_NC}"
        # exit with an error code
        exit 1
    # If there is insufficient free disk space,
    elif [[ "${existing_free_kilobytes}" -lt "${required_free_kilobytes}" ]]; then
        # show an error message
        printf "  %b %s\\n" "${CROSS}" "${str}"
        printf "  %b Your system disk appears to only have %s KB free\\n" "${INFO}" "${existing_free_kilobytes}"
        printf "      It is recommended to have a minimum of %s KB to run the Pi-hole\\n" "${required_free_kilobytes}"
        # if the vcgencmd command exists,
        if is_command vcgencmd ; then
            # it's probably a Raspbian install, so show a message about expanding the filesystem
            printf "      If this is a new install you may need to expand your disk\\n"
            printf "      Run 'sudo raspi-config', and choose the 'expand file system' option\\n"
            printf "      After rebooting, run this installation again\\n"
            printf "      e.g: curl -L https://install.pi-hole.net | bash\\n"
        fi
        # Show there is not enough free space
        printf "\\n      %bInsufficient free space, exiting...%b\\n" "${COL_LIGHT_RED}" "${COL_NC}"
        # and exit with an error
        exit 1
    # Otherwise,
    else
        # Show that we're running a disk space check
        printf "  %b %s\\n" "${TICK}" "${str}"
    fi
}

# A function that let's the user pick an interface to use with Pi-hole
chooseInterface() {
    # Turn the available interfaces into an array so it can be used with a whiptail dialog
    local interfacesArray=()
    # Number of available interfaces
    local interfaceCount
    # Whiptail variable storage
    local chooseInterfaceCmd
    # Temporary Whiptail options storage
    local chooseInterfaceOptions
    # Loop sentinel variable
    local firstLoop=1

    # Find out how many interfaces are available to choose from
    interfaceCount=$(wc -l <<< "${availableInterfaces}")

    # If there is one interface,
    if [[ "${interfaceCount}" -eq 1 ]]; then
        # Set it as the interface to use since there is no other option
        PIHOLE_INTERFACE="${availableInterfaces}"
    # Otherwise,
    else
        # While reading through the available interfaces
        while read -r line; do
            # use a variable to set the option as OFF to begin with
            mode="OFF"
            # If it's the first loop,
            if [[ "${firstLoop}" -eq 1 ]]; then
                # set this as the interface to use (ON)
                firstLoop=0
                mode="ON"
            fi
            # Put all these interfaces into an array
            interfacesArray+=("${line}" "available" "${mode}")
        # Feed the available interfaces into this while loop
        done <<< "${availableInterfaces}"
        # The whiptail command that will be run, stored in a variable
        chooseInterfaceCmd=(whiptail --separate-output --radiolist "Choose An Interface (press space to select)" "${r}" "${c}" "${interfaceCount}")
        # Now run the command using the interfaces saved into the array
        chooseInterfaceOptions=$("${chooseInterfaceCmd[@]}" "${interfacesArray[@]}" 2>&1 >/dev/tty) || \
        # If the user chooses Cancel, exit
        { printf "  %bCancel was selected, exiting installer%b\\n" "${COL_LIGHT_RED}" "${COL_NC}"; exit 1; }
        # For each interface
        for desiredInterface in ${chooseInterfaceOptions}; do
            # Set the one the user selected as the interface to use
            PIHOLE_INTERFACE=${desiredInterface}
            # and show this information to the user
            printf "  %b Using interface: %s\\n" "${INFO}" "${PIHOLE_INTERFACE}"
        done
    fi
}

# This lets us prefer ULA addresses over GUA
# This caused problems for some users when their ISP changed their IPv6 addresses
# See https://github.com/pi-hole/pi-hole/issues/1473#issuecomment-301745953
testIPv6() {
    # first will contain fda2 (ULA)
    printf -v first "%s" "${1%%:*}"
    # value1 will contain 253 which is the decimal value corresponding to 0xfd
    value1=$(( (0x$first)/256 ))
    # will contain 162 which is the decimal value corresponding to 0xa2
    value2=$(( (0x$first)%256 ))
    # the ULA test is testing for fc00::/7 according to RFC 4193
    if (( (value1&254)==252 )); then
        # echoing result to calling function as return value
        echo "ULA"
    fi
    # the GUA test is testing for 2000::/3 according to RFC 4291
    if (( (value1&112)==32 )); then
        # echoing result to calling function as return value
        echo "GUA"
    fi
    # the LL test is testing for fe80::/10 according to RFC 4193
    if (( (value1)==254 )) && (( (value2&192)==128 )); then
        # echoing result to calling function as return value
        echo "Link-local"
    fi
}

# A dialog for showing the user about IPv6 blocking
useIPv6dialog() {
    # Determine the IPv6 address used for blocking
    IPV6_ADDRESSES=($(ip -6 address | grep 'scope global' | awk '{print $2}'))

    # For each address in the array above, determine the type of IPv6 address it is
    for i in "${IPV6_ADDRESSES[@]}"; do
        # Check if it's ULA, GUA, or LL by using the function created earlier
        result=$(testIPv6 "$i")
        # If it's a ULA address, use it and store it as a global variable
        [[ "${result}" == "ULA" ]] && ULA_ADDRESS="${i%/*}"
        # If it's a GUA address, we can still use it si store it as a global variable
        [[ "${result}" == "GUA" ]] && GUA_ADDRESS="${i%/*}"
    done

    # Determine which address to be used: Prefer ULA over GUA or don't use any if none found
    # If the ULA_ADDRESS contains a value,
    if [[ ! -z "${ULA_ADDRESS}" ]]; then
        # set the IPv6 address to the ULA address
        IPV6_ADDRESS="${ULA_ADDRESS}"
        # Show this info to the user
        printf "  %b Found IPv6 ULA address, using it for blocking IPv6 ads\\n" "${INFO}"
    # Otherwise, if the GUA_ADDRESS has a value,
    elif [[ ! -z "${GUA_ADDRESS}" ]]; then
        # Let the user know
        printf "  %b Found IPv6 GUA address, using it for blocking IPv6 ads\\n" "${INFO}"
        # And assign it to the global variable
        IPV6_ADDRESS="${GUA_ADDRESS}"
    # If none of those work,
    else
        # explain that IPv6 blocking will not be used
        printf "  %b Unable to find IPv6 ULA/GUA address, IPv6 adblocking will not be enabled\\n" "${INFO}"
        # So set the variable to be empty
        IPV6_ADDRESS=""
    fi

    # If the IPV6_ADDRESS contains a value
    if [[ ! -z "${IPV6_ADDRESS}" ]]; then
        # Display that IPv6 is supported and will be used
        whiptail --msgbox --backtitle "IPv6..." --title "IPv6 Supported" "$IPV6_ADDRESS will be used to block ads." "${r}" "${c}"
    fi
}

# A function to check if we should use IPv4 and/or IPv6 for blocking ads
use4andor6() {
    # Named local variables
    local useIPv4
    local useIPv6
    # Let use select IPv4 and/or IPv6 via a checklist
    cmd=(whiptail --separate-output --checklist "Select Protocols (press space to select)" "${r}" "${c}" 2)
    # In an array, show the options available:
    # IPv4 (on by default)
    options=(IPv4 "Block ads over IPv4" on
    # or IPv6 (on by default if available)
    IPv6 "Block ads over IPv6" on)
    # In a variable, show the choices available; exit if Cancel is selected
    choices=$("${cmd[@]}" "${options[@]}" 2>&1 >/dev/tty) || { printf "  %bCancel was selected, exiting installer%b\\n" "${COL_LIGHT_RED}" "${COL_NC}"; exit 1; }
    # For each choice available,
    for choice in ${choices}
    do
        # Set the values to true
        case ${choice} in
        IPv4  )   useIPv4=true;;
        IPv6  )   useIPv6=true;;
        esac
    done
    # If IPv4 is to be used,
    if [[ "${useIPv4}" ]]; then
        # Run our function to get the information we need
        find_IPv4_information
        getStaticIPv4Settings
        setStaticIPv4
    fi
    # If IPv6 is to be used,
    if [[ "${useIPv6}" ]]; then
        # Run our function to get this information
        useIPv6dialog
    fi
    # Echo the information to the user
    printf "  %b IPv4 address: %s\\n" "${INFO}" "${IPV4_ADDRESS}"
    printf "  %b IPv6 address: %s\\n" "${INFO}" "${IPV6_ADDRESS}"
    # If neither protocol is selected,
    if [[ ! "${useIPv4}" ]] && [[ ! "${useIPv6}" ]]; then
        # Show an error in red
        printf "  %bError: Neither IPv4 or IPv6 selected%b\\n" "${COL_LIGHT_RED}" "${COL_NC}"
        # and exit with an error
        exit 1
    fi
}

#
getStaticIPv4Settings() {
    # Local, named variables
    local ipSettingsCorrect
    # Ask if the user wants to use DHCP settings as their static IP
    # This is useful for users that are using DHCP reservations; then we can just use the information gathered via our functions
    if whiptail --backtitle "Calibrating network interface" --title "Static IP Address" --yesno "Do you want to use your current network settings as a static address?
          IP address:    ${IPV4_ADDRESS}
          Gateway:       ${IPv4gw}" "${r}" "${c}"; then
        # If they choose yes, let the user know that the IP address will not be available via DHCP and may cause a conflict.
        whiptail --msgbox --backtitle "IP information" --title "FYI: IP Conflict" "It is possible your router could still try to assign this IP to a device, which would cause a conflict.  But in most cases the router is smart enough to not do that.
If you are worried, either manually set the address, or modify the DHCP reservation pool so it does not include the IP you want.
It is also possible to use a DHCP reservation, but if you are going to do that, you might as well set a static address." "${r}" "${c}"
    # Nothing else to do since the variables are already set above
    else
    # Otherwise, we need to ask the user to input their desired settings.
    # Start by getting the IPv4 address (pre-filling it with info gathered from DHCP)
    # Start a loop to let the user enter their information with the chance to go back and edit it if necessary
    until [[ "${ipSettingsCorrect}" = True ]]; do

        # Ask for the IPv4 address
        IPV4_ADDRESS=$(whiptail --backtitle "Calibrating network interface" --title "IPv4 address" --inputbox "Enter your desired IPv4 address" "${r}" "${c}" "${IPV4_ADDRESS}" 3>&1 1>&2 2>&3) || \
        # Cancelling IPv4 settings window
        { ipSettingsCorrect=False; echo -e "  ${COL_LIGHT_RED}Cancel was selected, exiting installer${COL_NC}"; exit 1; }
        printf "  %b Your static IPv4 address: %s\\n" "${INFO}" "${IPV4_ADDRESS}"

        # Ask for the gateway
        IPv4gw=$(whiptail --backtitle "Calibrating network interface" --title "IPv4 gateway (router)" --inputbox "Enter your desired IPv4 default gateway" "${r}" "${c}" "${IPv4gw}" 3>&1 1>&2 2>&3) || \
        # Cancelling gateway settings window
        { ipSettingsCorrect=False; echo -e "  ${COL_LIGHT_RED}Cancel was selected, exiting installer${COL_NC}"; exit 1; }
        printf "  %b Your static IPv4 gateway: %s\\n" "${INFO}" "${IPv4gw}"

        # Give the user a chance to review their settings before moving on
        if whiptail --backtitle "Calibrating network interface" --title "Static IP Address" --yesno "Are these settings correct?
            IP address: ${IPV4_ADDRESS}
            Gateway:    ${IPv4gw}" "${r}" "${c}"; then
                # After that's done, the loop ends and we move on
                ipSettingsCorrect=True
        else
            # If the settings are wrong, the loop continues
            ipSettingsCorrect=False
        fi
    done
    # End the if statement for DHCP vs. static
    fi
}

# configure networking via dhcpcd
setDHCPCD() {
    # check if the IP is already in the file
    if grep -q "${IPV4_ADDRESS}" /etc/dhcpcd.conf; then
        printf "  %b Static IP already configured\\n" "${INFO}"
    # If it's not,
    else
        # we can append these lines to dhcpcd.conf to enable a static IP
        echo "interface ${PIHOLE_INTERFACE}
        static ip_address=${IPV4_ADDRESS}
        static routers=${IPv4gw}
        static domain_name_servers=127.0.0.1" | tee -a /etc/dhcpcd.conf >/dev/null
        # Then use the ip command to immediately set the new address
        ip addr replace dev "${PIHOLE_INTERFACE}" "${IPV4_ADDRESS}"
        # Also give a warning that the user may need to reboot their system
        printf "  %b Set IP address to %s \\n  You may need to restart after the install is complete\\n" "${TICK}" "${IPV4_ADDRESS%/*}"
    fi
}

# configure networking ifcfg-xxxx file found at /etc/sysconfig/network-scripts/
# this function requires the full path of an ifcfg file passed as an argument
setIFCFG() {
    # Local, named variables
    local IFCFG_FILE
    local IPADDR
    local CIDR
    IFCFG_FILE=$1
    printf -v IPADDR "%s" "${IPV4_ADDRESS%%/*}"
    # check if the desired IP is already set
    if grep -Eq "${IPADDR}(\\b|\\/)" "${IFCFG_FILE}"; then
        printf "  %b Static IP already configured\\n" "${INFO}"
    # Otherwise,
    else
        # Put the IP in variables without the CIDR notation
        printf -v CIDR "%s" "${IPV4_ADDRESS##*/}"
        # Backup existing interface configuration:
        cp -p "${IFCFG_FILE}" "${IFCFG_FILE}".pihole.orig
        # Build Interface configuration file using the GLOBAL variables we have
        {
        echo "# Configured via Pi-hole installer"
        echo "DEVICE=$PIHOLE_INTERFACE"
        echo "BOOTPROTO=none"
        echo "ONBOOT=yes"
        echo "IPADDR=$IPADDR"
        echo "PREFIX=$CIDR"
        echo "GATEWAY=$IPv4gw"
        echo "DNS1=$PIHOLE_DNS_1"
        echo "DNS2=$PIHOLE_DNS_2"
        echo "USERCTL=no"
        }> "${IFCFG_FILE}"
        chmod 644 "${IFCFG_FILE}"
        chown root:root "${IFCFG_FILE}"
        # Use ip to immediately set the new address
        ip addr replace dev "${PIHOLE_INTERFACE}" "${IPV4_ADDRESS}"
        # If NetworkMangler command line interface exists and ready to mangle,
        if is_command nmcli && nmcli general status &> /dev/null; then
            # Tell NetworkManagler to read our new sysconfig file
            nmcli con load "${IFCFG_FILE}" > /dev/null
        fi
        # Show a warning that the user may need to restart
        printf "  %b Set IP address to %s\\n  You may need to restart after the install is complete\\n" "${TICK}" "${IPV4_ADDRESS%%/*}"
    fi
}

setStaticIPv4() {
    # Local, named variables
    local IFCFG_FILE
    local CONNECTION_NAME

    # If a static interface is already configured, we are done.
    if [[ -r "/etc/sysconfig/network/ifcfg-${PIHOLE_INTERFACE}" ]]; then
        if grep -q '^BOOTPROTO=.static.' "/etc/sysconfig/network/ifcfg-${PIHOLE_INTERFACE}"; then
            return 0
        fi
    fi
    # For the Debian family, if dhcpcd.conf exists,
    if [[ -f "/etc/dhcpcd.conf" ]]; then
        # configure networking via dhcpcd
        setDHCPCD
        return 0
    fi
    # If a DHCPCD config file was not found, check for an ifcfg config file based on interface name
    if [[ -f "/etc/sysconfig/network-scripts/ifcfg-${PIHOLE_INTERFACE}" ]];then
        # If it exists,
        IFCFG_FILE=/etc/sysconfig/network-scripts/ifcfg-${PIHOLE_INTERFACE}
        setIFCFG "${IFCFG_FILE}"
        return 0
    fi
    # if an ifcfg config does not exists for the interface name, try the connection name via network manager
    if is_command nmcli && nmcli general status &> /dev/null; then
        CONNECTION_NAME=$(nmcli dev show "${PIHOLE_INTERFACE}" | grep 'GENERAL.CONNECTION' | cut -d: -f2 | sed 's/^System//' | xargs | tr ' ' '_')
        if [[ -f "/etc/sysconfig/network-scripts/ifcfg-${CONNECTION_NAME}" ]];then
            # If it exists,
            IFCFG_FILE=/etc/sysconfig/network-scripts/ifcfg-${CONNECTION_NAME}
            setIFCFG "${IFCFG_FILE}"
            return 0
        fi
    fi
    # If previous conditions failed, show an error and exit
    printf "  %b Warning: Unable to locate configuration file to set static IPv4 address\\n" "${INFO}"
    exit 1
}

# Check an IP address to see if it is a valid one
valid_ip() {
    # Local, named variables
    local ip=${1}
    local stat=1

    # If the IP matches the format xxx.xxx.xxx.xxx,
    if [[ "${ip}" =~ ^[0-9]{1,3}\.[0-9]{1,3}\.[0-9]{1,3}\.[0-9]{1,3}$ ]]; then
        # Save the old Internal Field Separator in a variable
        OIFS=$IFS
        # and set the new one to a dot (period)
        IFS='.'
        # Put the IP into an array
        read -r -a ip <<< "${ip}"
        # Restore the IFS to what it was
        IFS=${OIFS}
        ## Evaluate each octet by checking if it's less than or equal to 255 (the max for each octet)
        [[ "${ip[0]}" -le 255 && "${ip[1]}" -le 255 \
        && "${ip[2]}" -le 255 && "${ip[3]}" -le 255 ]]
        # Save the exit code
        stat=$?
    fi
    # Return the exit code
    return "${stat}"
}

# A function to choose the upstream DNS provider(s)
setDNS() {
    # Local, named variables
    local DNSSettingsCorrect

    # In an array, list the available upstream providers
    DNSChooseOptions=()
    local DNSServerCount=0
    # Save the old Internal Field Separator in a variable
    OIFS=$IFS
    # and set the new one to newline
    IFS=$'\n'
    # Put the DNS Servers into an array
    for DNSServer in ${DNS_SERVERS}
    do
        DNSName="$(cut -d';' -f1 <<< "${DNSServer}")"
        DNSChooseOptions[DNSServerCount]="${DNSName}"
        (( DNSServerCount=DNSServerCount+1 ))
        DNSChooseOptions[DNSServerCount]=""
        (( DNSServerCount=DNSServerCount+1 ))
    done
    DNSChooseOptions[DNSServerCount]="Custom"
    (( DNSServerCount=DNSServerCount+1 ))
    DNSChooseOptions[DNSServerCount]=""
    # Restore the IFS to what it was
    IFS=${OIFS}
    # In a whiptail dialog, show the options
    DNSchoices=$(whiptail --separate-output --menu "Select Upstream DNS Provider. To use your own, select Custom." "${r}" "${c}" 7 \
    "${DNSChooseOptions[@]}" 2>&1 >/dev/tty) || \
    # exit if Cancel is selected
    { printf "  %bCancel was selected, exiting installer%b\\n" "${COL_LIGHT_RED}" "${COL_NC}"; exit 1; }

    # Display the selection
    printf "  %b Using " "${INFO}"
    # Depending on the user's choice, set the GLOBAl variables to the IP of the respective provider
    if [[ "${DNSchoices}" == "Custom" ]]
    then
        # Until the DNS settings are selected,
        until [[ "${DNSSettingsCorrect}" = True ]]; do
            #
            strInvalid="Invalid"
            # If the first
            if [[ ! "${PIHOLE_DNS_1}" ]]; then
                # and second upstream servers do not exist
                if [[ ! "${PIHOLE_DNS_2}" ]]; then
                    prePopulate=""
                # Otherwise,
                else
                    prePopulate=", ${PIHOLE_DNS_2}"
                fi
            elif  [[ "${PIHOLE_DNS_1}" ]] && [[ ! "${PIHOLE_DNS_2}" ]]; then
                prePopulate="${PIHOLE_DNS_1}"
            elif [[ "${PIHOLE_DNS_1}" ]] && [[ "${PIHOLE_DNS_2}" ]]; then
                prePopulate="${PIHOLE_DNS_1}, ${PIHOLE_DNS_2}"
            fi

            # Dialog for the user to enter custom upstream servers
            piholeDNS=$(whiptail --backtitle "Specify Upstream DNS Provider(s)"  --inputbox "Enter your desired upstream DNS provider(s), separated by a comma.\\n\\nFor example '8.8.8.8, 8.8.4.4'" "${r}" "${c}" "${prePopulate}" 3>&1 1>&2 2>&3) || \
            { printf "  %bCancel was selected, exiting installer%b\\n" "${COL_LIGHT_RED}" "${COL_NC}"; exit 1; }
            # Clean user input and replace whitespace with comma.
            piholeDNS=$(sed 's/[, \t]\+/,/g' <<< "${piholeDNS}")

            printf -v PIHOLE_DNS_1 "%s" "${piholeDNS%%,*}"
            printf -v PIHOLE_DNS_2 "%s" "${piholeDNS##*,}"

            # If the IP is valid,
            if ! valid_ip "${PIHOLE_DNS_1}" || [[ ! "${PIHOLE_DNS_1}" ]]; then
                # store it in the variable so we can use it
                PIHOLE_DNS_1=${strInvalid}
            fi
            # Do the same for the secondary server
            if ! valid_ip "${PIHOLE_DNS_2}" && [[ "${PIHOLE_DNS_2}" ]]; then
                PIHOLE_DNS_2=${strInvalid}
            fi
            # If either of the DNS servers are invalid,
            if [[ "${PIHOLE_DNS_1}" == "${strInvalid}" ]] || [[ "${PIHOLE_DNS_2}" == "${strInvalid}" ]]; then
                # explain this to the user
                whiptail --msgbox --backtitle "Invalid IP" --title "Invalid IP" "One or both entered IP addresses were invalid. Please try again.\\n\\n    DNS Server 1:   $PIHOLE_DNS_1\\n    DNS Server 2:   ${PIHOLE_DNS_2}" ${r} ${c}
                # and set the variables back to nothing
                if [[ "${PIHOLE_DNS_1}" == "${strInvalid}" ]]; then
                    PIHOLE_DNS_1=""
                fi
                if [[ "${PIHOLE_DNS_2}" == "${strInvalid}" ]]; then
                    PIHOLE_DNS_2=""
                fi
            # Since the settings will not work, stay in the loop
            DNSSettingsCorrect=False
            # Otherwise,
            else
                # Show the settings
                if (whiptail --backtitle "Specify Upstream DNS Provider(s)" --title "Upstream DNS Provider(s)" --yesno "Are these settings correct?\\n    DNS Server 1:   $PIHOLE_DNS_1\\n    DNS Server 2:   ${PIHOLE_DNS_2}" "${r}" "${c}"); then
                # and break from the loop since the servers are valid
                DNSSettingsCorrect=True
                # Otherwise,
                else
                    # If the settings are wrong, the loop continues
                    DNSSettingsCorrect=False
                fi
            fi
        done
     else
        # Save the old Internal Field Separator in a variable
        OIFS=$IFS
        # and set the new one to newline
        IFS=$'\n'
        for DNSServer in ${DNS_SERVERS}
        do
            DNSName="$(cut -d';' -f1 <<< "${DNSServer}")"
            if [[ "${DNSchoices}" == "${DNSName}" ]]
            then
                printf "%s\\n" "${DNSName}"
                PIHOLE_DNS_1="$(cut -d';' -f2 <<< "${DNSServer}")"
                PIHOLE_DNS_2="$(cut -d';' -f3 <<< "${DNSServer}")"
                break
            fi
        done
        # Restore the IFS to what it was
        IFS=${OIFS}
    fi
}

# Allow the user to enable/disable logging
setLogging() {
    # Local, named variables
    local LogToggleCommand
    local LogChooseOptions
    local LogChoices

    # Ask if the user wants to log queries
    LogToggleCommand=(whiptail --separate-output --radiolist "Do you want to log queries?" "${r}" "${c}" 6)
    # The default selection is on
    LogChooseOptions=("On (Recommended)" "" on
        Off "" off)
    # Get the user's choice
    LogChoices=$("${LogToggleCommand[@]}" "${LogChooseOptions[@]}" 2>&1 >/dev/tty) || (printf "  %bCancel was selected, exiting installer%b\\n" "${COL_LIGHT_RED}" "${COL_NC}" && exit 1)
    case ${LogChoices} in
        # If it's on
        "On (Recommended)")
            printf "  %b Logging On.\\n" "${INFO}"
            # Set the GLOBAL variable to true so we know what they selected
            QUERY_LOGGING=true
            ;;
        # Otherwise, it's off,
        Off)
            printf "  %b Logging Off.\\n" "${INFO}"
            # So set it to false
            QUERY_LOGGING=false
            ;;
    esac
}

# Allow the user to set their FTL privacy level
setPrivacyLevel() {
    local LevelCommand
    local LevelOptions

    LevelCommand=(whiptail --separate-output --radiolist "Select a privacy mode for FTL. https://docs.pi-hole.net/ftldns/privacylevels/" "${r}" "${c}" 6)

    # The default selection is level 0
    LevelOptions=(
        "0" "Show everything" on
        "1" "Hide domains" off
        "2" "Hide domains and clients" off
        "3" "Anonymous mode" off
        "4" "Disabled statistics" off
    )

    # Get the user's choice
    PRIVACY_LEVEL=$("${LevelCommand[@]}" "${LevelOptions[@]}" 2>&1 >/dev/tty) || (echo -e "  ${COL_LIGHT_RED}Cancel was selected, exiting installer${COL_NC}" && exit 1)

    printf "  %b Privacy level %d" "${INFO}" "${PRIVACY_LEVEL}"
}

# Function to ask the user if they want to install the dashboard
setAdminFlag() {
    # Local, named variables
    local WebToggleCommand
    local WebChooseOptions
    local WebChoices

    # Similar to the logging function, ask what the user wants
    WebToggleCommand=(whiptail --separate-output --radiolist "Do you wish to install the web admin interface?" "${r}" "${c}" 6)
    # with the default being enabled
    WebChooseOptions=("On (Recommended)" "" on
        Off "" off)
    WebChoices=$("${WebToggleCommand[@]}" "${WebChooseOptions[@]}" 2>&1 >/dev/tty) || (printf "  %bCancel was selected, exiting installer%b\\n" "${COL_LIGHT_RED}" "${COL_NC}" && exit 1)
    # Depending on their choice
    case ${WebChoices} in
        "On (Recommended)")
            printf "  %b Web Interface On\\n" "${INFO}"
            # Set it to true
            INSTALL_WEB_INTERFACE=true
            ;;
        Off)
            printf "  %b Web Interface Off\\n" "${INFO}"
            # or false
            INSTALL_WEB_INTERFACE=false
            ;;
    esac

    # Request user to install web server, if --disable-install-webserver has not been used (INSTALL_WEB_SERVER=true is default).
    if [[ "${INSTALL_WEB_SERVER}" == true ]]; then
        WebToggleCommand=(whiptail --separate-output --radiolist "Do you wish to install the web server (lighttpd)?\\n\\nNB: If you disable this, and, do not have an existing webserver installed, the web interface will not function." "${r}" "${c}" 6)
        # with the default being enabled
        WebChooseOptions=("On (Recommended)" "" on
            Off "" off)
        WebChoices=$("${WebToggleCommand[@]}" "${WebChooseOptions[@]}" 2>&1 >/dev/tty) || (printf "  %bCancel was selected, exiting installer%b\\n" "${COL_LIGHT_RED}" "${COL_NC}" && exit 1)
        # Depending on their choice
        case ${WebChoices} in
            "On (Recommended)")
                printf "  %b Web Server On\\n" "${INFO}"
                # set it to true, as clearly seen below.
                INSTALL_WEB_SERVER=true
                ;;
            Off)
                printf "  %b Web Server Off\\n" "${INFO}"
                # or false
                INSTALL_WEB_SERVER=false
                ;;
        esac
    fi
}

# A function to display a list of example blocklists for users to select
chooseBlocklists() {
    # Back up any existing adlist file, on the off chance that it exists. Useful in case of a reconfigure.
    if [[ -f "${adlistFile}" ]]; then
        mv "${adlistFile}" "${adlistFile}.old"
    fi
    # Let user select (or not) blocklists via a checklist
    cmd=(whiptail --separate-output --checklist "Pi-hole relies on third party lists in order to block ads.\\n\\nYou can use the suggestions below, and/or add your own after installation\\n\\nTo deselect any list, use the arrow keys and spacebar" "${r}" "${c}" 6)
    # In an array, show the options available (all off by default):
    options=(StevenBlack "StevenBlack's Unified Hosts List" on
        MalwareDom "MalwareDomains" on
        Cameleon "Cameleon" on
        DisconTrack "Disconnect.me Tracking" on
        DisconAd "Disconnect.me Ads" on
        HostsFile "Hosts-file.net Ads" on)

    # In a variable, show the choices available; exit if Cancel is selected
    choices=$("${cmd[@]}" "${options[@]}" 2>&1 >/dev/tty) || { printf "  %bCancel was selected, exiting installer%b\\n" "${COL_LIGHT_RED}" "${COL_NC}"; rm "${adlistFile}" ;exit 1; }
    # For each choice available,
    for choice in ${choices}
    do
        appendToListsFile "${choice}"
    done
    chmod 644 "${adlistFile}"
}

# Accept a string parameter, it must be one of the default lists
# This function allow to not duplicate code in chooseBlocklists and
# in installDefaultBlocklists
appendToListsFile() {
    case $1 in
        StevenBlack  )  echo "https://raw.githubusercontent.com/StevenBlack/hosts/master/hosts" >> "${adlistFile}";;
        MalwareDom   )  echo "https://mirror1.malwaredomains.com/files/justdomains" >> "${adlistFile}";;
        Cameleon     )  echo "http://sysctl.org/cameleon/hosts" >> "${adlistFile}";;
        DisconTrack  )  echo "https://s3.amazonaws.com/lists.disconnect.me/simple_tracking.txt" >> "${adlistFile}";;
        DisconAd     )  echo "https://s3.amazonaws.com/lists.disconnect.me/simple_ad.txt" >> "${adlistFile}";;
        HostsFile    )  echo "https://hosts-file.net/ad_servers.txt" >> "${adlistFile}";;
    esac
}

# Used only in unattended setup
# If there is already the adListFile, we keep it, else we create it using all default lists
installDefaultBlocklists() {
    # In unattended setup, could be useful to use userdefined blocklist.
    # If this file exists, we avoid overriding it.
    if [[ -f "${adlistFile}" ]]; then
        return;
    fi
    appendToListsFile StevenBlack
    appendToListsFile MalwareDom
    appendToListsFile Cameleon
    appendToListsFile DisconTrack
    appendToListsFile DisconAd
    appendToListsFile HostsFile
}

# Check if /etc/dnsmasq.conf is from pi-hole.  If so replace with an original and install new in .d directory
version_check_dnsmasq() {
    # Local, named variables
    local dnsmasq_conf="/etc/dnsmasq.conf"
    local dnsmasq_conf_orig="/etc/dnsmasq.conf.orig"
    local dnsmasq_pihole_id_string="addn-hosts=/etc/pihole/gravity.list"
    local dnsmasq_pihole_id_string2="# Dnsmasq config for Pi-hole's FTLDNS"
    local dnsmasq_original_config="${PI_HOLE_LOCAL_REPO}/advanced/dnsmasq.conf.original"
    local dnsmasq_pihole_01_snippet="${PI_HOLE_LOCAL_REPO}/advanced/01-pihole.conf"
    local dnsmasq_pihole_01_location="/etc/dnsmasq.d/01-pihole.conf"

    # If the dnsmasq config file exists
    if [[ -f "${dnsmasq_conf}" ]]; then
        printf "  %b Existing dnsmasq.conf found..." "${INFO}"
        # If a specific string is found within this file, we presume it's from older versions on Pi-hole,
        if grep -q "${dnsmasq_pihole_id_string}" "${dnsmasq_conf}" ||
           grep -q "${dnsmasq_pihole_id_string2}" "${dnsmasq_conf}"; then
            printf " it is from a previous Pi-hole install.\\n"
            printf "  %b Backing up dnsmasq.conf to dnsmasq.conf.orig..." "${INFO}"
            # so backup the original file
            mv -f "${dnsmasq_conf}" "${dnsmasq_conf_orig}"
            printf "%b  %b Backing up dnsmasq.conf to dnsmasq.conf.orig...\\n" "${OVER}"  "${TICK}"
            printf "  %b Restoring default dnsmasq.conf..." "${INFO}"
            # and replace it with the default
            install -D -m 644 -T "${dnsmasq_original_config}" "${dnsmasq_conf}"
            printf "%b  %b Restoring default dnsmasq.conf...\\n" "${OVER}"  "${TICK}"
        # Otherwise,
        else
        # Don't to anything
        printf " it is not a Pi-hole file, leaving alone!\\n"
        fi
    else
        # If a file cannot be found,
        printf "  %b No dnsmasq.conf found... restoring default dnsmasq.conf..." "${INFO}"
        # restore the default one
        install -D -m 644 -T "${dnsmasq_original_config}" "${dnsmasq_conf}"
        printf "%b  %b No dnsmasq.conf found... restoring default dnsmasq.conf...\\n" "${OVER}"  "${TICK}"
    fi

    printf "  %b Copying 01-pihole.conf to /etc/dnsmasq.d/01-pihole.conf..." "${INFO}"
    # Check to see if dnsmasq directory exists (it may not due to being a fresh install and dnsmasq no longer being a dependency)
    if [[ ! -d "/etc/dnsmasq.d"  ]];then
        install -d -m 755 "/etc/dnsmasq.d"
    fi
    # Copy the new Pi-hole DNS config file into the dnsmasq.d directory
    install -D -m 644 -T "${dnsmasq_pihole_01_snippet}" "${dnsmasq_pihole_01_location}"
    printf "%b  %b Copying 01-pihole.conf to /etc/dnsmasq.d/01-pihole.conf\\n" "${OVER}"  "${TICK}"
    # Replace our placeholder values with the GLOBAL DNS variables that we populated earlier
    # First, swap in the interface to listen on
    sed -i "s/@INT@/$PIHOLE_INTERFACE/" "${dnsmasq_pihole_01_location}"
    if [[ "${PIHOLE_DNS_1}" != "" ]]; then
        # Then swap in the primary DNS server
        sed -i "s/@DNS1@/$PIHOLE_DNS_1/" "${dnsmasq_pihole_01_location}"
    else
        #
        sed -i '/^server=@DNS1@/d' "${dnsmasq_pihole_01_location}"
    fi
    if [[ "${PIHOLE_DNS_2}" != "" ]]; then
        # Then swap in the primary DNS server
        sed -i "s/@DNS2@/$PIHOLE_DNS_2/" "${dnsmasq_pihole_01_location}"
    else
        #
        sed -i '/^server=@DNS2@/d' "${dnsmasq_pihole_01_location}"
    fi

    #
    sed -i 's/^#conf-dir=\/etc\/dnsmasq.d$/conf-dir=\/etc\/dnsmasq.d/' "${dnsmasq_conf}"

    # If the user does not want to enable logging,
    if [[ "${QUERY_LOGGING}" == false ]] ; then
        # Disable it by commenting out the directive in the DNS config file
        sed -i 's/^log-queries/#log-queries/' "${dnsmasq_pihole_01_location}"
    # Otherwise,
    else
        # enable it by uncommenting the directive in the DNS config file
        sed -i 's/^#log-queries/log-queries/' "${dnsmasq_pihole_01_location}"
    fi
}

# Clean an existing installation to prepare for upgrade/reinstall
clean_existing() {
    # Local, named variables
    # ${1} Directory to clean
    local clean_directory="${1}"
    # Make ${2} the new one?
    shift
    # ${2} Array of files to remove
    local old_files=( "$@" )

    # For each script found in the old files array
    for script in "${old_files[@]}"; do
        # Remove them
        rm -f "${clean_directory}/${script}.sh"
    done
}

# Install the scripts from repository to their various locations
installScripts() {
    # Local, named variables
    local str="Installing scripts from ${PI_HOLE_LOCAL_REPO}"
    printf "  %b %s..." "${INFO}" "${str}"

    # Clear out script files from Pi-hole scripts directory.
    clean_existing "${PI_HOLE_INSTALL_DIR}" "${PI_HOLE_FILES[@]}"

    # Install files from local core repository
    if is_repo "${PI_HOLE_LOCAL_REPO}"; then
        # move into the directory
        cd "${PI_HOLE_LOCAL_REPO}"
        # Install the scripts by:
        #  -o setting the owner to the user
        #  -Dm755 create all leading components of destination except the last, then copy the source to the destination and setting the permissions to 755
        #
        # This first one is the directory
        install -o "${USER}" -Dm755 -d "${PI_HOLE_INSTALL_DIR}"
        # The rest are the scripts Pi-hole needs
        install -o "${USER}" -Dm755 -t "${PI_HOLE_INSTALL_DIR}" gravity.sh
        install -o "${USER}" -Dm755 -t "${PI_HOLE_INSTALL_DIR}" ./advanced/Scripts/*.sh
        install -o "${USER}" -Dm755 -t "${PI_HOLE_INSTALL_DIR}" ./automated\ install/uninstall.sh
        install -o "${USER}" -Dm755 -t "${PI_HOLE_INSTALL_DIR}" ./advanced/Scripts/COL_TABLE
        install -o "${USER}" -Dm755 -t "${PI_HOLE_BIN_DIR}" pihole
        install -Dm644 ./advanced/bash-completion/pihole /etc/bash_completion.d/pihole
        printf "%b  %b %s\\n" "${OVER}" "${TICK}" "${str}"

    # Otherwise,
    else
        # Show an error and exit
        printf "%b  %b %s\\n" "${OVER}"  "${CROSS}" "${str}"
        printf "\\t\\t%bError: Local repo %s not found, exiting installer%b\\n" "${COL_LIGHT_RED}" "${PI_HOLE_LOCAL_REPO}" "${COL_NC}"
        return 1
    fi
}

# Install the configs from PI_HOLE_LOCAL_REPO to their various locations
installConfigs() {
    printf "\\n  %b Installing configs from %s...\\n" "${INFO}" "${PI_HOLE_LOCAL_REPO}"
    # Make sure Pi-hole's config files are in place
    version_check_dnsmasq

    # Install list of DNS servers
    # Format: Name;Primary IPv4;Secondary IPv4;Primary IPv6;Secondary IPv6
    # Some values may be empty (for example: DNS servers without IPv6 support)
    echo "${DNS_SERVERS}" > "${PI_HOLE_CONFIG_DIR}/dns-servers.conf"
    chmod 644 "${PI_HOLE_CONFIG_DIR}/dns-servers.conf"

    # Install empty file if it does not exist
    if [[ ! -r "${PI_HOLE_CONFIG_DIR}/pihole-FTL.conf" ]]; then
        install -d -m 0755 ${PI_HOLE_CONFIG_DIR}
        if ! install -o pihole -m 664 /dev/null "${PI_HOLE_CONFIG_DIR}/pihole-FTL.conf" &>/dev/null; then
            printf "  %bError: Unable to initialize configuration file %s/pihole-FTL.conf\\n" "${COL_LIGHT_RED}" "${PI_HOLE_CONFIG_DIR}"
            return 1
        fi
    fi
    # If the user chose to install the dashboard,
    if [[ "${INSTALL_WEB_SERVER}" == true ]]; then
        # and if the Web server conf directory does not exist,
        if [[ ! -d "/etc/lighttpd" ]]; then
            # make it and set the owners
            install -d -m 755 -o "${USER}" -g root /etc/lighttpd
        # Otherwise, if the config file already exists
        elif [[ -f "/etc/lighttpd/lighttpd.conf" ]]; then
            # back up the original
            mv /etc/lighttpd/lighttpd.conf /etc/lighttpd/lighttpd.conf.orig
        fi
        # and copy in the config file Pi-hole needs
        install -D -m 644 -T ${PI_HOLE_LOCAL_REPO}/advanced/${LIGHTTPD_CFG} /etc/lighttpd/lighttpd.conf
        # Make sure the external.conf file exists, as lighttpd v1.4.50 crashes without it
        touch /etc/lighttpd/external.conf
        chmod 644 /etc/lighttpd/external.conf
        # if there is a custom block page in the html/pihole directory, replace 404 handler in lighttpd config
        if [[ -f "${PI_HOLE_BLOCKPAGE_DIR}/custom.php" ]]; then
            sed -i 's/^\(server\.error-handler-404\s*=\s*\).*$/\1"pihole\/custom\.php"/' /etc/lighttpd/lighttpd.conf
        fi
        # Make the directories if they do not exist and set the owners
        mkdir -p /var/run/lighttpd
        chown ${LIGHTTPD_USER}:${LIGHTTPD_GROUP} /var/run/lighttpd
        mkdir -p /var/cache/lighttpd/compress
        chown ${LIGHTTPD_USER}:${LIGHTTPD_GROUP} /var/cache/lighttpd/compress
        mkdir -p /var/cache/lighttpd/uploads
        chown ${LIGHTTPD_USER}:${LIGHTTPD_GROUP} /var/cache/lighttpd/uploads
    fi
}

install_manpage() {
    # Copy Pi-hole man pages and call mandb to update man page database
    # Default location for man files for /usr/local/bin is /usr/local/share/man
    # on lightweight systems may not be present, so check before copying.
    printf "  %b Testing man page installation" "${INFO}"
    if ! is_command mandb ; then
        # if mandb is not present, no manpage support
        printf "%b  %b man not installed\\n" "${OVER}" "${INFO}"
        return
    elif [[ ! -d "/usr/local/share/man" ]]; then
        # appropriate directory for Pi-hole's man page is not present
        printf "%b  %b man pages not installed\\n" "${OVER}" "${INFO}"
        return
    fi
    if [[ ! -d "/usr/local/share/man/man8" ]]; then
        # if not present, create man8 directory
        install -d -m 755 /usr/local/share/man/man8
    fi
    if [[ ! -d "/usr/local/share/man/man5" ]]; then
        # if not present, create man5 directory
        install -d -m 755 /usr/local/share/man/man5
    fi
    # Testing complete, copy the files & update the man db
    install -D -m 644 -T ${PI_HOLE_LOCAL_REPO}/manpages/pihole.8 /usr/local/share/man/man8/pihole.8
    install -D -m 644 -T ${PI_HOLE_LOCAL_REPO}/manpages/pihole-FTL.8 /usr/local/share/man/man8/pihole-FTL.8
    install -D -m 644 -T ${PI_HOLE_LOCAL_REPO}/manpages/pihole-FTL.conf.5 /usr/local/share/man/man5/pihole-FTL.conf.5
    if mandb -q &>/dev/null; then
        # Updated successfully
        printf "%b  %b man pages installed and database updated\\n" "${OVER}" "${TICK}"
        return
    else
        # Something is wrong with the system's man installation, clean up
        # our files, (leave everything how we found it).
        rm /usr/local/share/man/man8/pihole.8 /usr/local/share/man/man8/pihole-FTL.8 /usr/local/share/man/man5/pihole-FTL.conf.5
        printf "%b  %b man page db not updated, man pages not installed\\n" "${OVER}" "${CROSS}"
    fi
}

stop_service() {
    # Stop service passed in as argument.
    # Can softfail, as process may not be installed when this is called
    local str="Stopping ${1} service"
    printf "  %b %s..." "${INFO}" "${str}"
    if is_command systemctl ; then
        systemctl stop "${1}" &> /dev/null || true
    else
        service "${1}" stop &> /dev/null || true
    fi
    printf "%b  %b %s...\\n" "${OVER}" "${TICK}" "${str}"
}

# Start/Restart service passed in as argument
restart_service() {
    # Local, named variables
    local str="Restarting ${1} service"
    printf "  %b %s..." "${INFO}" "${str}"
    # If systemctl exists,
    if is_command systemctl ; then
        # use that to restart the service
        systemctl restart "${1}" &> /dev/null
    # Otherwise,
    else
        # fall back to the service command
        service "${1}" restart &> /dev/null
    fi
    printf "%b  %b %s...\\n" "${OVER}" "${TICK}" "${str}"
}

# Enable service so that it will start with next reboot
enable_service() {
    # Local, named variables
    local str="Enabling ${1} service to start on reboot"
    printf "  %b %s..." "${INFO}" "${str}"
    # If systemctl exists,
    if is_command systemctl ; then
        # use that to enable the service
        systemctl enable "${1}" &> /dev/null
    # Otherwise,
    else
        # use update-rc.d to accomplish this
        update-rc.d "${1}" defaults &> /dev/null
    fi
    printf "%b  %b %s...\\n" "${OVER}" "${TICK}" "${str}"
}

# Disable service so that it will not with next reboot
disable_service() {
    # Local, named variables
    local str="Disabling ${1} service"
    printf "  %b %s..." "${INFO}" "${str}"
    # If systemctl exists,
    if is_command systemctl ; then
        # use that to disable the service
        systemctl disable "${1}" &> /dev/null
    # Otherwise,
    else
        # use update-rc.d to accomplish this
        update-rc.d "${1}" disable &> /dev/null
    fi
    printf "%b  %b %s...\\n" "${OVER}" "${TICK}" "${str}"
}

check_service_active() {
    # If systemctl exists,
    if is_command systemctl ; then
        # use that to check the status of the service
        systemctl is-enabled "${1}" &> /dev/null
    # Otherwise,
    else
        # fall back to service command
        service "${1}" status &> /dev/null
    fi
}

# Systemd-resolved's DNSStubListener and dnsmasq can't share port 53.
disable_resolved_stublistener() {
    printf "  %b Testing if systemd-resolved is enabled\\n" "${INFO}"
    # Check if Systemd-resolved's DNSStubListener is enabled and active on port 53
    if check_service_active "systemd-resolved"; then
        # Check if DNSStubListener is enabled
        printf "  %b  %b Testing if systemd-resolved DNSStub-Listener is active" "${OVER}" "${INFO}"
        if ( grep -E '#?DNSStubListener=yes' /etc/systemd/resolved.conf &> /dev/null ); then
            # Disable the DNSStubListener to unbind it from port 53
            # Note that this breaks dns functionality on host until dnsmasq/ftl are up and running
            printf "%b  %b Disabling systemd-resolved DNSStubListener" "${OVER}" "${TICK}"
            # Make a backup of the original /etc/systemd/resolved.conf
            # (This will need to be restored on uninstallation)
            sed -r -i.orig 's/#?DNSStubListener=yes/DNSStubListener=no/g' /etc/systemd/resolved.conf
            printf " and restarting systemd-resolved\\n"
            systemctl reload-or-restart systemd-resolved
        else
            printf "%b  %b Systemd-resolved does not need to be restarted\\n" "${OVER}" "${INFO}"
        fi
    else
        printf "%b  %b Systemd-resolved is not enabled\\n" "${OVER}" "${INFO}"
    fi
}

update_package_cache() {
    # Running apt-get update/upgrade with minimal output can cause some issues with
    # requiring user input (e.g password for phpmyadmin see #218)

    # Update package cache on apt based OSes. Do this every time since
    # it's quick and packages can be updated at any time.

    # Local, named variables
    local str="Update local cache of available packages"
    printf "  %b %s..." "${INFO}" "${str}"
    # Create a command from the package cache variable
    if eval "${UPDATE_PKG_CACHE}" &> /dev/null; then
        printf "%b  %b %s\\n" "${OVER}" "${TICK}" "${str}"
    # Otherwise,
    else
        # show an error and exit
        printf "%b  %b %s\\n" "${OVER}" "${CROSS}" "${str}"
        printf "  %bError: Unable to update package cache. Please try \"%s\"%b" "${COL_LIGHT_RED}" "${UPDATE_PKG_CACHE}" "${COL_NC}"
        return 1
    fi
}

# Let user know if they have outdated packages on their system and
# advise them to run a package update at soonest possible.
notify_package_updates_available() {
    # Local, named variables
    local str="Checking ${PKG_MANAGER} for upgraded packages"
    printf "\\n  %b %s..." "${INFO}" "${str}"
    # Store the list of packages in a variable
    updatesToInstall=$(eval "${PKG_COUNT}")

    if [[ -d "/lib/modules/$(uname -r)" ]]; then
        if [[ "${updatesToInstall}" -eq 0 ]]; then
            printf "%b  %b %s... up to date!\\n\\n" "${OVER}" "${TICK}" "${str}"
        else
            printf "%b  %b %s... %s updates available\\n" "${OVER}" "${TICK}" "${str}" "${updatesToInstall}"
            printf "  %b %bIt is recommended to update your OS after installing the Pi-hole!%b\\n\\n" "${INFO}" "${COL_LIGHT_GREEN}" "${COL_NC}"
        fi
    else
        printf "%b  %b %s\\n" "${OVER}" "${CROSS}" "${str}"
        printf "      Kernel update detected. If the install fails, please reboot and try again\\n"
    fi
}

# What's this doing outside of a function in the middle of nowhere?
counter=0

install_dependent_packages() {
    # Local, named variables should be used here, especially for an iterator
    # Add one to the counter
    counter=$((counter+1))
    # If it equals 1,
    if [[ "${counter}" == 1 ]]; then
        #
        printf "  %b Installer Dependency checks...\\n" "${INFO}"
    else
        #
        printf "  %b Main Dependency checks...\\n" "${INFO}"
    fi

    # Install packages passed in via argument array
    # No spinner - conflicts with set -e
    declare -a installArray

    # Debian based package install - debconf will download the entire package list
    # so we just create an array of packages not currently installed to cut down on the
    # amount of download traffic.
    # NOTE: We may be able to use this installArray in the future to create a list of package that were
    # installed by us, and remove only the installed packages, and not the entire list.
    if is_command debconf-apt-progress ; then
        # For each package,
        for i in "$@"; do
            printf "  %b Checking for %s..." "${INFO}" "${i}"
            if dpkg-query -W -f='${Status}' "${i}" 2>/dev/null | grep "ok installed" &> /dev/null; then
                printf "%b  %b Checking for %s\\n" "${OVER}" "${TICK}" "${i}"
            else
                printf "%b  %b Checking for %s (will be installed)\\n" "${OVER}" "${INFO}" "${i}"
                installArray+=("${i}")
            fi
        done
        if [[ "${#installArray[@]}" -gt 0 ]]; then
            test_dpkg_lock
            debconf-apt-progress -- "${PKG_INSTALL[@]}" "${installArray[@]}"
            return
        fi
        printf "\\n"
        return 0
    fi

    # Install Fedora/CentOS packages
    for i in "$@"; do
        printf "  %b Checking for %s..." "${INFO}" "${i}"
        if "${PKG_MANAGER}" -q list installed "${i}" &> /dev/null; then
            printf "%b  %b Checking for %s\\n" "${OVER}" "${TICK}" "${i}"
        else
            printf "%b  %b Checking for %s (will be installed)\\n" "${OVER}" "${INFO}" "${i}"
            installArray+=("${i}")
        fi
    done
    if [[ "${#installArray[@]}" -gt 0 ]]; then
        "${PKG_INSTALL[@]}" "${installArray[@]}" &> /dev/null
        return
    fi
    printf "\\n"
    return 0
}

# Install the Web interface dashboard
installPiholeWeb() {
    printf "\\n  %b Installing blocking page...\\n" "${INFO}"

    local str="Creating directory for blocking page, and copying files"
    printf "  %b %s..." "${INFO}" "${str}"
    # Install the directory
    install -d -m 0755 ${PI_HOLE_BLOCKPAGE_DIR}
    # and the blockpage
    install -D -m 644 ${PI_HOLE_LOCAL_REPO}/advanced/{index,blockingpage}.* ${PI_HOLE_BLOCKPAGE_DIR}/

    # Remove superseded file
    if [[ -e "${PI_HOLE_BLOCKPAGE_DIR}/index.js" ]]; then
        rm "${PI_HOLE_BLOCKPAGE_DIR}/index.js"
    fi

    printf "%b  %b %s\\n" "${OVER}" "${TICK}" "${str}"

    local str="Backing up index.lighttpd.html"
    printf "  %b %s..." "${INFO}" "${str}"
    # If the default index file exists,
    if [[ -f "${webroot}/index.lighttpd.html" ]]; then
        # back it up
        mv ${webroot}/index.lighttpd.html ${webroot}/index.lighttpd.orig
        printf "%b  %b %s\\n" "${OVER}" "${TICK}" "${str}"
    # Otherwise,
    else
        # don't do anything
        printf "%b  %b %s\\n" "${OVER}" "${INFO}" "${str}"
        printf "      No default index.lighttpd.html file found... not backing up\\n"
    fi

    # Install Sudoers file
    local str="Installing sudoer file"
    printf "\\n  %b %s..." "${INFO}" "${str}"
    # Make the .d directory if it doesn't exist
    install -d -m 755 /etc/sudoers.d/
    # and copy in the pihole sudoers file
    install -m 0640 ${PI_HOLE_LOCAL_REPO}/advanced/Templates/pihole.sudo /etc/sudoers.d/pihole
    # Add lighttpd user (OS dependent) to sudoers file
    echo "${LIGHTTPD_USER} ALL=NOPASSWD: ${PI_HOLE_BIN_DIR}/pihole" >> /etc/sudoers.d/pihole

    # If the Web server user is lighttpd,
    if [[ "$LIGHTTPD_USER" == "lighttpd" ]]; then
        # Allow executing pihole via sudo with Fedora
        # Usually /usr/local/bin ${PI_HOLE_BIN_DIR} is not permitted as directory for sudoable programs
        echo "Defaults secure_path = /sbin:/bin:/usr/sbin:/usr/bin:${PI_HOLE_BIN_DIR}" >> /etc/sudoers.d/pihole
    fi
    # Set the strict permissions on the file
    chmod 0440 /etc/sudoers.d/pihole
    printf "%b  %b %s\\n" "${OVER}" "${TICK}" "${str}"
}

# Installs a cron file
installCron() {
    # Install the cron job
    local str="Installing latest Cron script"
    printf "\\n  %b %s..." "${INFO}" "${str}"
    # Copy the cron file over from the local repo
    # File must not be world or group writeable and must be owned by root
    install -D -m 644 -T -o root -g root ${PI_HOLE_LOCAL_REPO}/advanced/Templates/pihole.cron /etc/cron.d/pihole
    # Randomize gravity update time
    sed -i "s/59 1 /$((1 + RANDOM % 58)) $((3 + RANDOM % 2))/" /etc/cron.d/pihole
    # Randomize update checker time
    sed -i "s/59 17/$((1 + RANDOM % 58)) $((12 + RANDOM % 8))/" /etc/cron.d/pihole
    printf "%b  %b %s\\n" "${OVER}" "${TICK}" "${str}"
}

# Gravity is a very important script as it aggregates all of the domains into a single HOSTS formatted list,
# which is what Pi-hole needs to begin blocking ads
runGravity() {
    # Run gravity in the current shell
    { /opt/pihole/gravity.sh --force; }
}

# Check if the pihole user exists and create if it does not
create_pihole_user() {
    local str="Checking for user 'pihole'"
    printf "  %b %s..." "${INFO}" "${str}"
    # If the user pihole exists,
    if id -u pihole &> /dev/null; then
        # just show a success
        printf "%b  %b %s\\n" "${OVER}" "${TICK}" "${str}"
    # Otherwise,
    else
        printf "%b  %b %s" "${OVER}" "${CROSS}" "${str}"
        local str="Creating user 'pihole'"
        printf "%b  %b %s..." "${OVER}" "${INFO}" "${str}"
        # create her with the useradd command
        if useradd -r -s /usr/sbin/nologin pihole; then
          printf "%b  %b %s\\n" "${OVER}" "${TICK}" "${str}"
        else
          printf "%b  %b %s\\n" "${OVER}" "${CROSS}" "${str}"
        fi
    fi
}

# Allow HTTP and DNS traffic
configureFirewall() {
    printf "\\n"
    # If a firewall is running,
    if firewall-cmd --state &> /dev/null; then
        # ask if the user wants to install Pi-hole's default firewall rules
        whiptail --title "Firewall in use" --yesno "We have detected a running firewall\\n\\nPi-hole currently requires HTTP and DNS port access.\\n\\n\\n\\nInstall Pi-hole default firewall rules?" "${r}" "${c}" || \
        { printf "  %b Not installing firewall rulesets.\\n" "${INFO}"; return 0; }
        printf "  %b Configuring FirewallD for httpd and pihole-FTL\\n" "${TICK}"
        # Allow HTTP and DNS traffic
        firewall-cmd --permanent --add-service=http --add-service=dns
        # Reload the firewall to apply these changes
        firewall-cmd --reload
        return 0
        # Check for proper kernel modules to prevent failure
    elif modinfo ip_tables &> /dev/null && is_command iptables ; then
    # If chain Policy is not ACCEPT or last Rule is not ACCEPT
    # then check and insert our Rules above the DROP/REJECT Rule.
        if iptables -S INPUT | head -n1 | grep -qv '^-P.*ACCEPT$' || iptables -S INPUT | tail -n1 | grep -qv '^-\(A\|P\).*ACCEPT$'; then
            whiptail --title "Firewall in use" --yesno "We have detected a running firewall\\n\\nPi-hole currently requires HTTP and DNS port access.\\n\\n\\n\\nInstall Pi-hole default firewall rules?" "${r}" "${c}" || \
            { printf "  %b Not installing firewall rulesets.\\n" "${INFO}"; return 0; }
            printf "  %b Installing new IPTables firewall rulesets\\n" "${TICK}"
            # Check chain first, otherwise a new rule will duplicate old ones
            iptables -C INPUT -p tcp -m tcp --dport 80 -j ACCEPT &> /dev/null || iptables -I INPUT 1 -p tcp -m tcp --dport 80 -j ACCEPT
            iptables -C INPUT -p tcp -m tcp --dport 53 -j ACCEPT &> /dev/null || iptables -I INPUT 1 -p tcp -m tcp --dport 53 -j ACCEPT
            iptables -C INPUT -p udp -m udp --dport 53 -j ACCEPT &> /dev/null || iptables -I INPUT 1 -p udp -m udp --dport 53 -j ACCEPT
            iptables -C INPUT -p tcp -m tcp --dport 4711:4720 -i lo -j ACCEPT &> /dev/null || iptables -I INPUT 1 -p tcp -m tcp --dport 4711:4720 -i lo -j ACCEPT
            return 0
        fi
    # Otherwise,
    else
        # no firewall is running
        printf "  %b No active firewall detected.. skipping firewall configuration\\n" "${INFO}"
        # so just exit
        return 0
    fi
    printf "  %b Skipping firewall configuration\\n" "${INFO}"
}

#
finalExports() {
    # If the Web interface is not set to be installed,
    if [[ "${INSTALL_WEB_INTERFACE}" == false ]]; then
        # and if there is not an IPv4 address,
        if [[ "${IPV4_ADDRESS}" ]]; then
            # there is no block page, so set IPv4 to 0.0.0.0 (all IP addresses)
            IPV4_ADDRESS="0.0.0.0"
        fi
        if [[ "${IPV6_ADDRESS}" ]]; then
            # and IPv6 to ::/0
            IPV6_ADDRESS="::/0"
        fi
    fi

    # If the setup variable file exists,
    if [[ -e "${setupVars}" ]]; then
        # update the variables in the file
        sed -i.update.bak '/PIHOLE_INTERFACE/d;/IPV4_ADDRESS/d;/IPV6_ADDRESS/d;/PIHOLE_DNS_1/d;/PIHOLE_DNS_2/d;/QUERY_LOGGING/d;/INSTALL_WEB_SERVER/d;/INSTALL_WEB_INTERFACE/d;/LIGHTTPD_ENABLED/d;' "${setupVars}"
    fi
    # echo the information to the user
    {
    echo "PIHOLE_INTERFACE=${PIHOLE_INTERFACE}"
    echo "IPV4_ADDRESS=${IPV4_ADDRESS}"
    echo "IPV6_ADDRESS=${IPV6_ADDRESS}"
    echo "PIHOLE_DNS_1=${PIHOLE_DNS_1}"
    echo "PIHOLE_DNS_2=${PIHOLE_DNS_2}"
    echo "QUERY_LOGGING=${QUERY_LOGGING}"
    echo "INSTALL_WEB_SERVER=${INSTALL_WEB_SERVER}"
    echo "INSTALL_WEB_INTERFACE=${INSTALL_WEB_INTERFACE}"
    echo "LIGHTTPD_ENABLED=${LIGHTTPD_ENABLED}"
    }>> "${setupVars}"
    chmod 644 "${setupVars}"

    # Set the privacy level
    sed -i '/PRIVACYLEVEL/d' "${PI_HOLE_CONFIG_DIR}/pihole-FTL.conf"
    echo "PRIVACYLEVEL=${PRIVACY_LEVEL}" >> "${PI_HOLE_CONFIG_DIR}/pihole-FTL.conf"

    # Bring in the current settings and the functions to manipulate them
    source "${setupVars}"
    source "${PI_HOLE_LOCAL_REPO}/advanced/Scripts/webpage.sh"

    # Look for DNS server settings which would have to be reapplied
    ProcessDNSSettings

    # Look for DHCP server settings which would have to be reapplied
    ProcessDHCPSettings
}

# Install the logrotate script
installLogrotate() {

    local str="Installing latest logrotate script"
    printf "\\n  %b %s..." "${INFO}" "${str}"
    # Copy the file over from the local repo
    install -D -m 644 -T ${PI_HOLE_LOCAL_REPO}/advanced/Templates/logrotate /etc/pihole/logrotate
    # Different operating systems have different user / group
    # settings for logrotate that makes it impossible to create
    # a static logrotate file that will work with e.g.
    # Rasbian and Ubuntu at the same time. Hence, we have to
    # customize the logrotate script here in order to reflect
    # the local properties of the /var/log directory
    logusergroup="$(stat -c '%U %G' /var/log)"
    # If the variable has a value,
    if [[ ! -z "${logusergroup}" ]]; then
        #
        sed -i "s/# su #/su ${logusergroup}/g;" /etc/pihole/logrotate
    fi
    printf "%b  %b %s\\n" "${OVER}" "${TICK}" "${str}"
}

# At some point in the future this list can be pruned, for now we'll need it to ensure updates don't break.
# Refactoring of install script has changed the name of a couple of variables. Sort them out here.
accountForRefactor() {
    sed -i 's/piholeInterface/PIHOLE_INTERFACE/g' "${setupVars}"
    sed -i 's/IPv4_address/IPV4_ADDRESS/g' "${setupVars}"
    sed -i 's/IPv4addr/IPV4_ADDRESS/g' "${setupVars}"
    sed -i 's/IPv6_address/IPV6_ADDRESS/g' "${setupVars}"
    sed -i 's/piholeIPv6/IPV6_ADDRESS/g' "${setupVars}"
    sed -i 's/piholeDNS1/PIHOLE_DNS_1/g' "${setupVars}"
    sed -i 's/piholeDNS2/PIHOLE_DNS_2/g' "${setupVars}"
    sed -i 's/^INSTALL_WEB=/INSTALL_WEB_INTERFACE=/' "${setupVars}"
    # Add 'INSTALL_WEB_SERVER', if its not been applied already: https://github.com/pi-hole/pi-hole/pull/2115
    if ! grep -q '^INSTALL_WEB_SERVER=' ${setupVars}; then
        local webserver_installed=false
        if grep -q '^INSTALL_WEB_INTERFACE=true' ${setupVars}; then
            webserver_installed=true
        fi
        echo -e "INSTALL_WEB_SERVER=$webserver_installed" >> "${setupVars}"
    fi
}

# Install base files and web interface
installPihole() {
    # If the user wants to install the Web interface,
    if [[ "${INSTALL_WEB_INTERFACE}" == true ]]; then
        if [[ ! -d "${webroot}" ]]; then
            # make the Web directory if necessary
            install -d -m 0755 ${webroot}
        fi

        if [[ "${INSTALL_WEB_SERVER}" == true ]]; then
            # Set the owner and permissions
            chown ${LIGHTTPD_USER}:${LIGHTTPD_GROUP} ${webroot}
            chmod 0775 ${webroot}
            # Repair permissions if /var/www/html is not world readable
            chmod a+rx /var/www
            chmod a+rx /var/www/html
            # Give pihole access to the Web server group
            usermod -a -G ${LIGHTTPD_GROUP} pihole
            # Give lighttpd access to the pihole group so the web interface can
            # manage the gravity.db database
            usermod -a -G pihole ${LIGHTTPD_USER}
            # If the lighttpd command is executable,
            if is_command lighty-enable-mod ; then
                # enable fastcgi and fastcgi-php
                lighty-enable-mod fastcgi fastcgi-php > /dev/null || true
            else
                # Otherwise, show info about installing them
                printf "  %b Warning: 'lighty-enable-mod' utility not found\\n" "${INFO}"
                printf "      Please ensure fastcgi is enabled if you experience issues\\n"
            fi
        fi
    fi
    # For updates and unattended install.
    if [[ "${useUpdateVars}" == true ]]; then
        accountForRefactor
    fi
    # Install base files and web interface
    if ! installScripts; then
        printf "  %b Failure in dependent script copy function.\\n" "${CROSS}"
        exit 1
    fi
    # Install config files
    if ! installConfigs; then
        printf "  %b Failure in dependent config copy function.\\n" "${CROSS}"
        exit 1
    fi
    # If the user wants to install the dashboard,
    if [[ "${INSTALL_WEB_INTERFACE}" == true ]]; then
        # do so
        installPiholeWeb
    fi
    # Install the cron file
    installCron
    # Install the logrotate file
    installLogrotate
    # Check if dnsmasq is present. If so, disable it and back up any possible
    # config file
    disable_dnsmasq
    # Configure the firewall
    if [[ "${useUpdateVars}" == false ]]; then
        configureFirewall
    fi

    # install a man page entry for pihole
    install_manpage

    # Update setupvars.conf with any variables that may or may not have been changed during the install
    finalExports
}

# SELinux
checkSelinux() {
    local DEFAULT_SELINUX
    local CURRENT_SELINUX
    local SELINUX_ENFORCING=0
    # Check if a SELinux configuration file exists
    if [[ -f /etc/selinux/config ]]; then
        # If a SELinux configuration file was found, check the default SELinux mode.
        DEFAULT_SELINUX=$(awk -F= '/^SELINUX=/ {print $2}' /etc/selinux/config)
        case "${DEFAULT_SELINUX,,}" in
            enforcing)
                printf "  %b %bDefault SELinux: %s%b\\n" "${CROSS}" "${COL_RED}" "${DEFAULT_SELINUX}" "${COL_NC}"
                SELINUX_ENFORCING=1
                ;;
            *)  # 'permissive' and 'disabled'
                printf "  %b %bDefault SELinux: %s%b\\n" "${TICK}" "${COL_GREEN}" "${DEFAULT_SELINUX}" "${COL_NC}"
                ;;
        esac
        # Check the current state of SELinux
        CURRENT_SELINUX=$(getenforce)
        case "${CURRENT_SELINUX,,}" in
            enforcing)
                printf "  %b %bCurrent SELinux: %s%b\\n" "${CROSS}" "${COL_RED}" "${CURRENT_SELINUX}" "${COL_NC}"
                SELINUX_ENFORCING=1
                ;;
            *)  # 'permissive' and 'disabled'
                printf "  %b %bCurrent SELinux: %s%b\\n" "${TICK}" "${COL_GREEN}" "${CURRENT_SELINUX}" "${COL_NC}"
                ;;
        esac
    else
        echo -e "  ${INFO} ${COL_GREEN}SELinux not detected${COL_NC}";
    fi
    # Exit the installer if any SELinux checks toggled the flag
    if [[ "${SELINUX_ENFORCING}" -eq 1 ]] && [[ -z "${PIHOLE_SELINUX}" ]]; then
        printf "  Pi-hole does not provide an SELinux policy as the required changes modify the security of your system.\\n"
        printf "  Please refer to https://wiki.centos.org/HowTos/SELinux if SELinux is required for your deployment.\\n"
        printf "\\n  %bSELinux Enforcing detected, exiting installer%b\\n" "${COL_LIGHT_RED}" "${COL_NC}";
        exit 1;
    fi
}

# Installation complete message with instructions for the user
displayFinalMessage() {
    # If
    if [[ "${#1}" -gt 0 ]] ; then
        pwstring="$1"
        # else, if the dashboard password in the setup variables exists,
    elif [[ $(grep 'WEBPASSWORD' -c /etc/pihole/setupVars.conf) -gt 0 ]]; then
        # set a variable for evaluation later
        pwstring="unchanged"
    else
        # set a variable for evaluation later
        pwstring="NOT SET"
    fi
    # If the user wants to install the dashboard,
    if [[ "${INSTALL_WEB_INTERFACE}" == true ]]; then
        # Store a message in a variable and display it
        additional="View the web interface at http://pi.hole/admin or http://${IPV4_ADDRESS%/*}/admin

Your Admin Webpage login password is ${pwstring}"
   fi

    # Final completion message to user
    whiptail --msgbox --backtitle "Make it so." --title "Installation Complete!" "Configure your devices to use the Pi-hole as their DNS server using:

IPv4:	${IPV4_ADDRESS%/*}
IPv6:	${IPV6_ADDRESS:-"Not Configured"}

If you set a new IP address, you should restart the Pi.

The install log is in /etc/pihole.

${additional}" "${r}" "${c}"
}

update_dialogs() {
    # If pihole -r "reconfigure" option was selected,
    if [[ "${reconfigure}" = true ]]; then
        # set some variables that will be used
        opt1a="Repair"
        opt1b="This will retain existing settings"
        strAdd="You will remain on the same version"
    # Otherwise,
    else
        # set some variables with different values
        opt1a="Update"
        opt1b="This will retain existing settings."
        strAdd="You will be updated to the latest version."
    fi
    opt2a="Reconfigure"
    opt2b="This will reset your Pi-hole and allow you to enter new settings."

    # Display the information to the user
    UpdateCmd=$(whiptail --title "Existing Install Detected!" --menu "\\n\\nWe have detected an existing install.\\n\\nPlease choose from the following options: \\n($strAdd)" "${r}" "${c}" 2 \
    "${opt1a}"  "${opt1b}" \
    "${opt2a}"  "${opt2b}" 3>&2 2>&1 1>&3) || \
    { printf "  %bCancel was selected, exiting installer%b\\n" "${COL_LIGHT_RED}" "${COL_NC}"; exit 1; }

    # Set the variable based on if the user chooses
    case ${UpdateCmd} in
        # repair, or
        ${opt1a})
            printf "  %b %s option selected\\n" "${INFO}" "${opt1a}"
            useUpdateVars=true
            ;;
        # reconfigure,
        ${opt2a})
            printf "  %b %s option selected\\n" "${INFO}" "${opt2a}"
            useUpdateVars=false
            ;;
    esac
}

check_download_exists() {
    status=$(curl --head --silent "https://ftl.pi-hole.net/${1}" | head -n 1)
    if grep -q "404" <<< "$status"; then
        return 1
    else
        return 0
    fi
}

fully_fetch_repo() {
    # Add upstream branches to shallow clone
    local directory="${1}"

    cd "${directory}" || return 1
    if is_repo "${directory}"; then
        git remote set-branches origin '*' || return 1
        git fetch --quiet || return 1
    else
        return 1
    fi
    return 0
}

get_available_branches() {
    # Return available branches
    local directory
    directory="${1}"
    local output

    cd "${directory}" || return 1
    # Get reachable remote branches, but store STDERR as STDOUT variable
    output=$( { git ls-remote --heads --quiet | cut -d'/' -f3- -; } 2>&1 )
    # echo status for calling function to capture
    echo "$output"
    return
}

fetch_checkout_pull_branch() {
    # Check out specified branch
    local directory
    directory="${1}"
    local branch
    branch="${2}"

    # Set the reference for the requested branch, fetch, check it put and pull it
    cd "${directory}" || return 1
    git remote set-branches origin "${branch}" || return 1
    git stash --all --quiet &> /dev/null || true
    git clean --quiet --force -d || true
    git fetch --quiet || return 1
    checkout_pull_branch "${directory}" "${branch}" || return 1
}

checkout_pull_branch() {
    # Check out specified branch
    local directory
    directory="${1}"
    local branch
    branch="${2}"
    local oldbranch

    cd "${directory}" || return 1

    oldbranch="$(git symbolic-ref HEAD)"

    str="Switching to branch: '${branch}' from '${oldbranch}'"
    printf "  %b %s" "${INFO}" "$str"
    git checkout "${branch}" --quiet || return 1
    printf "%b  %b %s\\n" "${OVER}" "${TICK}" "$str"
    # Data in the repositories is public anyway so we can make it readable by everyone (+r to keep executable permission if already set by git)
    chmod -R a+rX "${directory}"

    git_pull=$(git pull || return 1)

    if [[ "$git_pull" == *"up-to-date"* ]]; then
        printf "  %b %s\\n" "${INFO}" "${git_pull}"
    else
        printf "%s\\n" "$git_pull"
    fi

    return 0
}

clone_or_update_repos() {
    # If the user wants to reconfigure,
    if [[ "${reconfigure}" == true ]]; then
        printf "  %b Performing reconfiguration, skipping download of local repos\\n" "${INFO}"
        # Reset the Core repo
        resetRepo ${PI_HOLE_LOCAL_REPO} || \
        { printf "  %bUnable to reset %s, exiting installer%b\\n" "${COL_LIGHT_RED}" "${PI_HOLE_LOCAL_REPO}" "${COL_NC}"; \
        exit 1; \
        }
        # If the Web interface was installed,
        if [[ "${INSTALL_WEB_INTERFACE}" == true ]]; then
            # reset it's repo
            resetRepo ${webInterfaceDir} || \
            { printf "  %bUnable to reset %s, exiting installer%b\\n" "${COL_LIGHT_RED}" "${webInterfaceDir}" "${COL_NC}"; \
            exit 1; \
            }
        fi
    # Otherwise, a repair is happening
    else
        # so get git files for Core
        getGitFiles ${PI_HOLE_LOCAL_REPO} ${piholeGitUrl} || \
        { printf "  %bUnable to clone %s into %s, unable to continue%b\\n" "${COL_LIGHT_RED}" "${piholeGitUrl}" "${PI_HOLE_LOCAL_REPO}" "${COL_NC}"; \
        exit 1; \
        }
        # If the Web interface was installed,
        if [[ "${INSTALL_WEB_INTERFACE}" == true ]]; then
            # get the Web git files
            getGitFiles ${webInterfaceDir} ${webInterfaceGitUrl} || \
            { printf "  %bUnable to clone %s into ${webInterfaceDir}, exiting installer%b\\n" "${COL_LIGHT_RED}" "${webInterfaceGitUrl}" "${COL_NC}"; \
            exit 1; \
            }
        fi
    fi
}

# Download FTL binary to random temp directory and install FTL binary
# Disable directive for SC2120 a value _can_ be passed to this function, but it is passed from an external script that sources this one
# shellcheck disable=SC2120
FTLinstall() {

    # Local, named variables
    local latesttag
    local str="Downloading and Installing FTL"
    printf "  %b %s..." "${INFO}" "${str}"

    # Find the latest version tag for FTL
    latesttag=$(curl -sI https://github.com/pi-hole/FTL/releases/latest | grep "Location" | awk -F '/' '{print $NF}')
    # Tags should always start with v, check for that.
    if [[ ! "${latesttag}" == v* ]]; then
        printf "%b  %b %s\\n" "${OVER}" "${CROSS}" "${str}"
        printf "  %bError: Unable to get latest release location from GitHub%b\\n" "${COL_LIGHT_RED}" "${COL_NC}"
        return 1
    fi

    # Move into the temp ftl directory
    pushd "$(mktemp -d)" > /dev/null || { printf "Unable to make temporary directory for FTL binary download\\n"; return 1; }

    # Always replace pihole-FTL.service
    install -T -m 0755 "${PI_HOLE_LOCAL_REPO}/advanced/Templates/pihole-FTL.service" "/etc/init.d/pihole-FTL"

    local ftlBranch
    local url

    if [[ -f "/etc/pihole/ftlbranch" ]];then
        ftlBranch=$(</etc/pihole/ftlbranch)
    else
        ftlBranch="master"
    fi

    local binary
    binary="${1}"

    # Determine which version of FTL to download
    if [[ "${ftlBranch}" == "master" ]];then
        url="https://github.com/pi-hole/FTL/releases/download/${latesttag%$'\r'}"
    else
        url="https://ftl.pi-hole.net/${ftlBranch}"
    fi

    # If the download worked,
    if curl -sSL --fail "${url}/${binary}" -o "${binary}"; then
        # get sha1 of the binary we just downloaded for verification.
        curl -sSL --fail "${url}/${binary}.sha1" -o "${binary}.sha1"

        # If we downloaded binary file (as opposed to text),
        if sha1sum --status --quiet -c "${binary}".sha1; then
            printf "transferred... "

            # Before stopping FTL, we download the macvendor database
            curl -sSL "https://ftl.pi-hole.net/macvendor.db" -o "${PI_HOLE_CONFIG_DIR}/macvendor.db" || true
            chmod 644 "${PI_HOLE_CONFIG_DIR}/macvendor.db"
            chown pihole:pihole "${PI_HOLE_CONFIG_DIR}/macvendor.db"

            # Stop pihole-FTL service if available
            stop_service pihole-FTL &> /dev/null

            # Install the new version with the correct permissions
            install -T -m 0755 "${binary}" /usr/bin/pihole-FTL

            # Move back into the original directory the user was in
            popd > /dev/null || { printf "Unable to return to original directory after FTL binary download.\\n"; return 1; }

            # Installed the FTL service
            printf "%b  %b %s\\n" "${OVER}" "${TICK}" "${str}"
            return 0
        # Otherwise,
        else
            # the download failed, so just go back to the original directory
            popd > /dev/null || { printf "Unable to return to original directory after FTL binary download.\\n"; return 1; }
            printf "%b  %b %s\\n" "${OVER}" "${CROSS}" "${str}"
            printf "  %bError: Download of %s/%s failed (checksum error)%b\\n" "${COL_LIGHT_RED}" "${url}" "${binary}" "${COL_NC}"
            return 1
        fi
    # Otherwise,
    else
        popd > /dev/null || { printf "Unable to return to original directory after FTL binary download.\\n"; return 1; }
        printf "%b  %b %s\\n" "${OVER}" "${CROSS}" "${str}"
        # The URL could not be found
        printf "  %bError: URL %s/%s not found%b\\n" "${COL_LIGHT_RED}" "${url}" "${binary}" "${COL_NC}"
        return 1
    fi
}

disable_dnsmasq() {
    # dnsmasq can now be stopped and disabled if it exists
    if which dnsmasq &> /dev/null; then
        if check_service_active "dnsmasq";then
            printf "  %b FTL can now resolve DNS Queries without dnsmasq running separately\\n" "${INFO}"
            stop_service dnsmasq
            disable_service dnsmasq
        fi
    fi

    # Backup existing /etc/dnsmasq.conf if present and ensure that
    # /etc/dnsmasq.conf contains only "conf-dir=/etc/dnsmasq.d"
    local conffile="/etc/dnsmasq.conf"
    if [[ -f "${conffile}" ]]; then
        printf "  %b Backing up %s to %s.old\\n" "${INFO}" "${conffile}" "${conffile}"
        mv "${conffile}" "${conffile}.old"
    fi
    # Create /etc/dnsmasq.conf
    echo "conf-dir=/etc/dnsmasq.d" > "${conffile}"
    chmod 644 "${conffile}"
}

get_binary_name() {
    # This gives the machine architecture which may be different from the OS architecture...
    local machine
    machine=$(uname -m)

    local l_binary

    local str="Detecting architecture"
    printf "  %b %s..." "${INFO}" "${str}"
    # If the machine is arm or aarch
    if [[ "${machine}" == "arm"* || "${machine}" == *"aarch"* ]]; then
        # ARM
        #
        local rev
        rev=$(uname -m | sed "s/[^0-9]//g;")
        #
        local lib
        lib=$(ldd /bin/ls | grep -E '^\s*/lib' | awk '{ print $1 }')
        #
        if [[ "${lib}" == "/lib/ld-linux-aarch64.so.1" ]]; then
            printf "%b  %b Detected ARM-aarch64 architecture\\n" "${OVER}" "${TICK}"
            # set the binary to be used
            l_binary="pihole-FTL-aarch64-linux-gnu"
        #
        elif [[ "${lib}" == "/lib/ld-linux-armhf.so.3" ]]; then
            #
            if [[ "${rev}" -gt 6 ]]; then
                printf "%b  %b Detected ARM-hf architecture (armv7+)\\n" "${OVER}" "${TICK}"
                # set the binary to be used
                l_binary="pihole-FTL-arm-linux-gnueabihf"
            # Otherwise,
            else
                printf "%b  %b Detected ARM-hf architecture (armv6 or lower) Using ARM binary\\n" "${OVER}" "${TICK}"
                # set the binary to be used
                l_binary="pihole-FTL-arm-linux-gnueabi"
            fi
        else
<<<<<<< HEAD
            if [[ -f "/.dockerenv" ]]; then
                printf "%b  %b Detected ARM architecture in docker\\n" "${OVER}" "${TICK}"
                # set the binary to be used
                binary="pihole-FTL-armel-native"
            else
                printf "%b  %b Detected ARM architecture\\n" "${OVER}" "${TICK}"
                # set the binary to be used
                binary="pihole-FTL-arm-linux-gnueabi"
            fi
=======
            printf "%b  %b Detected ARM architecture\\n" "${OVER}" "${TICK}"
            # set the binary to be used
            l_binary="pihole-FTL-arm-linux-gnueabi"
>>>>>>> edcdf9f6
        fi
    elif [[ "${machine}" == "x86_64" ]]; then
        # This gives the architecture of packages dpkg installs (for example, "i386")
        local dpkgarch
        dpkgarch=$(dpkg --print-architecture 2> /dev/null || true)

        # Special case: This is a 32 bit OS, installed on a 64 bit machine
        # -> change machine architecture to download the 32 bit executable
        # We only check this for Debian-based systems as this has been an issue
        # in the past (see https://github.com/pi-hole/pi-hole/pull/2004)
        if [[ "${dpkgarch}" == "i386" ]]; then
            printf "%b  %b Detected 32bit (i686) architecture\\n" "${OVER}" "${TICK}"
            l_binary="pihole-FTL-linux-x86_32"
        else
            # 64bit
            printf "%b  %b Detected x86_64 architecture\\n" "${OVER}" "${TICK}"
            # set the binary to be used
            l_binary="pihole-FTL-linux-x86_64"
        fi
    else
        # Something else - we try to use 32bit executable and warn the user
        if [[ ! "${machine}" == "i686" ]]; then
            printf "%b  %b %s...\\n" "${OVER}" "${CROSS}" "${str}"
            printf "  %b %bNot able to detect architecture (unknown: %s), trying 32bit executable%b\\n" "${INFO}" "${COL_LIGHT_RED}" "${machine}" "${COL_NC}"
            printf "  %b Contact Pi-hole Support if you experience issues (e.g: FTL not running)\\n" "${INFO}"
        else
            printf "%b  %b Detected 32bit (i686) architecture\\n" "${OVER}" "${TICK}"
        fi
        l_binary="pihole-FTL-linux-x86_32"
    fi

    echo ${l_binary}
}

FTLcheckUpdate() {
    #In the next section we check to see if FTL is already installed (in case of pihole -r).
    #If the installed version matches the latest version, then check the installed sha1sum of the binary vs the remote sha1sum. If they do not match, then download
    printf "  %b Checking for existing FTL binary...\\n" "${INFO}"

    local ftlLoc
    ftlLoc=$(which pihole-FTL 2>/dev/null)

    local ftlBranch

    if [[ -f "/etc/pihole/ftlbranch" ]];then
        ftlBranch=$(</etc/pihole/ftlbranch)
    else
        ftlBranch="master"
    fi

    local binary
    binary="${1}"

    local remoteSha1
    local localSha1

    # if dnsmasq exists and is running at this point, force reinstall of FTL Binary
    if which dnsmasq &> /dev/null; then
        if check_service_active "dnsmasq";then
            return 0
        fi
    fi

    if [[ ! "${ftlBranch}" == "master" ]]; then
        #Check whether or not the binary for this FTL branch actually exists. If not, then there is no update!
        local path
        path="${ftlBranch}/${binary}"
        # shellcheck disable=SC1090
        if ! check_download_exists "$path"; then
            printf "  %b Branch \"%s\" is not available.\\n" "${INFO}" "${ftlBranch}"
            printf "  %b Use %bpihole checkout ftl [branchname]%b to switch to a valid branch.\\n" "${INFO}" "${COL_LIGHT_GREEN}" "${COL_NC}"
            return 2
        fi

        if [[ ${ftlLoc} ]]; then
            # We already have a pihole-FTL binary downloaded.
            # Alt branches don't have a tagged version against them, so just confirm the checksum of the local vs remote to decide whether we download or not
            remoteSha1=$(curl -sSL --fail "https://ftl.pi-hole.net/${ftlBranch}/${binary}.sha1" | cut -d ' ' -f 1)
            localSha1=$(sha1sum "$(which pihole-FTL)" | cut -d ' ' -f 1)

            if [[ "${remoteSha1}" != "${localSha1}" ]]; then
                printf "  %b Checksums do not match, downloading from ftl.pi-hole.net.\\n" "${INFO}"
                return 0
            else
                printf "  %b Checksum of installed binary matches remote. No need to download!\\n" "${INFO}"
                return 1
            fi
        else
            return 0
        fi
    else
        if [[ ${ftlLoc} ]]; then
            local FTLversion
            FTLversion=$(/usr/bin/pihole-FTL tag)
            local FTLreleaseData
            local FTLlatesttag

            if ! FTLreleaseData=$(curl -sI https://github.com/pi-hole/FTL/releases/latest); then
                # There was an issue while retrieving the latest version
                printf "  %b Failed to retrieve latest FTL release metadata" "${CROSS}"
                return 3
            fi

            FTLlatesttag=$(grep 'Location' <<< "${FTLreleaseData}" | awk -F '/' '{print $NF}' | tr -d '\r\n')

            if [[ "${FTLversion}" != "${FTLlatesttag}" ]]; then
                return 0
            else
                printf "  %b Latest FTL Binary already installed (%s). Confirming Checksum...\\n" "${INFO}" "${FTLlatesttag}"

                remoteSha1=$(curl -sSL --fail "https://github.com/pi-hole/FTL/releases/download/${FTLversion%$'\r'}/${binary}.sha1" | cut -d ' ' -f 1)
                localSha1=$(sha1sum "$(which pihole-FTL)" | cut -d ' ' -f 1)

                if [[ "${remoteSha1}" != "${localSha1}" ]]; then
                    printf "  %b Corruption detected...\\n" "${INFO}"
                    return 0
                else
                    printf "  %b Checksum correct. No need to download!\\n" "${INFO}"
                    return 1
                fi
            fi
        else
            return 0
        fi
    fi
}

# Detect suitable FTL binary platform
FTLdetect() {
    printf "\\n  %b FTL Checks...\\n\\n" "${INFO}"

    printf "  %b" "${2}"

    if FTLcheckUpdate "${1}"; then
        FTLinstall "${1}" || return 1
    fi
}

make_temporary_log() {
    # Create a random temporary file for the log
    TEMPLOG=$(mktemp /tmp/pihole_temp.XXXXXX)
    # Open handle 3 for templog
    # https://stackoverflow.com/questions/18460186/writing-outputs-to-log-file-and-console
    exec 3>"$TEMPLOG"
    # Delete templog, but allow for addressing via file handle
    # This lets us write to the log without having a temporary file on the drive, which
    # is meant to be a security measure so there is not a lingering file on the drive during the install process
    rm "$TEMPLOG"
}

copy_to_install_log() {
    # Copy the contents of file descriptor 3 into the install log
    # Since we use color codes such as '\e[1;33m', they should be removed
    sed 's/\[[0-9;]\{1,5\}m//g' < /proc/$$/fd/3 > "${installLogLoc}"
    chmod 644 "${installLogLoc}"
}

main() {
    ######## FIRST CHECK ########
    # Must be root to install
    local str="Root user check"
    printf "\\n"

    # If the user's id is zero,
    if [[ "${EUID}" -eq 0 ]]; then
        # they are root and all is good
        printf "  %b %s\\n" "${TICK}" "${str}"
        # Show the Pi-hole logo so people know it's genuine since the logo and name are trademarked
        show_ascii_berry
        make_temporary_log
    # Otherwise,
    else
        # They do not have enough privileges, so let the user know
        printf "  %b %s\\n" "${CROSS}" "${str}"
        printf "  %b %bScript called with non-root privileges%b\\n" "${INFO}" "${COL_LIGHT_RED}" "${COL_NC}"
        printf "      The Pi-hole requires elevated privileges to install and run\\n"
        printf "      Please check the installer for any concerns regarding this requirement\\n"
        printf "      Make sure to download this script from a trusted source\\n\\n"
        printf "  %b Sudo utility check" "${INFO}"

        # If the sudo command exists,
        if is_command sudo ; then
            printf "%b  %b Sudo utility check\\n" "${OVER}"  "${TICK}"
            # Download the install script and run it with admin rights
            exec curl -sSL https://raw.githubusercontent.com/pi-hole/pi-hole/master/automated%20install/basic-install.sh | sudo bash "$@"
            exit $?
        # Otherwise,
        else
            # Let them know they need to run it as root
            printf "%b  %b Sudo utility check\\n" "${OVER}" "${CROSS}"
            printf "  %b Sudo is needed for the Web Interface to run pihole commands\\n\\n" "${INFO}"
            printf "  %b %bPlease re-run this installer as root${COL_NC}\\n" "${INFO}" "${COL_LIGHT_RED}"
            exit 1
        fi
    fi

    # Check for supported distribution
    distro_check

    # If the setup variable file exists,
    if [[ -f "${setupVars}" ]]; then
        # if it's running unattended,
        if [[ "${runUnattended}" == true ]]; then
            printf "  %b Performing unattended setup, no whiptail dialogs will be displayed\\n" "${INFO}"
            # Use the setup variables
            useUpdateVars=true
            # also disable debconf-apt-progress dialogs
            export DEBIAN_FRONTEND="noninteractive"
        # Otherwise,
        else
            # show the available options (repair/reconfigure)
            update_dialogs
        fi
    fi

    # Start the installer
    # Verify there is enough disk space for the install
    if [[ "${skipSpaceCheck}" == true ]]; then
        printf "  %b Skipping free disk space verification\\n" "${INFO}"
    else
        verifyFreeDiskSpace
    fi

    # Update package cache
    update_package_cache || exit 1

    # Notify user of package availability
    notify_package_updates_available

    # Install packages used by this installation script
    install_dependent_packages "${INSTALLER_DEPS[@]}"

    # Check if SELinux is Enforcing
    checkSelinux

    if [[ "${useUpdateVars}" == false ]]; then
        # Display welcome dialogs
        welcomeDialogs
        # Create directory for Pi-hole storage
        install -d -m 755 /etc/pihole/
        # Determine available interfaces
        get_available_interfaces
        # Find interfaces and let the user choose one
        chooseInterface
        # Decide what upstream DNS Servers to use
        setDNS
        # Give the user a choice of blocklists to include in their install. Or not.
        chooseBlocklists
        # Let the user decide if they want to block ads over IPv4 and/or IPv6
        use4andor6
        # Let the user decide if they want the web interface to be installed automatically
        setAdminFlag
        # Let the user decide if they want query logging enabled...
        setLogging
        # Let the user decide the FTL privacy level
        setPrivacyLevel
    else
        # Setup adlist file if not exists
        installDefaultBlocklists

        # Source ${setupVars} to use predefined user variables in the functions
        source "${setupVars}"

        # Get the privacy level if it exists (default is 0)
        if [[ -f "${PI_HOLE_CONFIG_DIR}/pihole-FTL.conf" ]]; then
            PRIVACY_LEVEL=$(sed -ne 's/PRIVACYLEVEL=\(.*\)/\1/p' "${PI_HOLE_CONFIG_DIR}/pihole-FTL.conf")

            # If no setting was found, default to 0
            PRIVACY_LEVEL="${PRIVACY_LEVEL:-0}"
        fi
    fi
    # Clone/Update the repos
    clone_or_update_repos

    # Install the Core dependencies
    local dep_install_list=("${PIHOLE_DEPS[@]}")
    if [[ "${INSTALL_WEB_SERVER}" == true ]]; then
        # Install the Web dependencies
        dep_install_list+=("${PIHOLE_WEB_DEPS[@]}")
    fi

    install_dependent_packages "${dep_install_list[@]}"
    unset dep_install_list

    # On some systems, lighttpd is not enabled on first install. We need to enable it here if the user
    # has chosen to install the web interface, else the `LIGHTTPD_ENABLED` check will fail
    if [[ "${INSTALL_WEB_SERVER}" == true ]]; then
        enable_service lighttpd
    fi
    # Determine if lighttpd is correctly enabled
    if check_service_active "lighttpd"; then
        LIGHTTPD_ENABLED=true
    else
        LIGHTTPD_ENABLED=false
    fi
    # Create the pihole user
    create_pihole_user

    # Check if FTL is installed - do this early on as FTL is a hard dependency for Pi-hole
    local funcOutput
    funcOutput=$(get_binary_name) #Store output of get_binary_name here
    local binary
    binary="pihole-FTL${funcOutput##*pihole-FTL}" #binary name will be the last line of the output of get_binary_name (it always begins with pihole-FTL)
    local theRest
    theRest="${funcOutput%pihole-FTL*}" # Print the rest of get_binary_name's output to display (cut out from first instance of "pihole-FTL")
    if ! FTLdetect "${binary}" "${theRest}"; then
        printf "  %b FTL Engine not installed\\n" "${CROSS}"
        exit 1
    fi

    # Install and log everything to a file
    installPihole | tee -a /proc/$$/fd/3

    # Copy the temp log file into final log location for storage
    copy_to_install_log

    if [[ "${INSTALL_WEB_INTERFACE}" == true ]]; then
        # Add password to web UI if there is none
        pw=""
        # If no password is set,
        if [[ $(grep 'WEBPASSWORD' -c /etc/pihole/setupVars.conf) == 0 ]] ; then
            # generate a random password
            pw=$(tr -dc _A-Z-a-z-0-9 < /dev/urandom | head -c 8)
            # shellcheck disable=SC1091
            . /opt/pihole/webpage.sh
            echo "WEBPASSWORD=$(HashPassword "${pw}")" >> "${setupVars}"
        fi
    fi

    # Check for and disable systemd-resolved-DNSStubListener before reloading resolved
    # DNSStubListener needs to remain in place for installer to download needed files,
    # so this change needs to be made after installation is complete,
    # but before starting or resarting the dnsmasq or ftl services
    disable_resolved_stublistener

    # If the Web server was installed,
    if [[ "${INSTALL_WEB_SERVER}" == true ]]; then

        if [[ "${LIGHTTPD_ENABLED}" == true ]]; then
            restart_service lighttpd
            enable_service lighttpd
        else
            printf "  %b Lighttpd is disabled, skipping service restart\\n" "${INFO}"
        fi
    fi

    printf "  %b Restarting services...\\n" "${INFO}"
    # Start services

    # Enable FTL
    # Ensure the service is enabled before trying to start it
    # Fixes a problem reported on Ubuntu 18.04 where trying to start
    # the service before enabling causes installer to exit
    enable_service pihole-FTL
    restart_service pihole-FTL

    # Download and compile the aggregated block list
    runGravity

    # Force an update of the updatechecker
    /opt/pihole/updatecheck.sh
    /opt/pihole/updatecheck.sh x remote

    if [[ "${useUpdateVars}" == false ]]; then
        displayFinalMessage "${pw}"
    fi

    # If the Web interface was installed,
    if [[ "${INSTALL_WEB_INTERFACE}" == true ]]; then
        # If there is a password,
        if (( ${#pw} > 0 )) ; then
            # display the password
            printf "  %b Web Interface password: %b%s%b\\n" "${INFO}" "${COL_LIGHT_GREEN}" "${pw}" "${COL_NC}"
            printf "  %b This can be changed using 'pihole -a -p'\\n\\n" "${INFO}"
        fi
    fi

    if [[ "${useUpdateVars}" == false ]]; then
        # If the Web interface was installed,
        if [[ "${INSTALL_WEB_INTERFACE}" == true ]]; then
            printf "  %b View the web interface at http://pi.hole/admin or http://%s/admin\\n\\n" "${INFO}" "${IPV4_ADDRESS%/*}"
        fi
        # Explain to the user how to use Pi-hole as their DNS server
        printf "  %b You may now configure your devices to use the Pi-hole as their DNS server\\n" "${INFO}"
        [[ -n "${IPV4_ADDRESS%/*}" ]] && printf "  %b Pi-hole DNS (IPv4): %s\\n" "${INFO}" "${IPV4_ADDRESS%/*}"
        [[ -n "${IPV6_ADDRESS}" ]] && printf "  %b Pi-hole DNS (IPv6): %s\\n" "${INFO}" "${IPV6_ADDRESS}"
        printf "  %b If you set a new IP address, please restart the server running the Pi-hole\\n" "${INFO}"
        INSTALL_TYPE="Installation"
    else
        INSTALL_TYPE="Update"
    fi

    # Display where the log file is
    printf "\\n  %b The install log is located at: %s\\n" "${INFO}" "${installLogLoc}"
    printf "%b%s Complete! %b\\n" "${COL_LIGHT_GREEN}" "${INSTALL_TYPE}" "${COL_NC}"

    if [[ "${INSTALL_TYPE}" == "Update" ]]; then
        printf "\\n"
        "${PI_HOLE_BIN_DIR}"/pihole version --current
    fi
}

if [[ "${PH_TEST}" != true ]] ; then
    main "$@"
fi<|MERGE_RESOLUTION|>--- conflicted
+++ resolved
@@ -2332,7 +2332,6 @@
                 l_binary="pihole-FTL-arm-linux-gnueabi"
             fi
         else
-<<<<<<< HEAD
             if [[ -f "/.dockerenv" ]]; then
                 printf "%b  %b Detected ARM architecture in docker\\n" "${OVER}" "${TICK}"
                 # set the binary to be used
@@ -2342,11 +2341,6 @@
                 # set the binary to be used
                 binary="pihole-FTL-arm-linux-gnueabi"
             fi
-=======
-            printf "%b  %b Detected ARM architecture\\n" "${OVER}" "${TICK}"
-            # set the binary to be used
-            l_binary="pihole-FTL-arm-linux-gnueabi"
->>>>>>> edcdf9f6
         fi
     elif [[ "${machine}" == "x86_64" ]]; then
         # This gives the architecture of packages dpkg installs (for example, "i386")
