#!/usr/bin/env bash
# Pi-hole: A black hole for Internet advertisements
# (c) 2015, 2016 by Jacob Salmela
# Network-wide ad blocking via your Raspberry Pi
# http://pi-hole.net
# Installs Pi-hole
#
# Pi-hole is free software: you can redistribute it and/or modify
# it under the terms of the GNU General Public License as published by
# the Free Software Foundation, either version 2 of the License, or
# (at your option) any later version.

# pi-hole.net/donate
#
# Install with this command (from your Pi):
#
# curl -L install.pi-hole.net | bash

set -e
######## VARIABLES #########
tmpLog=/tmp/pihole-install.log
instalLogLoc=/etc/pihole/install.log
setupVars=/etc/pihole/setupVars.conf

webInterfaceGitUrl="https://github.com/pi-hole/AdminLTE.git"
webInterfaceDir="/var/www/html/admin"
piholeGitUrl="https://github.com/pi-hole/pi-hole.git"
piholeFilesDir="/etc/.pihole"

useUpdateVars=false

IPv4_address=""
IPv6_address=""

# Find the rows and columns will default to 80x24 is it can not be detected
screen_size=$(stty size 2>/dev/null || echo 24 80) 
rows=$(echo $screen_size | awk '{print $1}')
columns=$(echo $screen_size | awk '{print $2}')

# Divide by two so the dialogs take up half of the screen, which looks nice.
r=$(( rows / 2 ))
c=$(( columns / 2 ))
# Unless the screen is tiny
r=$(( r < 20 ? 20 : r ))
c=$(( c < 70 ? 70 : c ))

######## Undocumented Flags. Shhh ########
skipSpaceCheck=false
reconfigure=false
runUnattended=false

######## FIRST CHECK ########
# Must be root to install
echo ":::"
if [[ ${EUID} -eq 0 ]]; then
	echo "::: You are root."
else
	echo "::: Script called with non-root privileges. The Pi-hole installs server packages and configures"
	echo "::: system networking, it requires elevated rights. Please check the contents of the script for"
	echo "::: any concerns with this requirement. Please be sure to download this script from a trusted source."
	echo ":::"
	echo "::: Detecting the presence of the sudo utility for continuation of this install..."

	if [ -x "$(command -v sudo)" ]; then
		echo "::: Utility sudo located."
		exec curl -sSL https://install.pi-hole.net | sudo bash "$@"
		exit $?
	else
		echo "::: sudo is needed for the Web interface to run pihole commands.  Please run this script as root and it will be automatically installed."
		exit 1
	fi
fi

# Compatibility

if [ -x "$(command -v apt-get)" ]; then
	#Debian Family
	#Decide if php should be `php5` or just `php` (Fixes issues with Ubuntu 16.04 LTS)
	phpVer="php5"
	phpSqliteVer="php5-sqlite"
	apt-get install --dry-run ${phpVer} > /dev/null 2>&1 || phpVer="php"
	apt-get install --dry-run ${phpSqliteVer} > /dev/null 2>&1 || phpSqliteVer="php-sqlite3"
	#############################################
	PKG_MANAGER="apt-get"
	PKG_CACHE="/var/lib/apt/lists/"
	UPDATE_PKG_CACHE="${PKG_MANAGER} update"
	PKG_UPDATE="${PKG_MANAGER} upgrade"
	PKG_INSTALL="${PKG_MANAGER} --yes --fix-missing install"
	# grep -c will return 1 retVal on 0 matches, block this throwing the set -e with an OR TRUE
	PKG_COUNT="${PKG_MANAGER} -s -o Debug::NoLocking=true upgrade | grep -c ^Inst || true"
	INSTALLER_DEPS=( apt-utils whiptail git dhcpcd5)
	PIHOLE_DEPS=( dnsutils bc dnsmasq lighttpd ${phpVer}-common ${phpVer}-cgi ${phpSqliteVer} curl unzip wget sudo netcat cron iproute2 )
	LIGHTTPD_USER="www-data"
	LIGHTTPD_GROUP="www-data"
	LIGHTTPD_CFG="lighttpd.conf.debian"
	DNSMASQ_USER="dnsmasq"
	package_check_install() {
		dpkg-query -W -f='${Status}' "${1}" 2>/dev/null | grep -c "ok installed" || ${PKG_INSTALL} "${1}"
	}
elif [ -x "$(command -v rpm)" ]; then
	# Fedora Family
	if [ -x "$(command -v dnf)" ]; then
		PKG_MANAGER="dnf"
	else
		PKG_MANAGER="yum"
	fi
	PKG_CACHE="/var/cache/${PKG_MANAGER}"
	UPDATE_PKG_CACHE="${PKG_MANAGER} check-update"
	PKG_UPDATE="${PKG_MANAGER} update -y"
	PKG_INSTALL="${PKG_MANAGER} install -y"
	PKG_COUNT="${PKG_MANAGER} check-update | egrep '(.i686|.x86|.noarch|.arm|.src)' | wc -l"
	INSTALLER_DEPS=( iproute net-tools procps-ng newt git )
	PIHOLE_DEPS=( epel-release bind-utils bc dnsmasq lighttpd lighttpd-fastcgi php-common php-cli php curl unzip wget findutils cronie sudo nmap-ncat )
	if grep -q 'Fedora' /etc/redhat-release; then
		remove_deps=(epel-release);
		PIHOLE_DEPS=( ${PIHOLE_DEPS[@]/$remove_deps} );
	fi
	LIGHTTPD_USER="lighttpd"
	LIGHTTPD_GROUP="lighttpd"
	LIGHTTPD_CFG="lighttpd.conf.fedora"
	DNSMASQ_USER="nobody"
	package_check_install() {
		rpm -qa | grep ^"${1}"- > /dev/null || ${PKG_INSTALL} "${1}"
	}
else
	echo "OS distribution not supported"
	exit
fi

####### FUNCTIONS ##########
spinner() {
	local pid=$1
	local delay=0.50
	local spinstr='/-\|'
	while [ "$(ps a | awk '{print $1}' | grep "${pid}")" ]; do
		local temp=${spinstr#?}
		printf " [%c]  " "${spinstr}"
		local spinstr=${temp}${spinstr%"$temp"}
		sleep ${delay}
		printf "\b\b\b\b\b\b"
	done
	printf "    \b\b\b\b"
}

find_IPv4_information() {
	# Find IP used to route to outside world
	IPv4dev=$(ip route get 8.8.8.8 | awk '{for(i=1;i<=NF;i++)if($i~/dev/)print $(i+1)}')
	IPv4_address=$(ip -o -f inet addr show dev "$IPv4dev" | awk '{print $4}' | awk 'END {print}')
	IPv4gw=$(ip route get 8.8.8.8 | awk '{print $3}')
}

get_available_interfaces() {
	# Get available interfaces. Consider only getting UP interfaces in the future, and leaving DOWN interfaces out of list.
	availableInterfaces=$(ip -o link | awk '{print $2}' | grep -v "lo" | cut -d':' -f1 | cut -d'@' -f1)
}


welcomeDialogs() {
	# Display the welcome dialog
	whiptail --msgbox --backtitle "Welcome" --title "Pi-hole automated installer" "\n\nThis installer will transform your device into a network-wide ad blocker!" ${r} ${c}

	# Support for a part-time dev
	whiptail --msgbox --backtitle "Plea" --title "Free and open source" "\n\nThe Pi-hole is free, but powered by your donations:  http://pi-hole.net/donate" ${r} ${c}

	# Explain the need for a static address
	whiptail --msgbox --backtitle "Initiating network interface" --title "Static IP Needed" "\n\nThe Pi-hole is a SERVER so it needs a STATIC IP ADDRESS to function properly.

In the next section, you can choose to use your current network settings (DHCP) or to manually edit them." ${r} ${c}
}


verifyFreeDiskSpace() {

	# 50MB is the minimum space needed (45MB install (includes web admin bootstrap/jquery libraries etc) + 5MB one day of logs.)
	# - Fourdee: Local ensures the variable is only created, and accessible within this function/void. Generally considered a "good" coding practice for non-global variables.
	echo "::: Verifying free disk space..."
	local required_free_kilobytes=51200
	local existing_free_kilobytes=$(df -Pk | grep -m1 '\/$' | awk '{print $4}')

	# - Unknown free disk space , not a integer
	if ! [[ "${existing_free_kilobytes}" =~ ^([0-9])+$ ]]; then
		echo "::: Unknown free disk space!"
		echo "::: We were unable to determine available free disk space on this system."
		echo "::: You may override this check and force the installation, however, it is not recommended"
		echo "::: To do so, pass the argument '--i_do_not_follow_recommendations' to the install script"
		echo "::: eg. curl -L https://install.pi-hole.net | bash /dev/stdin --i_do_not_follow_recommendations"
		exit 1
	# - Insufficient free disk space
	elif [[ ${existing_free_kilobytes} -lt ${required_free_kilobytes} ]]; then
		echo "::: Insufficient Disk Space!"
		echo "::: Your system appears to be low on disk space. pi-hole recommends a minimum of $required_free_kilobytes KiloBytes."
		echo "::: You only have ${existing_free_kilobytes} KiloBytes free."
		echo "::: If this is a new install you may need to expand your disk."
		echo "::: Try running 'sudo raspi-config', and choose the 'expand file system option'"
		echo "::: After rebooting, run this installation again. (curl -L https://install.pi-hole.net | bash)"

		echo "Insufficient free space, exiting..."
		exit 1

	fi

}


chooseInterface() {
	# Turn the available interfaces into an array so it can be used with a whiptail dialog
	local interfacesArray=()
	# Number of available interfaces
	local interfaceCount
	# Whiptail variable storage
	local chooseInterfaceCmd
	# Temporary Whiptail options storage
	local chooseInterfaceOptions
	# Loop sentinel variable
	local firstLoop=1

	while read -r line; do
		mode="OFF"
		if [[ ${firstLoop} -eq 1 ]]; then
			firstLoop=0
			mode="ON"
		fi
		interfacesArray+=("${line}" "available" "${mode}")
	done <<< "${availableInterfaces}"

	# Find out how many interfaces are available to choose from
	interfaceCount=$(echo "${availableInterfaces}" | wc -l)
	chooseInterfaceCmd=(whiptail --separate-output --radiolist "Choose An Interface (press space to select)" ${r} ${c} ${interfaceCount})
	chooseInterfaceOptions=$("${chooseInterfaceCmd[@]}" "${interfacesArray[@]}" 2>&1 >/dev/tty)
	if [[ $? = 0 ]]; then
		for desiredInterface in ${chooseInterfaceOptions}; do
			piholeInterface=${desiredInterface}
			echo "::: Using interface: $piholeInterface"
		done
	else
		echo "::: Cancel selected, exiting...."
		exit 1
	fi
}

useIPv6dialog() {
	# Show the IPv6 address used for blocking
	IPv6_address=$(ip -6 route get 2001:4860:4860::8888 | awk -F " " '{ for(i=1;i<=NF;i++) if ($i == "src") print $(i+1) }')
	whiptail --msgbox --backtitle "IPv6..." --title "IPv6 Supported" "$IPv6_address will be used to block ads." ${r} ${c}
}


use4andor6() {
	local useIPv4
	local useIPv6
	# Let use select IPv4 and/or IPv6
	cmd=(whiptail --separate-output --checklist "Select Protocols (press space to select)" ${r} ${c} 2)
	options=(IPv4 "Block ads over IPv4" on
	IPv6 "Block ads over IPv6" off)
	choices=$("${cmd[@]}" "${options[@]}" 2>&1 >/dev/tty)
	if [[ $? = 0 ]];then
		for choice in ${choices}
		do
			case ${choice} in
			IPv4  )   useIPv4=true;;
			IPv6  )   useIPv6=true;;
			esac
		done
		if [[ ${useIPv4} ]]; then
			find_IPv4_information
			getStaticIPv4Settings
			setStaticIPv4
		fi
		if [[ ${useIPv6} ]]; then
			useIPv6dialog
		fi
			echo "::: IPv4 address: ${IPv4_address}"
			echo "::: IPv6 address: ${IPv6_address}"
		if [ ! ${useIPv4} ] && [ ! ${useIPv6} ]; then
			echo "::: Cannot continue, neither IPv4 or IPv6 selected"
			echo "::: Exiting"
			exit 1
		fi
	else
		echo "::: Cancel selected. Exiting..."
		exit 1
	fi
}

getStaticIPv4Settings() {
	# Ask if the user wants to use DHCP settings as their static IP
	if (whiptail --backtitle "Calibrating network interface" --title "Static IP Address" --yesno "Do you want to use your current network settings as a static address?
					IP address:    ${IPv4_address}
					Gateway:       ${IPv4gw}" ${r} ${c}); then
		# If they choose yes, let the user know that the IP address will not be available via DHCP and may cause a conflict.
		whiptail --msgbox --backtitle "IP information" --title "FYI: IP Conflict" "It is possible your router could still try to assign this IP to a device, which would cause a conflict.  But in most cases the router is smart enough to not do that.
If you are worried, either manually set the address, or modify the DHCP reservation pool so it does not include the IP you want.
It is also possible to use a DHCP reservation, but if you are going to do that, you might as well set a static address." ${r} ${c}
		# Nothing else to do since the variables are already set above
	else
		# Otherwise, we need to ask the user to input their desired settings.
		# Start by getting the IPv4 address (pre-filling it with info gathered from DHCP)
		# Start a loop to let the user enter their information with the chance to go back and edit it if necessary
		until [[ ${ipSettingsCorrect} = True ]]; do
			# Ask for the IPv4 address
			IPv4_address=$(whiptail --backtitle "Calibrating network interface" --title "IPv4 address" --inputbox "Enter your desired IPv4 address" ${r} ${c} "${IPv4_address}" 3>&1 1>&2 2>&3)
			if [[ $? = 0 ]]; then
			echo "::: Your static IPv4 address:    ${IPv4_address}"
			# Ask for the gateway
			IPv4gw=$(whiptail --backtitle "Calibrating network interface" --title "IPv4 gateway (router)" --inputbox "Enter your desired IPv4 default gateway" ${r} ${c} "${IPv4gw}" 3>&1 1>&2 2>&3)
			if [[ $? = 0 ]]; then
				echo "::: Your static IPv4 gateway:    ${IPv4gw}"
				# Give the user a chance to review their settings before moving on
				if (whiptail --backtitle "Calibrating network interface" --title "Static IP Address" --yesno "Are these settings correct?
					IP address:    ${IPv4_address}
					Gateway:       ${IPv4gw}" ${r} ${c}); then
					# After that's done, the loop ends and we move on
					ipSettingsCorrect=True
				else
					# If the settings are wrong, the loop continues
					ipSettingsCorrect=False
				fi
			else
				# Cancelling gateway settings window
				ipSettingsCorrect=False
				echo "::: Cancel selected. Exiting..."
				exit 1
			fi
		else
			# Cancelling IPv4 settings window
			ipSettingsCorrect=False
			echo "::: Cancel selected. Exiting..."
			exit 1
		fi
		done
		# End the if statement for DHCP vs. static
	fi
}

setDHCPCD() {
	# Append these lines to dhcpcd.conf to enable a static IP
	echo "## interface ${piholeInterface}
	static ip_address=${IPv4_address}
	static routers=${IPv4gw}
	static domain_name_servers=${IPv4gw}" | tee -a /etc/dhcpcd.conf >/dev/null
}

setStaticIPv4() {
	local IFCFG_FILE
	local IPADDR
	local CIDR
	if [[ -f /etc/dhcpcd.conf ]]; then
		# Debian Family
		if grep -q "${IPv4_address}" /etc/dhcpcd.conf; then
			echo "::: Static IP already configured"
		else
			setDHCPCD
			ip addr replace dev "${piholeInterface}" "${IPv4_address}"
			echo ":::"
			echo "::: Setting IP to ${IPv4_address}.  You may need to restart after the install is complete."
			echo ":::"
		fi
	elif [[ -f /etc/sysconfig/network-scripts/ifcfg-${piholeInterface} ]];then
		# Fedora Family
		IFCFG_FILE=/etc/sysconfig/network-scripts/ifcfg-${piholeInterface}
		if grep -q "${IPv4_address}" "${IFCFG_FILE}"; then
			echo "::: Static IP already configured"
		else
			IPADDR=$(echo "${IPv4_address}" | cut -f1 -d/)
			CIDR=$(echo "${IPv4_address}" | cut -f2 -d/)
			# Backup existing interface configuration:
			cp "${IFCFG_FILE}" "${IFCFG_FILE}".pihole.orig
			# Build Interface configuration file:
			{
				echo "# Configured via Pi-Hole installer"
				echo "DEVICE=$piholeInterface"
				echo "BOOTPROTO=none"
				echo "ONBOOT=yes"
				echo "IPADDR=$IPADDR"
				echo "PREFIX=$CIDR"
				echo "GATEWAY=$IPv4gw"
				echo "DNS1=$piholeDNS1"
				echo "DNS2=$piholeDNS2"
				echo "USERCTL=no"
			}>> "${IFCFG_FILE}"
			ip addr replace dev "${piholeInterface}" "${IPv4_address}"
			if [ -x "$(command -v nmcli)" ];then
				# Tell NetworkManager to read our new sysconfig file
				nmcli con load "${IFCFG_FILE}" > /dev/null
			fi
			echo ":::"
			echo "::: Setting IP to ${IPv4_address}.  You may need to restart after the install is complete."
			echo ":::"
		fi
	else
		echo "::: Warning: Unable to locate configuration file to set static IPv4 address!"
		exit 1
	fi
}

valid_ip() {
	local ip=${1}
	local stat=1

	if [[ ${ip} =~ ^[0-9]{1,3}\.[0-9]{1,3}\.[0-9]{1,3}\.[0-9]{1,3}$ ]]; then
		OIFS=$IFS
		IFS='.'
		ip=(${ip})
		IFS=${OIFS}
		[[ ${ip[0]} -le 255 && ${ip[1]} -le 255 \
		&& ${ip[2]} -le 255 && ${ip[3]} -le 255 ]]
		stat=$?
	fi
	return ${stat}
}

setDNS() {
	DNSChooseCmd=(whiptail --separate-output --radiolist "Select Upstream DNS Provider. To use your own, select Custom." ${r} ${c} 6)
	DNSChooseOptions=(Google "" on
			OpenDNS "" off
			Level3 "" off
			Norton "" off
			Comodo "" off
			Custom "" off)
	DNSchoices=$("${DNSChooseCmd[@]}" "${DNSChooseOptions[@]}" 2>&1 >/dev/tty)
	if [[ $? = 0 ]];then
		case ${DNSchoices} in
			Google)
				echo "::: Using Google DNS servers."
				piholeDNS1="8.8.8.8"
				piholeDNS2="8.8.4.4"
				;;
			OpenDNS)
				echo "::: Using OpenDNS servers."
				piholeDNS1="208.67.222.222"
				piholeDNS2="208.67.220.220"
				;;
			Level3)
				echo "::: Using Level3 servers."
				piholeDNS1="4.2.2.1"
				piholeDNS2="4.2.2.2"
				;;
			Norton)
				echo "::: Using Norton ConnectSafe servers."
				piholeDNS1="199.85.126.10"
				piholeDNS2="199.85.127.10"
				;;
			Comodo)
				echo "::: Using Comodo Secure servers."
				piholeDNS1="8.26.56.26"
				piholeDNS2="8.20.247.20"
				;;
			Custom)
				until [[ ${DNSSettingsCorrect} = True ]]; do
				strInvalid="Invalid"
				if [ ! ${piholeDNS1} ]; then
					if [ ! ${piholeDNS2} ]; then
						prePopulate=""
					else
						prePopulate=", ${piholeDNS2}"
					fi
				elif  [ ${piholeDNS1} ] && [ ! ${piholeDNS2} ]; then
					prePopulate="${piholeDNS1}"
				elif [ ${piholeDNS1} ] && [ ${piholeDNS2} ]; then
					prePopulate="${piholeDNS1}, ${piholeDNS2}"
				fi

				piholeDNS=$(whiptail --backtitle "Specify Upstream DNS Provider(s)"  --inputbox "Enter your desired upstream DNS provider(s), seperated by a comma.\n\nFor example '8.8.8.8, 8.8.4.4'" ${r} ${c} "${prePopulate}" 3>&1 1>&2 2>&3)

				if [[ $? = 0 ]]; then
					piholeDNS1=$(echo "${piholeDNS}" | sed 's/[, \t]\+/,/g' | awk -F, '{print$1}')
					piholeDNS2=$(echo "${piholeDNS}" | sed 's/[, \t]\+/,/g' | awk -F, '{print$2}')
					if ! valid_ip "${piholeDNS1}" || [ ! "${piholeDNS1}" ]; then
						piholeDNS1=${strInvalid}
					fi
					if ! valid_ip "${piholeDNS2}" && [ "${piholeDNS2}" ]; then
						piholeDNS2=${strInvalid}
					fi
				else
					echo "::: Cancel selected, exiting...."
					exit 1
				fi
				if [[ ${piholeDNS1} == "${strInvalid}" ]] || [[ ${piholeDNS2} == "${strInvalid}" ]]; then
					whiptail --msgbox --backtitle "Invalid IP" --title "Invalid IP" "One or both entered IP addresses were invalid. Please try again.\n\n    DNS Server 1:   $piholeDNS1\n    DNS Server 2:   ${piholeDNS2}" ${r} ${c}
					if [[ ${piholeDNS1} == "${strInvalid}" ]]; then
						piholeDNS1=""
					fi
					if [[ ${piholeDNS2} == "${strInvalid}" ]]; then
						piholeDNS2=""
					fi
					DNSSettingsCorrect=False
				else
					if (whiptail --backtitle "Specify Upstream DNS Provider(s)" --title "Upstream DNS Provider(s)" --yesno "Are these settings correct?\n    DNS Server 1:   $piholeDNS1\n    DNS Server 2:   ${piholeDNS2}" ${r} ${c}); then
					DNSSettingsCorrect=True
				else
				# If the settings are wrong, the loop continues
					DNSSettingsCorrect=False
					fi
				fi
				done
				;;
		esac
	else
		echo "::: Cancel selected. Exiting..."
		exit 1
	fi
}

version_check_dnsmasq() {
	# Check if /etc/dnsmasq.conf is from pihole.  If so replace with an original and install new in .d directory
	local dnsmasq_conf="/etc/dnsmasq.conf"
	local dnsmasq_conf_orig="/etc/dnsmasq.conf.orig"
	local dnsmasq_pihole_id_string="addn-hosts=/etc/pihole/gravity.list"
	local dnsmasq_original_config="/etc/.pihole/advanced/dnsmasq.conf.original"
	local dnsmasq_pihole_01_snippet="/etc/.pihole/advanced/01-pihole.conf"
	local dnsmasq_pihole_01_location="/etc/dnsmasq.d/01-pihole.conf"

	if [ -f ${dnsmasq_conf} ]; then
		echo -n ":::    Existing dnsmasq.conf found..."
		if grep -q ${dnsmasq_pihole_id_string} ${dnsmasq_conf}; then
			echo " it is from a previous pi-hole install."
			echo -n ":::    Backing up dnsmasq.conf to dnsmasq.conf.orig..."
			mv -f ${dnsmasq_conf} ${dnsmasq_conf_orig}
			echo " done."
			echo -n ":::    Restoring default dnsmasq.conf..."
			cp ${dnsmasq_original_config} ${dnsmasq_conf}
			echo " done."
		else
			echo " it is not a pi-hole file, leaving alone!"
		fi
	else
		echo -n ":::    No dnsmasq.conf found.. restoring default dnsmasq.conf..."
		cp ${dnsmasq_original_config} ${dnsmasq_conf}
		echo " done."
	fi

	echo -n ":::    Copying 01-pihole.conf to /etc/dnsmasq.d/01-pihole.conf..."
	cp ${dnsmasq_pihole_01_snippet} ${dnsmasq_pihole_01_location}
	echo " done."
	sed -i "s/@INT@/$piholeInterface/" ${dnsmasq_pihole_01_location}
	if [[ "${piholeDNS1}" != "" ]]; then
		sed -i "s/@DNS1@/$piholeDNS1/" ${dnsmasq_pihole_01_location}
	else
		sed -i '/^server=@DNS1@/d' ${dnsmasq_pihole_01_location}
	fi
	if [[ "${piholeDNS2}" != "" ]]; then
		sed -i "s/@DNS2@/$piholeDNS2/" ${dnsmasq_pihole_01_location}
	else
		sed -i '/^server=@DNS2@/d' ${dnsmasq_pihole_01_location}
	fi

	#sed -i "s/@HOSTNAME@/$hostname/" ${dnsmasq_pihole_01_location}

	if [[ -f /etc/hostname ]]; then
		hostname=$(</etc/hostname)
	elif [ -x "$(command -v hostname)" ]; then
		hostname=$(hostname -f)
	fi

	#Replace IPv4 and IPv6 tokens in 01-pihole.conf for pi.hole resolution.
	if [[ "${IPv4_address}" != "" ]]; then
	    tmp=${IPv4_address%/*}
	    sed -i "s/@IPv4@/$tmp/" ${dnsmasq_pihole_01_location}
	else
		sed -i '/^address=\/pi.hole\/@IPv4@/d' ${dnsmasq_pihole_01_location}
		sed -i '/^address=\/@HOSTNAME@\/@IPv4@/d' ${dnsmasq_pihole_01_location}
	fi

	if [[ "${IPv6_address}" != "" ]]; then
	    sed -i "s/@IPv6@/$IPv6_address/" ${dnsmasq_pihole_01_location}
	else
		sed -i '/^address=\/pi.hole\/@IPv6@/d' ${dnsmasq_pihole_01_location}
		sed -i '/^address=\/@HOSTNAME@\/@IPv6@/d' ${dnsmasq_pihole_01_location}
	fi

	if [[ "${hostname}" != "" ]]; then
	    sed -i "s/@HOSTNAME@/$hostname/" ${dnsmasq_pihole_01_location}
	else
		sed -i '/^address=\/@HOSTNAME@*/d' ${dnsmasq_pihole_01_location}
	fi

	sed -i 's/^#conf-dir=\/etc\/dnsmasq.d$/conf-dir=\/etc\/dnsmasq.d/' ${dnsmasq_conf}
}

remove_legacy_scripts() {
	#Tidy up /usr/local/bin directory if installing over previous install.
	oldFiles=( gravity chronometer whitelist blacklist piholeLogFlush updateDashboard uninstall setupLCD piholeDebug)
	for i in "${oldFiles[@]}"; do
		if [ -f "/usr/local/bin/$i.sh" ]; then
			rm /usr/local/bin/"$i".sh
		fi
	done
}

installScripts() {
	# Install the scripts from /etc/.pihole to their various locations
	echo ":::"
	echo -n "::: Installing scripts to /opt/pihole..."
	#clear out /opt/pihole and recreate it. This allows us to remove scripts from future installs
	rm -rf /opt/pihole
	install -o "${USER}" -m755 -d /opt/pihole

	cd /etc/.pihole/

	install -o "${USER}" -Dm755 -t /opt/pihole/ gravity.sh
	install -o "${USER}" -Dm755 -t /opt/pihole/ ./advanced/Scripts/*.sh
<<<<<<< HEAD
	install -o "${USER}" -Dm755 -t /opt/pihole/ ./advanced/Scripts/*.py
=======
	install -o "${USER}" -Dm755 -t /opt/pihole/ ./automated\ install/uninstall.sh
>>>>>>> 45259b6e
	install -o "${USER}" -Dm755 -t /usr/local/bin/ pihole

	install -Dm644 ./advanced/bash-completion/pihole /etc/bash_completion.d/pihole
	echo " done."
}

installConfigs() {
	# Install the configs from /etc/.pihole to their various locations
	echo ":::"
	echo "::: Installing configs..."
	version_check_dnsmasq
	if [ ! -d "/etc/lighttpd" ]; then
		mkdir /etc/lighttpd
		chown "${USER}":root /etc/lighttpd
		mv /etc/lighttpd/lighttpd.conf /etc/lighttpd/lighttpd.conf.orig
	fi
	cp /etc/.pihole/advanced/${LIGHTTPD_CFG} /etc/lighttpd/lighttpd.conf
	mkdir -p /var/run/lighttpd
	chown ${LIGHTTPD_USER}:${LIGHTTPD_GROUP} /var/run/lighttpd
	mkdir -p /var/cache/lighttpd/compress
	chown ${LIGHTTPD_USER}:${LIGHTTPD_GROUP} /var/cache/lighttpd/compress
	mkdir -p /var/cache/lighttpd/uploads
	chown ${LIGHTTPD_USER}:${LIGHTTPD_GROUP} /var/cache/lighttpd/uploads
}

stop_service() {
	# Stop service passed in as argument.
	# Can softfail, as process may not be installed when this is called
	echo ":::"
	echo -n "::: Stopping ${1} service..."
	if [ -x "$(command -v systemctl)" ]; then
		systemctl stop "${1}" &> /dev/null & spinner $! || true
	else
		service "${1}" stop &> /dev/null & spinner $! || true
	fi
	echo " done."
}

start_service() {
	# Start/Restart service passed in as argument
	# This should not fail, it's an error if it does
	echo ":::"
	echo -n "::: Starting ${1} service..."
	if [ -x "$(command -v systemctl)" ]; then
		systemctl restart "${1}" &> /dev/null & spinner $!
	else
		service "${1}" restart &> /dev/null  & spinner $!
	fi
	echo " done."
}

enable_service() {
	# Enable service so that it will start with next reboot
	echo ":::"
	echo -n "::: Enabling ${1} service to start on reboot..."
	if [ -x "$(command -v systemctl)" ]; then
		systemctl enable "${1}" &> /dev/null & spinner $!
	else
		update-rc.d "${1}" defaults &> /dev/null  & spinner $!
	fi
	echo " done."
}

update_pacakge_cache() {
	#Running apt-get update/upgrade with minimal output can cause some issues with
	#requiring user input (e.g password for phpmyadmin see #218)

	#Check to see if apt-get update has already been run today
	#it needs to have been run at least once on new installs!
	timestamp=$(stat -c %Y ${PKG_CACHE})
	timestampAsDate=$(date -d @"${timestamp}" "+%b %e")
	today=$(date "+%b %e")

	if [ ! "${today}" == "${timestampAsDate}" ]; then
		#update package lists
		echo ":::"
		echo -n "::: ${PKG_MANAGER} update has not been run today. Running now..."
		${UPDATE_PKG_CACHE} &> /dev/null & spinner $!
		echo " done!"
	fi
}

notify_package_updates_available() {
  # Let user know if they have outdated packages on their system and
  # advise them to run a package update at soonest possible.
	echo ":::"
	echo -n "::: Checking ${PKG_MANAGER} for upgraded packages...."
	updatesToInstall=$(eval "${PKG_COUNT}")
	echo " done!"
	echo ":::"
	if [[ ${updatesToInstall} -eq "0" ]]; then
		echo "::: Your system is up to date! Continuing with Pi-hole installation..."
	else
		echo "::: There are ${updatesToInstall} updates available for your system!"
		echo "::: We recommend you run '${PKG_UPDATE}' after installing Pi-Hole! "
		echo ":::"
	fi
}

install_dependent_packages() {
	# Install packages passed in via argument array
	# No spinner - conflicts with set -e
	declare -a argArray1=("${!1}")

	for i in "${argArray1[@]}"; do
		echo -n ":::    Checking for $i..."
		package_check_install "${i}" &> /dev/null
		echo " installed!"
	done
}

getGitFiles() {
	# Setup git repos for directory and repository passed
	# as arguments 1 and 2
	echo ":::"
	echo "::: Checking for existing repository..."
	if is_repo "${1}"; then
	  update_repo "${1}"
	else
	  make_repo "${1}" "${2}"
	fi
}

is_repo() {
	# Use git to check if directory is currently under VCS
	echo -n ":::    Checking $1 is a repo..."
	cd "${1}" &> /dev/null || return 1
	git status &> /dev/null && echo " OK!"; return 0 || echo " not found!"; return 1
}

make_repo() {
	# Remove the non-repod interface and clone the interface
	echo -n ":::    Cloning $2 into $1..."
	rm -rf "${1}"
	git clone -q --depth 1 "${2}" "${1}" > /dev/null & spinner $!
	echo " done!"
}

update_repo() {
	# Pull the latest commits
	echo -n ":::     Updating repo in $1..."
	cd "${1}" || exit 1
	git stash -q > /dev/null & spinner $!
	git pull -q > /dev/null & spinner $!
	echo " done!"
}

CreateLogFile() {
	# Create logfiles if necessary
	echo ":::"
	echo -n "::: Creating log file and changing owner to dnsmasq..."
	if [ ! -f /var/log/pihole.log ]; then
		touch /var/log/pihole.log
		chmod 644 /var/log/pihole.log
		chown "${DNSMASQ_USER}":root /var/log/pihole.log
		echo " done!"
	else
		echo " already exists!"
	fi
}

installPiholeWeb() {
	# Install the web interface
	echo ":::"
	echo -n "::: Installing pihole custom index page..."
	if [ -d "/var/www/html/pihole" ]; then
		echo " Existing page detected, not overwriting"
	else
		mkdir /var/www/html/pihole
		if [ -f /var/www/html/index.lighttpd.html ]; then
			mv /var/www/html/index.lighttpd.html /var/www/html/index.lighttpd.orig
		else
			printf "\n:::\tNo default index.lighttpd.html file found... not backing up"
		fi
		cp /etc/.pihole/advanced/index.* /var/www/html/pihole/.
		echo " done!"
	fi
	# Install Sudoer file
	echo -n "::: Installing sudoer file..."
	mkdir -p /etc/sudoers.d/
	cp /etc/.pihole/advanced/pihole.sudo /etc/sudoers.d/pihole
	chmod 0440 /etc/sudoers.d/pihole
	echo " done!"
}

installCron() {
	# Install the cron job
	echo ":::"
	echo -n "::: Installing latest Cron script..."
	cp /etc/.pihole/advanced/pihole.cron /etc/cron.d/pihole
	echo " done!"
}

runGravity() {
	# Run gravity.sh to build blacklists
	echo ":::"
	echo "::: Preparing to run gravity.sh to refresh hosts..."
	if ls /etc/pihole/list* 1> /dev/null 2>&1; then
		echo "::: Cleaning up previous install (preserving whitelist/blacklist)"
		rm /etc/pihole/list.*
	fi
	echo "::: Running gravity.sh"
	/opt/pihole/gravity.sh
}

create_pihole_user() {
	# Check if user pihole exists and create if not
	echo "::: Checking if user 'pihole' exists..."
	id -u pihole &> /dev/null && echo "::: User 'pihole' already exists" || (echo "::: User 'pihole' doesn't exist. Creating..." && useradd -r -s /usr/sbin/nologin pihole)
}

configureFirewall() {
	# Allow HTTP and DNS traffic
	if [ -x "$(command -v firewall-cmd)" ]; then
		firewall-cmd --state &> /dev/null && ( echo "::: Configuring firewalld for httpd and dnsmasq.." && firewall-cmd --permanent --add-port=80/tcp && firewall-cmd --permanent --add-port=53/tcp \
		&& firewall-cmd --permanent --add-port=53/udp && firewall-cmd --reload) || echo "::: FirewallD not enabled"
	elif [ -x "$(command -v iptables)" ]; then
		echo "::: Configuring iptables for httpd and dnsmasq.."
		iptables -A INPUT -p tcp -m tcp --dport 80 -j ACCEPT
		iptables -A INPUT -p tcp -m tcp --dport 53 -j ACCEPT
		iptables -A INPUT -p udp -m udp --dport 53 -j ACCEPT
	else
		echo "::: No firewall detected.. skipping firewall configuration."
	fi
}

finalExports() {
	#If it already exists, lets overwrite it with the new values.
	if [[ -f ${setupVars} ]]; then
		rm ${setupVars}
	fi
    {
	echo "piholeInterface=${piholeInterface}"
	echo "IPv4_address=${IPv4_address}"
	echo "IPv6_address=${IPv6_address}"
	echo "piholeDNS1=${piholeDNS1}"
	echo "piholeDNS2=${piholeDNS2}"
    }>> "${setupVars}"
}

installPihole() {
	# Install base files and web interface
	create_pihole_user
	if [ ! -d "/var/www/html" ]; then
		mkdir -p /var/www/html
	fi
	chown ${LIGHTTPD_USER}:${LIGHTTPD_GROUP} /var/www/html
	chmod 775 /var/www/html
	usermod -a -G ${LIGHTTPD_GROUP} pihole
	if [ -x "$(command -v lighty-enable-mod)" ]; then
		lighty-enable-mod fastcgi fastcgi-php > /dev/null || true
	else
		printf "\n:::\tWarning: 'lighty-enable-mod' utility not found. Please ensure fastcgi is enabled if you experience issues.\n"
	fi
	installScripts
	installConfigs
	CreateLogFile
	configureSelinux
	installPiholeWeb
	installCron
	configureFirewall
	finalExports
	runGravity
}

updatePihole() {
	# Refactoring of install script has changed the name of a couple of variables. Sort them out here.
	sed -i 's/IPv4addr/IPv4_address/g' ${setupVars}
	sed -i 's/piholeIPv6/IPv6_address/g' ${setupVars}
	# Source ${setupVars} for use in the rest of the functions.
	. ${setupVars}
	# Install base files and web interface
	installScripts
	installConfigs
	CreateLogFile
	configureSelinux
	installPiholeWeb
	installCron
	configureFirewall
	runGravity
}

configureSelinux() {
	if [ -x "$(command -v getenforce)" ]; then
		printf "\n::: SELinux Detected\n"
		printf ":::\tChecking for SELinux policy development packages..."
		package_check_install "selinux-policy-devel" > /dev/null
		echo " installed!"
		printf ":::\tEnabling httpd server side includes (SSI).. "
		setsebool -P httpd_ssi_exec on &> /dev/null && echo "Success" || echo "SELinux not enabled"
		printf "\n:::\tCompiling Pi-Hole SELinux policy..\n"
		if ! [ -x "$(command -v systemctl)" ]; then
			sed -i.bak '/systemd/d' /etc/.pihole/advanced/selinux/pihole.te
		fi
		checkmodule -M -m -o /etc/pihole/pihole.mod /etc/.pihole/advanced/selinux/pihole.te
		semodule_package -o /etc/pihole/pihole.pp -m /etc/pihole/pihole.mod
		semodule -i /etc/pihole/pihole.pp
		rm -f /etc/pihole/pihole.mod
		semodule -l | grep pihole &> /dev/null && echo "::: Installed Pi-Hole SELinux policy" || echo "::: Warning: Pi-Hole SELinux policy did not install."
	fi
}

displayFinalMessage() {
	# Final completion message to user
	whiptail --msgbox --backtitle "Make it so." --title "Installation Complete!" "Configure your devices to use the Pi-hole as their DNS server using:

IPv4:	${IPv4_address%/*}
IPv6:	${IPv6_address}

If you set a new IP address, you should restart the Pi.

The install log is in /etc/pihole.
View the web interface at http://pi.hole/admin or http://${IPv4_address%/*}/admin" ${r} ${c}
}

update_dialogs() {
	# reconfigure
	if [ "${reconfigure}" = true ]; then
		opt1a="Repair"
		opt1b="This will retain existing settings"
		strAdd="You will remain on the same version"
	else
		opt1a="Update"
		opt1b="This will retain existing settings."
		strAdd="You will be updated to the latest version."
	fi
	opt2a="Reconfigure"
	opt2b="This will allow you to enter new settings"

	UpdateCmd=$(whiptail --title "Existing Install Detected!" --menu "\n\nWe have detected an existing install.\n\nPlease choose from the following options: \n($strAdd)" ${r} ${c} 2 \
	"${opt1a}"  "${opt1b}" \
	"${opt2a}"  "${opt2b}" 3>&2 2>&1 1>&3)

	if [[ $? = 0 ]];then
		case ${UpdateCmd} in
			${opt1a})
				echo "::: ${opt1a} option selected."
				useUpdateVars=true
				;;
			${opt2a})
				echo "::: ${opt2a} option selected"
				useUpdateVars=false
				;;
		esac
	else
		echo "::: Cancel selected. Exiting..."
		exit 1
	fi

}

main() {
# Check arguments for the undocumented flags
	for var in "$@"; do
		case "$var" in
			"--reconfigure"  ) reconfigure=true;;
			"--i_do_not_follow_recommendations"   ) skipSpaceCheck=false;;
			"--unattended"     ) runUnattended=true;;
		esac
	done

	if [[ -f ${setupVars} ]]; then
		if [[ "${runUnattended}" == true ]]; then
			echo "::: --unattended passed to install script, no whiptail dialogs will be displayed"
			useUpdateVars=true
		else
			update_dialogs
		fi
	fi

	# Start the installer
	# Verify there is enough disk space for the install
	if [[ "${skipSpaceCheck}" == true ]]; then
		echo "::: --i_do_not_follow_recommendations passed to script, skipping free disk space verification!"
	else
		verifyFreeDiskSpace
	fi

	# Update package cache
	update_pacakge_cache

	# Notify user of package availability
	notify_package_updates_available

	# Install packages used by this installation script
	install_dependent_packages INSTALLER_DEPS[@]

	# Install packages used by the Pi-hole
	install_dependent_packages PIHOLE_DEPS[@]

	if [[ "${reconfigure}" == true ]]; then
		echo "::: --reconfigure passed to install script. Not downloading/updating local repos"
	else
		# Get Git files for Core and Admin
		getGitFiles ${piholeFilesDir} ${piholeGitUrl}
		getGitFiles ${webInterfaceDir} ${webInterfaceGitUrl}
	fi

	if [[ ${useUpdateVars} == false ]]; then
		# Display welcome dialogs
		welcomeDialogs
		# Create directory for Pi-hole storage
		mkdir -p /etc/pihole/
		# Remove legacy scripts from previous storage location
		remove_legacy_scripts
		# Stop resolver and webserver while installing proceses
		stop_service dnsmasq
		stop_service lighttpd
		# Determine available interfaces
		get_available_interfaces
		# Find interfaces and let the user choose one
		chooseInterface
		# Let the user decide if they want to block ads over IPv4 and/or IPv6
		use4andor6
		# Decide what upstream DNS Servers to use
		setDNS
		# Install and log everything to a file
		installPihole | tee ${tmpLog}
	else
		updatePihole | tee ${tmpLog}
	fi

	# Move the log file into /etc/pihole for storage
	mv ${tmpLog} ${instalLogLoc}

	if [[ "${useUpdateVars}" == false ]]; then
	    displayFinalMessage
	fi

	echo "::: Restarting services..."
	# Start services
	start_service dnsmasq
	enable_service dnsmasq
	start_service lighttpd
	enable_service lighttpd
	echo "::: done."

	echo ":::"
	if [[ "${useUpdateVars}" == false ]]; then
		echo "::: Installation Complete! Configure your devices to use the Pi-hole as their DNS server using:"
		echo ":::     ${IPv4_address%/*}"
		echo ":::     ${IPv6_address}"
		echo ":::"
		echo "::: If you set a new IP address, you should restart the Pi."
	else
		echo "::: Update complete!"
	fi

	echo ":::"
	echo "::: The install log is located at: /etc/pihole/install.log"
	echo "::: View the web interface at http://pi.hole/admin or http://${IPv4_address%/*}/admin"
}

main "$@"<|MERGE_RESOLUTION|>--- conflicted
+++ resolved
@@ -33,7 +33,7 @@
 IPv6_address=""
 
 # Find the rows and columns will default to 80x24 is it can not be detected
-screen_size=$(stty size 2>/dev/null || echo 24 80) 
+screen_size=$(stty size 2>/dev/null || echo 24 80)
 rows=$(echo $screen_size | awk '{print $1}')
 columns=$(echo $screen_size | awk '{print $2}')
 
@@ -599,11 +599,8 @@
 
 	install -o "${USER}" -Dm755 -t /opt/pihole/ gravity.sh
 	install -o "${USER}" -Dm755 -t /opt/pihole/ ./advanced/Scripts/*.sh
-<<<<<<< HEAD
 	install -o "${USER}" -Dm755 -t /opt/pihole/ ./advanced/Scripts/*.py
-=======
 	install -o "${USER}" -Dm755 -t /opt/pihole/ ./automated\ install/uninstall.sh
->>>>>>> 45259b6e
 	install -o "${USER}" -Dm755 -t /usr/local/bin/ pihole
 
 	install -Dm644 ./advanced/bash-completion/pihole /etc/bash_completion.d/pihole
