#!/usr/bin/env bash
# shellcheck disable=SC1090

# Pi-hole: A black hole for Internet advertisements
# (c) 2017-2018 Pi-hole, LLC (https://pi-hole.net)
# Network-wide ad blocking via your own hardware.
#
# Installs and Updates Pi-hole
#
# This file is copyright under the latest version of the EUPL.
# Please see LICENSE file for your rights under this license.

# pi-hole.net/donate
#
# Install with this command (from your Linux machine):
#
# curl -sSL https://install.pi-hole.net | bash

# -e option instructs bash to immediately exit if any command [1] has a non-zero exit status
# We do not want users to end up with a partially working install, so we exit the script
# instead of continuing the installation with something broken
set -e

######## VARIABLES #########
# For better maintainability, we store as much information that can change in variables
# This allows us to make a change in one place that can propagate to all instances of the variable
# These variables should all be GLOBAL variables, written in CAPS
# Local variables will be in lowercase and will exist only within functions
# It's still a work in progress, so you may see some variance in this guideline until it is complete

# List of supported DNS servers
DNS_SERVERS=$(cat << EOM
Google (ECS);8.8.8.8;8.8.4.4;2001:4860:4860:0:0:0:0:8888;2001:4860:4860:0:0:0:0:8844
OpenDNS (ECS);208.67.222.222;208.67.220.220;2620:119:35::35;2620:119:53::53
Level3;4.2.2.1;4.2.2.2;;
Comodo;8.26.56.26;8.20.247.20;;
DNS.WATCH;84.200.69.80;84.200.70.40;2001:1608:10:25:0:0:1c04:b12f;2001:1608:10:25:0:0:9249:d69b
Quad9 (filtered, DNSSEC);9.9.9.9;149.112.112.112;2620:fe::fe;2620:fe::9
Quad9 (unfiltered, no DNSSEC);9.9.9.10;149.112.112.10;2620:fe::10;2620:fe::fe:10
Quad9 (filtered + ECS);9.9.9.11;149.112.112.11;2620:fe::11;
Cloudflare;1.1.1.1;1.0.0.1;2606:4700:4700::1111;2606:4700:4700::1001
EOM
)

# Location for final installation log storage
installLogLoc=/etc/pihole/install.log
# This is an important file as it contains information specific to the machine it's being installed on
setupVars=/etc/pihole/setupVars.conf
# Pi-hole uses lighttpd as a Web server, and this is the config file for it
# shellcheck disable=SC2034
lighttpdConfig=/etc/lighttpd/lighttpd.conf
# This is a file used for the colorized output
coltable=/opt/pihole/COL_TABLE

# Root of the web server
webroot="/var/www/html"

# We store several other directories and
webInterfaceGitUrl="https://github.com/pi-hole/AdminLTE.git"
webInterfaceDir="${webroot}/admin"
piholeGitUrl="https://github.com/pi-hole/pi-hole.git"
PI_HOLE_LOCAL_REPO="/etc/.pihole"
# These are the names of pi-holes files, stored in an array
PI_HOLE_FILES=(chronometer list piholeDebug piholeLogFlush setupLCD update version gravity uninstall webpage)
# This directory is where the Pi-hole scripts will be installed
PI_HOLE_INSTALL_DIR="/opt/pihole"
PI_HOLE_CONFIG_DIR="/etc/pihole"
PI_HOLE_BIN_DIR="/usr/local/bin"
PI_HOLE_BLOCKPAGE_DIR="${webroot}/pihole"
useUpdateVars=false

adlistFile="/etc/pihole/adlists.list"
# Pi-hole needs an IP address; to begin, these variables are empty since we don't know what the IP is until
# this script can run
IPV4_ADDRESS=""
IPV6_ADDRESS=""
# By default, query logging is enabled and the dashboard is set to be installed
QUERY_LOGGING=true
INSTALL_WEB_INTERFACE=true
PRIVACY_LEVEL=0

if [ -z "${USER}" ]; then
  USER="$(id -un)"
fi


# Check if we are running on a real terminal and find the rows and columns
# If there is no real terminal, we will default to 80x24
if [ -t 0 ] ; then
  screen_size=$(stty size)
else
  screen_size="24 80"
fi
# Set rows variable to contain first number
printf -v rows '%d' "${screen_size%% *}"
# Set columns variable to contain second number
printf -v columns '%d' "${screen_size##* }"

# Divide by two so the dialogs take up half of the screen, which looks nice.
r=$(( rows / 2 ))
c=$(( columns / 2 ))
# Unless the screen is tiny
r=$(( r < 20 ? 20 : r ))
c=$(( c < 70 ? 70 : c ))

######## Undocumented Flags. Shhh ########
# These are undocumented flags; some of which we can use when repairing an installation
# The runUnattended flag is one example of this
skipSpaceCheck=false
reconfigure=false
runUnattended=false
INSTALL_WEB_SERVER=true
# Check arguments for the undocumented flags
for var in "$@"; do
    case "$var" in
        "--reconfigure" ) reconfigure=true;;
        "--i_do_not_follow_recommendations" ) skipSpaceCheck=true;;
        "--unattended" ) runUnattended=true;;
        "--disable-install-webserver" ) INSTALL_WEB_SERVER=false;;
    esac
done

# If the color table file exists,
if [[ -f "${coltable}" ]]; then
    # source it
    source "${coltable}"
# Otherwise,
else
    # Set these values so the installer can still run in color
    COL_NC='\e[0m' # No Color
    COL_LIGHT_GREEN='\e[1;32m'
    COL_LIGHT_RED='\e[1;31m'
    TICK="[${COL_LIGHT_GREEN}✓${COL_NC}]"
    CROSS="[${COL_LIGHT_RED}✗${COL_NC}]"
    INFO="[i]"
    # shellcheck disable=SC2034
    DONE="${COL_LIGHT_GREEN} done!${COL_NC}"
    OVER="\\r\\033[K"
fi

# A simple function that just echoes out our logo in ASCII format
# This lets users know that it is a Pi-hole, LLC product
show_ascii_berry() {
  echo -e "
        ${COL_LIGHT_GREEN}.;;,.
        .ccccc:,.
         :cccclll:.      ..,,
          :ccccclll.   ;ooodc
           'ccll:;ll .oooodc
             .;cll.;;looo:.
                 ${COL_LIGHT_RED}.. ','.
                .',,,,,,'.
              .',,,,,,,,,,.
            .',,,,,,,,,,,,....
          ....''',,,,,,,'.......
        .........  ....  .........
        ..........      ..........
        ..........      ..........
        .........  ....  .........
          ........,,,,,,,'......
            ....',,,,,,,,,,,,.
               .',,,,,,,,,'.
                .',,,,,,'.
                  ..'''.${COL_NC}
"
}

is_command() {
    # Checks for existence of string passed in as only function argument.
    # Exit value of 0 when exists, 1 if not exists. Value is the result
    # of the `command` shell built-in call.
    local check_command="$1"

    command -v "${check_command}" >/dev/null 2>&1
}

# Compatibility
distro_check() {
# If apt-get is installed, then we know it's part of the Debian family
if is_command apt-get ; then
    # Set some global variables here
    # We don't set them earlier since the family might be Red Hat, so these values would be different
    PKG_MANAGER="apt-get"
    # A variable to store the command used to update the package cache
    UPDATE_PKG_CACHE="${PKG_MANAGER} update"
    # An array for something...
    PKG_INSTALL=("${PKG_MANAGER}" --yes --no-install-recommends install)
    # grep -c will return 1 retVal on 0 matches, block this throwing the set -e with an OR TRUE
    PKG_COUNT="${PKG_MANAGER} -s -o Debug::NoLocking=true upgrade | grep -c ^Inst || true"
    # Some distros vary slightly so these fixes for dependencies may apply
    # on Ubuntu 18.04.1 LTS we need to add the universe repository to gain access to dhcpcd5
    APT_SOURCES="/etc/apt/sources.list"
    if awk 'BEGIN{a=1;b=0}/bionic main/{a=0}/bionic.*universe/{b=1}END{exit a + b}' ${APT_SOURCES}; then
        if ! whiptail --defaultno --title "Dependencies Require Update to Allowed Repositories" --yesno "Would you like to enable 'universe' repository?\\n\\nThis repository is required by the following packages:\\n\\n- dhcpcd5" "${r}" "${c}"; then
            printf "  %b Aborting installation: dependencies could not be installed.\\n" "${CROSS}"
            exit # exit the installer
        else
            printf "  %b Enabling universe package repository for Ubuntu Bionic\\n" "${INFO}"
            cp -p ${APT_SOURCES} ${APT_SOURCES}.backup # Backup current repo list
            printf "  %b Backed up current configuration to %s\\n" "${TICK}" "${APT_SOURCES}.backup"
            add-apt-repository universe
            printf "  %b Enabled %s\\n" "${TICK}" "'universe' repository"
        fi
    fi
    # Debian 7 doesn't have iproute2 so if the dry run install is successful,
    if "${PKG_MANAGER}" install --dry-run iproute2 > /dev/null 2>&1; then
        # we can install it
        iproute_pkg="iproute2"
    # Otherwise,
    else
        # use iproute
        iproute_pkg="iproute"
    fi
    # Check for and determine version number (major and minor) of current php install
    if is_command php ; then
        printf "  %b Existing PHP installation detected : PHP version %s\\n" "${INFO}" "$(php <<< "<?php echo PHP_VERSION ?>")"
        printf -v phpInsMajor "%d" "$(php <<< "<?php echo PHP_MAJOR_VERSION ?>")"
        printf -v phpInsMinor "%d" "$(php <<< "<?php echo PHP_MINOR_VERSION ?>")"
        # Is installed php version 7.0 or greater
        if [ "${phpInsMajor}" -ge 7 ]; then
            phpInsNewer=true
        fi
    fi
    # Check if installed php is v 7.0, or newer to determine packages to install
    if [[ "$phpInsNewer" != true ]]; then
        # Prefer the php metapackage if it's there
        if "${PKG_MANAGER}" install --dry-run php > /dev/null 2>&1; then
            phpVer="php"
        # fall back on the php5 packages
        else
            phpVer="php5"
        fi
    else
        # Newer php is installed, its common, cgi & sqlite counterparts are deps
        phpVer="php$phpInsMajor.$phpInsMinor"
    fi
    # We also need the correct version for `php-sqlite` (which differs across distros)
    if "${PKG_MANAGER}" install --dry-run "${phpVer}-sqlite3" > /dev/null 2>&1; then
        phpSqlite="sqlite3"
    else
        phpSqlite="sqlite"
    fi
    # Since our install script is so large, we need several other programs to successfully get a machine provisioned
    # These programs are stored in an array so they can be looped through later
    INSTALLER_DEPS=(dhcpcd5 git "${iproute_pkg}" whiptail)
    # Pi-hole itself has several dependencies that also need to be installed
    PIHOLE_DEPS=(cron curl dnsutils iputils-ping lsof netcat psmisc sudo unzip idn2 sqlite3 libcap2-bin dns-root-data resolvconf libcap2)
    # The Web dashboard has some that also need to be installed
    # It's useful to separate the two since our repos are also setup as "Core" code and "Web" code
    PIHOLE_WEB_DEPS=(lighttpd "${phpVer}-common" "${phpVer}-cgi" "${phpVer}-${phpSqlite}" "${phpVer}-xml" "php-intl")
    # The Web server user,
    LIGHTTPD_USER="www-data"
    # group,
    LIGHTTPD_GROUP="www-data"
    # and config file
    LIGHTTPD_CFG="lighttpd.conf.debian"

    # A function to check...
    test_dpkg_lock() {
        # An iterator used for counting loop iterations
        i=0
        # fuser is a program to show which processes use the named files, sockets, or filesystems
        # So while the command is true
        while fuser /var/lib/dpkg/lock >/dev/null 2>&1 ; do
            # Wait half a second
            sleep 0.5
            # and increase the iterator
            ((i=i+1))
        done
        # Always return success, since we only return if there is no
        # lock (anymore)
        return 0
    }

# If apt-get is not found, check for rpm to see if it's a Red Hat family OS
elif is_command rpm ; then
    # Then check if dnf or yum is the package manager
    if is_command dnf ; then
        PKG_MANAGER="dnf"
    else
        PKG_MANAGER="yum"
    fi

    # Fedora and family update cache on every PKG_INSTALL call, no need for a separate update.
    UPDATE_PKG_CACHE=":"
    PKG_INSTALL=("${PKG_MANAGER}" install -y)
    PKG_COUNT="${PKG_MANAGER} check-update | egrep '(.i686|.x86|.noarch|.arm|.src)' | wc -l"
    INSTALLER_DEPS=(git iproute newt procps-ng which chkconfig)
    PIHOLE_DEPS=(bind-utils cronie curl findutils nmap-ncat sudo unzip libidn2 psmisc sqlite libcap)
    PIHOLE_WEB_DEPS=(lighttpd lighttpd-fastcgi php-common php-cli php-pdo php-xml php-json php-intl)
    LIGHTTPD_USER="lighttpd"
    LIGHTTPD_GROUP="lighttpd"
    LIGHTTPD_CFG="lighttpd.conf.fedora"
    # If the host OS is Fedora,
    if grep -qiE 'fedora|fedberry' /etc/redhat-release; then
        # all required packages should be available by default with the latest fedora release
        : # continue
    # or if host OS is CentOS,
    elif grep -qiE 'centos|scientific' /etc/redhat-release; then
        # Pi-Hole currently supports CentOS 7+ with PHP7+
        SUPPORTED_CENTOS_VERSION=7
        SUPPORTED_CENTOS_PHP_VERSION=7
        # Check current CentOS major release version
        CURRENT_CENTOS_VERSION=$(grep -oP '(?<= )[0-9]+(?=\.)' /etc/redhat-release)
        # Check if CentOS version is supported
        if [[ $CURRENT_CENTOS_VERSION -lt $SUPPORTED_CENTOS_VERSION ]]; then
            printf "  %b CentOS %s is not supported.\\n" "${CROSS}" "${CURRENT_CENTOS_VERSION}"
            printf "      Please update to CentOS release %s or later.\\n" "${SUPPORTED_CENTOS_VERSION}"
            # exit the installer
            exit
        fi
        # php-json is not required on CentOS 7 as it is already compiled into php
        # verifiy via `php -m | grep json`
        if [[ $CURRENT_CENTOS_VERSION -eq 7 ]]; then
            # create a temporary array as arrays are not designed for use as mutable data structures
            CENTOS7_PIHOLE_WEB_DEPS=()
            for i in "${!PIHOLE_WEB_DEPS[@]}"; do
                if [[ ${PIHOLE_WEB_DEPS[i]} != "php-json" ]]; then
                    CENTOS7_PIHOLE_WEB_DEPS+=( "${PIHOLE_WEB_DEPS[i]}" )
                fi
            done
            # re-assign the clean dependency array back to PIHOLE_WEB_DEPS
            PIHOLE_WEB_DEPS=("${CENTOS7_PIHOLE_WEB_DEPS[@]}")
            unset CENTOS7_PIHOLE_WEB_DEPS
        fi
        # CentOS requires the EPEL repository to gain access to Fedora packages
        EPEL_PKG="epel-release"
        rpm -q ${EPEL_PKG} &> /dev/null || rc=$?
        if [[ $rc -ne 0 ]]; then
            printf "  %b Enabling EPEL package repository (https://fedoraproject.org/wiki/EPEL)\\n" "${INFO}"
            "${PKG_INSTALL[@]}" ${EPEL_PKG} &> /dev/null
            printf "  %b Installed %s\\n" "${TICK}" "${EPEL_PKG}"
        fi

        # The default php on CentOS 7.x is 5.4 which is EOL
        # Check if the version of PHP available via installed repositories is >= to PHP 7
        AVAILABLE_PHP_VERSION=$("${PKG_MANAGER}" info php | grep -i version | grep -o '[0-9]\+' | head -1)
        if [[ $AVAILABLE_PHP_VERSION -ge $SUPPORTED_CENTOS_PHP_VERSION ]]; then
            # Since PHP 7 is available by default, install via default PHP package names
            : # do nothing as PHP is current
        else
            REMI_PKG="remi-release"
            REMI_REPO="remi-php72"
            rpm -q ${REMI_PKG} &> /dev/null || rc=$?
        if [[ $rc -ne 0 ]]; then
            # The PHP version available via default repositories is older than version 7
            if ! whiptail --defaultno --title "PHP 7 Update (recommended)" --yesno "PHP 7.x is recommended for both security and language features.\\nWould you like to install PHP7 via Remi's RPM repository?\\n\\nSee: https://rpms.remirepo.net for more information" "${r}" "${c}"; then
                # User decided to NOT update PHP from REMI, attempt to install the default available PHP version
                printf "  %b User opt-out of PHP 7 upgrade on CentOS. Deprecated PHP may be in use.\\n" "${INFO}"
                : # continue with unsupported php version
            else
                printf "  %b Enabling Remi's RPM repository (https://rpms.remirepo.net)\\n" "${INFO}"
                "${PKG_INSTALL[@]}" "https://rpms.remirepo.net/enterprise/${REMI_PKG}-$(rpm -E '%{rhel}').rpm" &> /dev/null
                # enable the PHP 7 repository via yum-config-manager (provided by yum-utils)
                "${PKG_INSTALL[@]}" "yum-utils" &> /dev/null
                yum-config-manager --enable ${REMI_REPO} &> /dev/null
                printf "  %b Remi's RPM repository has been enabled for PHP7\\n" "${TICK}"
                # trigger an install/update of PHP to ensure previous version of PHP is updated from REMI
                if "${PKG_INSTALL[@]}" "php-cli" &> /dev/null; then
                    printf "  %b PHP7 installed/updated via Remi's RPM repository\\n" "${TICK}"
                else
                    printf "  %b There was a problem updating to PHP7 via Remi's RPM repository\\n" "${CROSS}"
                    exit 1
                fi
            fi
        fi
    fi
    else
        # Warn user of unsupported version of Fedora or CentOS
        if ! whiptail --defaultno --title "Unsupported RPM based distribution" --yesno "Would you like to continue installation on an unsupported RPM based distribution?\\n\\nPlease ensure the following packages have been installed manually:\\n\\n- lighttpd\\n- lighttpd-fastcgi\\n- PHP version 7+" "${r}" "${c}"; then
            printf "  %b Aborting installation due to unsupported RPM based distribution\\n" "${CROSS}"
            exit # exit the installer
        else
            printf "  %b Continuing installation with unsupported RPM based distribution\\n" "${INFO}"
        fi
    fi

# If neither apt-get or yum/dnf package managers were found
else
    # it's not an OS we can support,
    printf "  %b OS distribution not supported\\n" "${CROSS}"
    # so exit the installer
    exit
fi
}

# A function for checking if a directory is a git repository
is_repo() {
    # Use a named, local variable instead of the vague $1, which is the first argument passed to this function
    # These local variables should always be lowercase
    local directory="${1}"
    # A variable to store the return code
    local rc
    # If the first argument passed to this function is a directory,
    if [[ -d "${directory}" ]]; then
        # move into the directory
        pushd "${directory}" &> /dev/null || return 1
        # Use git to check if the directory is a repo
        # git -C is not used here to support git versions older than 1.8.4
        git status --short &> /dev/null || rc=$?
    # If the command was not successful,
    else
        # Set a non-zero return code if directory does not exist
        rc=1
    fi
    # Move back into the directory the user started in
    popd &> /dev/null || return 1
    # Return the code; if one is not set, return 0
    return "${rc:-0}"
}

# A function to clone a repo
make_repo() {
    # Set named variables for better readability
    local directory="${1}"
    local remoteRepo="${2}"

    # The message to display when this function is running
    str="Clone ${remoteRepo} into ${directory}"
    # Display the message and use the color table to preface the message with an "info" indicator
    printf "  %b %s..." "${INFO}" "${str}"
    # If the directory exists,
    if [[ -d "${directory}" ]]; then
        # delete everything in it so git can clone into it
        rm -rf "${directory}"
    fi
    # Clone the repo and return the return code from this command
    git clone -q --depth 20 "${remoteRepo}" "${directory}" &> /dev/null || return $?
    # Data in the repositories is public anyway so we can make it readable by everyone (+r to keep executable permission if already set by git)
    chmod -R a+rX "${directory}"
    # Move into the directory that was passed as an argument
    pushd "${directory}" &> /dev/null || return 1
<<<<<<< HEAD
    # Check current branch. If it is master, then reset to the latest available tag.
    # In case extra commits have been added after tagging/release (i.e in case of metadata updates/README.MD tweaks)    
=======
    # Check current branch. If it is master, then reset to the latest availible tag.
    # In case extra commits have been added after tagging/release (i.e in case of metadata updates/README.MD tweaks)
>>>>>>> 027b97cb
    curBranch=$(git rev-parse --abbrev-ref HEAD)
    if [[ "${curBranch}" == "master" ]]; then #If we're calling make_repo() then it should always be master, we may not need to check.
         git reset --hard "$(git describe --abbrev=0 --tags)" || return $?
    fi
    # Show a colored message showing it's status
    printf "%b  %b %s\\n" "${OVER}" "${TICK}" "${str}"

    # Move back into the original directory
    popd &> /dev/null || return 1
    return 0
}

# We need to make sure the repos are up-to-date so we can effectively install Clean out the directory if it exists for git to clone into
update_repo() {
    # Use named, local variables
    # As you can see, these are the same variable names used in the last function,
    # but since they are local, their scope does not go beyond this function
    # This helps prevent the wrong value from being assigned if you were to set the variable as a GLOBAL one
    local directory="${1}"
    local curBranch

    # A variable to store the message we want to display;
    # Again, it's useful to store these in variables in case we need to reuse or change the message;
    # we only need to make one change here
    local str="Update repo in ${1}"
    # Move into the directory that was passed as an argument
    pushd "${directory}" &> /dev/null || return 1
    # Let the user know what's happening
    printf "  %b %s..." "${INFO}" "${str}"
    # Stash any local commits as they conflict with our working code
    git stash --all --quiet &> /dev/null || true # Okay for stash failure
    git clean --quiet --force -d || true # Okay for already clean directory
    # Pull the latest commits
    git pull --quiet &> /dev/null || return $?
<<<<<<< HEAD
    # Check current branch. If it is master, then reset to the latest available tag.
    # In case extra commits have been added after tagging/release (i.e in case of metadata updates/README.MD tweaks)    
=======
    # Check current branch. If it is master, then reset to the latest availible tag.
    # In case extra commits have been added after tagging/release (i.e in case of metadata updates/README.MD tweaks)
>>>>>>> 027b97cb
    curBranch=$(git rev-parse --abbrev-ref HEAD)
    if [[ "${curBranch}" == "master" ]]; then
         git reset --hard "$(git describe --abbrev=0 --tags)" || return $?
    fi
    # Show a completion message
    printf "%b  %b %s\\n" "${OVER}" "${TICK}" "${str}"
    # Data in the repositories is public anyway so we can make it readable by everyone (+r to keep executable permission if already set by git)
    chmod -R a+rX "${directory}"
    # Move back into the original directory
    popd &> /dev/null || return 1
    return 0
}

# A function that combines the functions previously made
getGitFiles() {
    # Setup named variables for the git repos
    # We need the directory
    local directory="${1}"
    # as well as the repo URL
    local remoteRepo="${2}"
    # A local variable containing the message to be displayed
    local str="Check for existing repository in ${1}"
    # Show the message
    printf "  %b %s..." "${INFO}" "${str}"
    # Check if the directory is a repository
    if is_repo "${directory}"; then
        # Show that we're checking it
        printf "%b  %b %s\\n" "${OVER}" "${TICK}" "${str}"
        # Update the repo, returning an error message on failure
        update_repo "${directory}" || { printf "\\n  %b: Could not update local repository. Contact support.%b\\n" "${COL_LIGHT_RED}" "${COL_NC}"; exit 1; }
    # If it's not a .git repo,
    else
        # Show an error
        printf "%b  %b %s\\n" "${OVER}" "${CROSS}" "${str}"
        # Attempt to make the repository, showing an error on failure
        make_repo "${directory}" "${remoteRepo}" || { printf "\\n  %bError: Could not update local repository. Contact support.%b\\n" "${COL_LIGHT_RED}" "${COL_NC}"; exit 1; }
    fi
    # echo a blank line
    echo ""
    # and return success?
    return 0
}

# Reset a repo to get rid of any local changed
resetRepo() {
    # Use named variables for arguments
    local directory="${1}"
    # Move into the directory
    pushd "${directory}" &> /dev/null || return 1
    # Store the message in a variable
    str="Resetting repository within ${1}..."
    # Show the message
    printf "  %b %s..." "${INFO}" "${str}"
    # Use git to remove the local changes
    git reset --hard &> /dev/null || return $?
    # Data in the repositories is public anyway so we can make it readable by everyone (+r to keep executable permission if already set by git)
    chmod -R a+rX "${directory}"
    # And show the status
    printf "%b  %b %s\\n" "${OVER}" "${TICK}" "${str}"
    # Return to where we came from
    popd &> /dev/null || return 1
    # Returning success anyway?
    return 0
}

find_IPv4_information() {
    # Detects IPv4 address used for communication to WAN addresses.
    # Accepts no arguments, returns no values.

    # Named, local variables
    local route
    local IPv4bare

    # Find IP used to route to outside world by checking the the route to Google's public DNS server
    route=$(ip route get 8.8.8.8)

    # Get just the interface IPv4 address
    # shellcheck disable=SC2059,SC2086
    # disabled as we intentionally want to split on whitespace and have printf populate
    # the variable with just the first field.
    printf -v IPv4bare "$(printf ${route#*src })"
    # Get the default gateway IPv4 address (the way to reach the Internet)
    # shellcheck disable=SC2059,SC2086
    printf -v IPv4gw "$(printf ${route#*via })"

    if ! valid_ip "${IPv4bare}" ; then
        IPv4bare="127.0.0.1"
    fi

    # Append the CIDR notation to the IP address, if valid_ip fails this should return 127.0.0.1/8
    IPV4_ADDRESS=$(ip -oneline -family inet address show | grep "${IPv4bare}/" |  awk '{print $4}' | awk 'END {print}')
}

# Get available interfaces that are UP
get_available_interfaces() {
    # There may be more than one so it's all stored in a variable
    availableInterfaces=$(ip --oneline link show up | grep -v "lo" | awk '{print $2}' | cut -d':' -f1 | cut -d'@' -f1)
}

# A function for displaying the dialogs the user sees when first running the installer
welcomeDialogs() {
    # Display the welcome dialog using an appropriately sized window via the calculation conducted earlier in the script
    whiptail --msgbox --backtitle "Welcome" --title "Pi-hole automated installer" "\\n\\nThis installer will transform your device into a network-wide ad blocker!" "${r}" "${c}"

    # Request that users donate if they enjoy the software since we all work on it in our free time
    whiptail --msgbox --backtitle "Plea" --title "Free and open source" "\\n\\nThe Pi-hole is free, but powered by your donations:  http://pi-hole.net/donate" "${r}" "${c}"

    # Explain the need for a static address
    whiptail --msgbox --backtitle "Initiating network interface" --title "Static IP Needed" "\\n\\nThe Pi-hole is a SERVER so it needs a STATIC IP ADDRESS to function properly.

In the next section, you can choose to use your current network settings (DHCP) or to manually edit them." "${r}" "${c}"
}

# We need to make sure there is enough space before installing, so there is a function to check this
verifyFreeDiskSpace() {
    # 50MB is the minimum space needed (45MB install (includes web admin bootstrap/jquery libraries etc) + 5MB one day of logs.)
    # - Fourdee: Local ensures the variable is only created, and accessible within this function/void. Generally considered a "good" coding practice for non-global variables.
    local str="Disk space check"
    # Required space in KB
    local required_free_kilobytes=51200
    # Calculate existing free space on this machine
    local existing_free_kilobytes
    existing_free_kilobytes=$(df -Pk | grep -m1 '\/$' | awk '{print $4}')

    # If the existing space is not an integer,
    if ! [[ "${existing_free_kilobytes}" =~ ^([0-9])+$ ]]; then
        # show an error that we can't determine the free space
        printf "  %b %s\\n" "${CROSS}" "${str}"
        printf "  %b Unknown free disk space! \\n" "${INFO}"
        printf "      We were unable to determine available free disk space on this system.\\n"
        printf "      You may override this check, however, it is not recommended.\\n"
        printf "      The option '%b--i_do_not_follow_recommendations%b' can override this.\\n" "${COL_LIGHT_RED}" "${COL_NC}"
        printf "      e.g: curl -L https://install.pi-hole.net | bash /dev/stdin %b<option>%b\\n" "${COL_LIGHT_RED}" "${COL_NC}"
        # exit with an error code
        exit 1
    # If there is insufficient free disk space,
    elif [[ "${existing_free_kilobytes}" -lt "${required_free_kilobytes}" ]]; then
        # show an error message
        printf "  %b %s\\n" "${CROSS}" "${str}"
        printf "  %b Your system disk appears to only have %s KB free\\n" "${INFO}" "${existing_free_kilobytes}"
        printf "      It is recommended to have a minimum of %s KB to run the Pi-hole\\n" "${required_free_kilobytes}"
        # if the vcgencmd command exists,
        if is_command vcgencmd ; then
            # it's probably a Raspbian install, so show a message about expanding the filesystem
            printf "      If this is a new install you may need to expand your disk\\n"
            printf "      Run 'sudo raspi-config', and choose the 'expand file system' option\\n"
            printf "      After rebooting, run this installation again\\n"
            printf "      e.g: curl -L https://install.pi-hole.net | bash\\n"
        fi
        # Show there is not enough free space
        printf "\\n      %bInsufficient free space, exiting...%b\\n" "${COL_LIGHT_RED}" "${COL_NC}"
        # and exit with an error
        exit 1
    # Otherwise,
    else
        # Show that we're running a disk space check
        printf "  %b %s\\n" "${TICK}" "${str}"
    fi
}

# A function that let's the user pick an interface to use with Pi-hole
chooseInterface() {
    # Turn the available interfaces into an array so it can be used with a whiptail dialog
    local interfacesArray=()
    # Number of available interfaces
    local interfaceCount
    # Whiptail variable storage
    local chooseInterfaceCmd
    # Temporary Whiptail options storage
    local chooseInterfaceOptions
    # Loop sentinel variable
    local firstLoop=1

    # Find out how many interfaces are available to choose from
    interfaceCount=$(wc -l <<< "${availableInterfaces}")

    # If there is one interface,
    if [[ "${interfaceCount}" -eq 1 ]]; then
        # Set it as the interface to use since there is no other option
        PIHOLE_INTERFACE="${availableInterfaces}"
    # Otherwise,
    else
        # While reading through the available interfaces
        while read -r line; do
            # use a variable to set the option as OFF to begin with
            mode="OFF"
            # If it's the first loop,
            if [[ "${firstLoop}" -eq 1 ]]; then
                # set this as the interface to use (ON)
                firstLoop=0
                mode="ON"
            fi
            # Put all these interfaces into an array
            interfacesArray+=("${line}" "available" "${mode}")
        # Feed the available interfaces into this while loop
        done <<< "${availableInterfaces}"
        # The whiptail command that will be run, stored in a variable
        chooseInterfaceCmd=(whiptail --separate-output --radiolist "Choose An Interface (press space to select)" "${r}" "${c}" "${interfaceCount}")
        # Now run the command using the interfaces saved into the array
        chooseInterfaceOptions=$("${chooseInterfaceCmd[@]}" "${interfacesArray[@]}" 2>&1 >/dev/tty) || \
        # If the user chooses Cancel, exit
        { printf "  %bCancel was selected, exiting installer%b\\n" "${COL_LIGHT_RED}" "${COL_NC}"; exit 1; }
        # For each interface
        for desiredInterface in ${chooseInterfaceOptions}; do
            # Set the one the user selected as the interface to use
            PIHOLE_INTERFACE=${desiredInterface}
            # and show this information to the user
            printf "  %b Using interface: %s\\n" "${INFO}" "${PIHOLE_INTERFACE}"
        done
    fi
}

# This lets us prefer ULA addresses over GUA
# This caused problems for some users when their ISP changed their IPv6 addresses
# See https://github.com/pi-hole/pi-hole/issues/1473#issuecomment-301745953
testIPv6() {
    # first will contain fda2 (ULA)
    printf -v first "%s" "${1%%:*}"
    # value1 will contain 253 which is the decimal value corresponding to 0xfd
    value1=$(( (0x$first)/256 ))
    # will contain 162 which is the decimal value corresponding to 0xa2
    value2=$(( (0x$first)%256 ))
    # the ULA test is testing for fc00::/7 according to RFC 4193
    if (( (value1&254)==252 )); then
        # echoing result to calling function as return value
        echo "ULA"
    fi
    # the GUA test is testing for 2000::/3 according to RFC 4291
    if (( (value1&112)==32 )); then
        # echoing result to calling function as return value
        echo "GUA"
    fi
    # the LL test is testing for fe80::/10 according to RFC 4193
    if (( (value1)==254 )) && (( (value2&192)==128 )); then
        # echoing result to calling function as return value
        echo "Link-local"
    fi
}

# A dialog for showing the user about IPv6 blocking
useIPv6dialog() {
    # Determine the IPv6 address used for blocking
    IPV6_ADDRESSES=($(ip -6 address | grep 'scope global' | awk '{print $2}'))

    # For each address in the array above, determine the type of IPv6 address it is
    for i in "${IPV6_ADDRESSES[@]}"; do
        # Check if it's ULA, GUA, or LL by using the function created earlier
        result=$(testIPv6 "$i")
        # If it's a ULA address, use it and store it as a global variable
        [[ "${result}" == "ULA" ]] && ULA_ADDRESS="${i%/*}"
        # If it's a GUA address, we can still use it si store it as a global variable
        [[ "${result}" == "GUA" ]] && GUA_ADDRESS="${i%/*}"
    done

    # Determine which address to be used: Prefer ULA over GUA or don't use any if none found
    # If the ULA_ADDRESS contains a value,
    if [[ ! -z "${ULA_ADDRESS}" ]]; then
        # set the IPv6 address to the ULA address
        IPV6_ADDRESS="${ULA_ADDRESS}"
        # Show this info to the user
        printf "  %b Found IPv6 ULA address, using it for blocking IPv6 ads\\n" "${INFO}"
    # Otherwise, if the GUA_ADDRESS has a value,
    elif [[ ! -z "${GUA_ADDRESS}" ]]; then
        # Let the user know
        printf "  %b Found IPv6 GUA address, using it for blocking IPv6 ads\\n" "${INFO}"
        # And assign it to the global variable
        IPV6_ADDRESS="${GUA_ADDRESS}"
    # If none of those work,
    else
        # explain that IPv6 blocking will not be used
        printf "  %b Unable to find IPv6 ULA/GUA address, IPv6 adblocking will not be enabled\\n" "${INFO}"
        # So set the variable to be empty
        IPV6_ADDRESS=""
    fi

    # If the IPV6_ADDRESS contains a value
    if [[ ! -z "${IPV6_ADDRESS}" ]]; then
        # Display that IPv6 is supported and will be used
        whiptail --msgbox --backtitle "IPv6..." --title "IPv6 Supported" "$IPV6_ADDRESS will be used to block ads." "${r}" "${c}"
    fi
}

# A function to check if we should use IPv4 and/or IPv6 for blocking ads
use4andor6() {
    # Named local variables
    local useIPv4
    local useIPv6
    # Let use select IPv4 and/or IPv6 via a checklist
    cmd=(whiptail --separate-output --checklist "Select Protocols (press space to select)" "${r}" "${c}" 2)
    # In an array, show the options available:
    # IPv4 (on by default)
    options=(IPv4 "Block ads over IPv4" on
    # or IPv6 (on by default if available)
    IPv6 "Block ads over IPv6" on)
    # In a variable, show the choices available; exit if Cancel is selected
    choices=$("${cmd[@]}" "${options[@]}" 2>&1 >/dev/tty) || { printf "  %bCancel was selected, exiting installer%b\\n" "${COL_LIGHT_RED}" "${COL_NC}"; exit 1; }
    # For each choice available,
    for choice in ${choices}
    do
        # Set the values to true
        case ${choice} in
        IPv4  )   useIPv4=true;;
        IPv6  )   useIPv6=true;;
        esac
    done
    # If IPv4 is to be used,
    if [[ "${useIPv4}" ]]; then
        # Run our function to get the information we need
        find_IPv4_information
        getStaticIPv4Settings
        setStaticIPv4
    fi
    # If IPv6 is to be used,
    if [[ "${useIPv6}" ]]; then
        # Run our function to get this information
        useIPv6dialog
    fi
    # Echo the information to the user
    printf "  %b IPv4 address: %s\\n" "${INFO}" "${IPV4_ADDRESS}"
    printf "  %b IPv6 address: %s\\n" "${INFO}" "${IPV6_ADDRESS}"
    # If neither protocol is selected,
    if [[ ! "${useIPv4}" ]] && [[ ! "${useIPv6}" ]]; then
        # Show an error in red
        printf "  %bError: Neither IPv4 or IPv6 selected%b\\n" "${COL_LIGHT_RED}" "${COL_NC}"
        # and exit with an error
        exit 1
    fi
}

#
getStaticIPv4Settings() {
    # Local, named variables
    local ipSettingsCorrect
    # Ask if the user wants to use DHCP settings as their static IP
    # This is useful for users that are using DHCP reservations; then we can just use the information gathered via our functions
    if whiptail --backtitle "Calibrating network interface" --title "Static IP Address" --yesno "Do you want to use your current network settings as a static address?
          IP address:    ${IPV4_ADDRESS}
          Gateway:       ${IPv4gw}" "${r}" "${c}"; then
        # If they choose yes, let the user know that the IP address will not be available via DHCP and may cause a conflict.
        whiptail --msgbox --backtitle "IP information" --title "FYI: IP Conflict" "It is possible your router could still try to assign this IP to a device, which would cause a conflict.  But in most cases the router is smart enough to not do that.
If you are worried, either manually set the address, or modify the DHCP reservation pool so it does not include the IP you want.
It is also possible to use a DHCP reservation, but if you are going to do that, you might as well set a static address." "${r}" "${c}"
    # Nothing else to do since the variables are already set above
    else
    # Otherwise, we need to ask the user to input their desired settings.
    # Start by getting the IPv4 address (pre-filling it with info gathered from DHCP)
    # Start a loop to let the user enter their information with the chance to go back and edit it if necessary
    until [[ "${ipSettingsCorrect}" = True ]]; do

        # Ask for the IPv4 address
        IPV4_ADDRESS=$(whiptail --backtitle "Calibrating network interface" --title "IPv4 address" --inputbox "Enter your desired IPv4 address" "${r}" "${c}" "${IPV4_ADDRESS}" 3>&1 1>&2 2>&3) || \
        # Canceling IPv4 settings window
        { ipSettingsCorrect=False; echo -e "  ${COL_LIGHT_RED}Cancel was selected, exiting installer${COL_NC}"; exit 1; }
        printf "  %b Your static IPv4 address: %s\\n" "${INFO}" "${IPV4_ADDRESS}"

        # Ask for the gateway
        IPv4gw=$(whiptail --backtitle "Calibrating network interface" --title "IPv4 gateway (router)" --inputbox "Enter your desired IPv4 default gateway" "${r}" "${c}" "${IPv4gw}" 3>&1 1>&2 2>&3) || \
        # Canceling gateway settings window
        { ipSettingsCorrect=False; echo -e "  ${COL_LIGHT_RED}Cancel was selected, exiting installer${COL_NC}"; exit 1; }
        printf "  %b Your static IPv4 gateway: %s\\n" "${INFO}" "${IPv4gw}"

        # Give the user a chance to review their settings before moving on
        if whiptail --backtitle "Calibrating network interface" --title "Static IP Address" --yesno "Are these settings correct?
            IP address: ${IPV4_ADDRESS}
            Gateway:    ${IPv4gw}" "${r}" "${c}"; then
                # After that's done, the loop ends and we move on
                ipSettingsCorrect=True
        else
            # If the settings are wrong, the loop continues
            ipSettingsCorrect=False
        fi
    done
    # End the if statement for DHCP vs. static
    fi
}

# configure networking via dhcpcd
setDHCPCD() {
    # check if the IP is already in the file
    if grep -q "${IPV4_ADDRESS}" /etc/dhcpcd.conf; then
        printf "  %b Static IP already configured\\n" "${INFO}"
    # If it's not,
    else
        # we can append these lines to dhcpcd.conf to enable a static IP
        echo "interface ${PIHOLE_INTERFACE}
        static ip_address=${IPV4_ADDRESS}
        static routers=${IPv4gw}
        static domain_name_servers=127.0.0.1" | tee -a /etc/dhcpcd.conf >/dev/null
        # Then use the ip command to immediately set the new address
        ip addr replace dev "${PIHOLE_INTERFACE}" "${IPV4_ADDRESS}"
        # Also give a warning that the user may need to reboot their system
        printf "  %b Set IP address to %s\\n" "${TICK}" "${IPV4_ADDRESS%/*}"
        printf "  %b You may need to restart after the install is complete\\n" "${INFO}"
    fi
}

# configure networking ifcfg-xxxx file found at /etc/sysconfig/network-scripts/
# this function requires the full path of an ifcfg file passed as an argument
setIFCFG() {
    # Local, named variables
    local IFCFG_FILE
    local IPADDR
    local CIDR
    IFCFG_FILE=$1
    printf -v IPADDR "%s" "${IPV4_ADDRESS%%/*}"
    # check if the desired IP is already set
    if grep -Eq "${IPADDR}(\\b|\\/)" "${IFCFG_FILE}"; then
        printf "  %b Static IP already configured\\n" "${INFO}"
    # Otherwise,
    else
        # Put the IP in variables without the CIDR notation
        printf -v CIDR "%s" "${IPV4_ADDRESS##*/}"
        # Backup existing interface configuration:
        cp -p "${IFCFG_FILE}" "${IFCFG_FILE}".pihole.orig
        # Build Interface configuration file using the GLOBAL variables we have
        {
        echo "# Configured via Pi-hole installer"
        echo "DEVICE=$PIHOLE_INTERFACE"
        echo "BOOTPROTO=none"
        echo "ONBOOT=yes"
        echo "IPADDR=$IPADDR"
        echo "PREFIX=$CIDR"
        echo "GATEWAY=$IPv4gw"
        echo "DNS1=$PIHOLE_DNS_1"
        echo "DNS2=$PIHOLE_DNS_2"
        echo "USERCTL=no"
        }> "${IFCFG_FILE}"
        chmod 644 "${IFCFG_FILE}"
        chown root:root "${IFCFG_FILE}"
        # Use ip to immediately set the new address
        ip addr replace dev "${PIHOLE_INTERFACE}" "${IPV4_ADDRESS}"
        # If NetworkMangler command line interface exists and ready to mangle,
        if is_command nmcli && nmcli general status &> /dev/null; then
            # Tell NetworkManagler to read our new sysconfig file
            nmcli con load "${IFCFG_FILE}" > /dev/null
        fi
        # Show a warning that the user may need to restart
        printf "  %b Set IP address to %s\\n  You may need to restart after the install is complete\\n" "${TICK}" "${IPV4_ADDRESS%%/*}"
    fi
}

setStaticIPv4() {
    # Local, named variables
    local IFCFG_FILE
    local CONNECTION_NAME

    # If a static interface is already configured, we are done.
    if [[ -r "/etc/sysconfig/network/ifcfg-${PIHOLE_INTERFACE}" ]]; then
        if grep -q '^BOOTPROTO=.static.' "/etc/sysconfig/network/ifcfg-${PIHOLE_INTERFACE}"; then
            return 0
        fi
    fi
    # For the Debian family, if dhcpcd.conf exists,
    if [[ -f "/etc/dhcpcd.conf" ]]; then
        # configure networking via dhcpcd
        setDHCPCD
        return 0
    fi
    # If a DHCPCD config file was not found, check for an ifcfg config file based on interface name
    if [[ -f "/etc/sysconfig/network-scripts/ifcfg-${PIHOLE_INTERFACE}" ]];then
        # If it exists,
        IFCFG_FILE=/etc/sysconfig/network-scripts/ifcfg-${PIHOLE_INTERFACE}
        setIFCFG "${IFCFG_FILE}"
        return 0
    fi
    # if an ifcfg config does not exists for the interface name, try the connection name via network manager
    if is_command nmcli && nmcli general status &> /dev/null; then
        CONNECTION_NAME=$(nmcli dev show "${PIHOLE_INTERFACE}" | grep 'GENERAL.CONNECTION' | cut -d: -f2 | sed 's/^System//' | xargs | tr ' ' '_')
        if [[ -f "/etc/sysconfig/network-scripts/ifcfg-${CONNECTION_NAME}" ]];then
            # If it exists,
            IFCFG_FILE=/etc/sysconfig/network-scripts/ifcfg-${CONNECTION_NAME}
            setIFCFG "${IFCFG_FILE}"
            return 0
        fi
    fi
    # If previous conditions failed, show an error and exit
    printf "  %b Warning: Unable to locate configuration file to set static IPv4 address\\n" "${INFO}"
    exit 1
}

# Check an IP address to see if it is a valid one
valid_ip() {
    # Local, named variables
    local ip=${1}
    local stat=1

    # If the IP matches the format xxx.xxx.xxx.xxx,
    if [[ "${ip}" =~ ^[0-9]{1,3}\.[0-9]{1,3}\.[0-9]{1,3}\.[0-9]{1,3}$ ]]; then
        # Save the old Internal Field Separator in a variable
        OIFS=$IFS
        # and set the new one to a dot (period)
        IFS='.'
        # Put the IP into an array
        read -r -a ip <<< "${ip}"
        # Restore the IFS to what it was
        IFS=${OIFS}
        ## Evaluate each octet by checking if it's less than or equal to 255 (the max for each octet)
        [[ "${ip[0]}" -le 255 && "${ip[1]}" -le 255 \
        && "${ip[2]}" -le 255 && "${ip[3]}" -le 255 ]]
        # Save the exit code
        stat=$?
    fi
    # Return the exit code
    return "${stat}"
}

# A function to choose the upstream DNS provider(s)
setDNS() {
    # Local, named variables
    local DNSSettingsCorrect

    # In an array, list the available upstream providers
    DNSChooseOptions=()
    local DNSServerCount=0
    # Save the old Internal Field Separator in a variable
    OIFS=$IFS
    # and set the new one to newline
    IFS=$'\n'
    # Put the DNS Servers into an array
    for DNSServer in ${DNS_SERVERS}
    do
        DNSName="$(cut -d';' -f1 <<< "${DNSServer}")"
        DNSChooseOptions[DNSServerCount]="${DNSName}"
        (( DNSServerCount=DNSServerCount+1 ))
        DNSChooseOptions[DNSServerCount]=""
        (( DNSServerCount=DNSServerCount+1 ))
    done
    DNSChooseOptions[DNSServerCount]="Custom"
    (( DNSServerCount=DNSServerCount+1 ))
    DNSChooseOptions[DNSServerCount]=""
    # Restore the IFS to what it was
    IFS=${OIFS}
    # In a whiptail dialog, show the options
    DNSchoices=$(whiptail --separate-output --menu "Select Upstream DNS Provider. To use your own, select Custom." "${r}" "${c}" 7 \
    "${DNSChooseOptions[@]}" 2>&1 >/dev/tty) || \
    # exit if Cancel is selected
    { printf "  %bCancel was selected, exiting installer%b\\n" "${COL_LIGHT_RED}" "${COL_NC}"; exit 1; }

    # Depending on the user's choice, set the GLOBAl variables to the IP of the respective provider
    if [[ "${DNSchoices}" == "Custom" ]]
    then
        # Until the DNS settings are selected,
        until [[ "${DNSSettingsCorrect}" = True ]]; do
            #
            strInvalid="Invalid"
            # If the first
            if [[ ! "${PIHOLE_DNS_1}" ]]; then
                # and second upstream servers do not exist
                if [[ ! "${PIHOLE_DNS_2}" ]]; then
                    prePopulate=""
                # Otherwise,
                else
                    prePopulate=", ${PIHOLE_DNS_2}"
                fi
            elif  [[ "${PIHOLE_DNS_1}" ]] && [[ ! "${PIHOLE_DNS_2}" ]]; then
                prePopulate="${PIHOLE_DNS_1}"
            elif [[ "${PIHOLE_DNS_1}" ]] && [[ "${PIHOLE_DNS_2}" ]]; then
                prePopulate="${PIHOLE_DNS_1}, ${PIHOLE_DNS_2}"
            fi

            # Dialog for the user to enter custom upstream servers
            piholeDNS=$(whiptail --backtitle "Specify Upstream DNS Provider(s)"  --inputbox "Enter your desired upstream DNS provider(s), separated by a comma.\\n\\nFor example '8.8.8.8, 8.8.4.4'" "${r}" "${c}" "${prePopulate}" 3>&1 1>&2 2>&3) || \
            { printf "  %bCancel was selected, exiting installer%b\\n" "${COL_LIGHT_RED}" "${COL_NC}"; exit 1; }
            # Clean user input and replace whitespace with comma.
            piholeDNS=$(sed 's/[, \t]\+/,/g' <<< "${piholeDNS}")

            printf -v PIHOLE_DNS_1 "%s" "${piholeDNS%%,*}"
            printf -v PIHOLE_DNS_2 "%s" "${piholeDNS##*,}"

            # If the IP is valid,
            if ! valid_ip "${PIHOLE_DNS_1}" || [[ ! "${PIHOLE_DNS_1}" ]]; then
                # store it in the variable so we can use it
                PIHOLE_DNS_1=${strInvalid}
            fi
            # Do the same for the secondary server
            if ! valid_ip "${PIHOLE_DNS_2}" && [[ "${PIHOLE_DNS_2}" ]]; then
                PIHOLE_DNS_2=${strInvalid}
            fi
            # If either of the DNS servers are invalid,
            if [[ "${PIHOLE_DNS_1}" == "${strInvalid}" ]] || [[ "${PIHOLE_DNS_2}" == "${strInvalid}" ]]; then
                # explain this to the user
                whiptail --msgbox --backtitle "Invalid IP" --title "Invalid IP" "One or both entered IP addresses were invalid. Please try again.\\n\\n    DNS Server 1:   $PIHOLE_DNS_1\\n    DNS Server 2:   ${PIHOLE_DNS_2}" ${r} ${c}
                # and set the variables back to nothing
                if [[ "${PIHOLE_DNS_1}" == "${strInvalid}" ]]; then
                    PIHOLE_DNS_1=""
                fi
                if [[ "${PIHOLE_DNS_2}" == "${strInvalid}" ]]; then
                    PIHOLE_DNS_2=""
                fi
                # Since the settings will not work, stay in the loop
                DNSSettingsCorrect=False
            # Otherwise,
            else
                # Show the settings
                if (whiptail --backtitle "Specify Upstream DNS Provider(s)" --title "Upstream DNS Provider(s)" --yesno "Are these settings correct?\\n    DNS Server 1:   $PIHOLE_DNS_1\\n    DNS Server 2:   ${PIHOLE_DNS_2}" "${r}" "${c}"); then
                    # and break from the loop since the servers are valid
                    DNSSettingsCorrect=True
                # Otherwise,
                else
                    # If the settings are wrong, the loop continues
                    DNSSettingsCorrect=False
                fi
            fi
        done
    else
        # Save the old Internal Field Separator in a variable
        OIFS=$IFS
        # and set the new one to newline
        IFS=$'\n'
        for DNSServer in ${DNS_SERVERS}
        do
            DNSName="$(cut -d';' -f1 <<< "${DNSServer}")"
            if [[ "${DNSchoices}" == "${DNSName}" ]]
            then
                PIHOLE_DNS_1="$(cut -d';' -f2 <<< "${DNSServer}")"
                PIHOLE_DNS_2="$(cut -d';' -f3 <<< "${DNSServer}")"
                break
            fi
        done
        # Restore the IFS to what it was
        IFS=${OIFS}
    fi

    # Display final selection
    local DNSIP=${PIHOLE_DNS_1}
    [[ -z ${PIHOLE_DNS_2} ]] || DNSIP+=", ${PIHOLE_DNS_2}"
    printf "  %b Using upstream DNS: %s (%s)\\n" "${INFO}" "${DNSchoices}" "${DNSIP}"
}

# Allow the user to enable/disable logging
setLogging() {
    # Local, named variables
    local LogToggleCommand
    local LogChooseOptions
    local LogChoices

    # Ask if the user wants to log queries
    LogToggleCommand=(whiptail --separate-output --radiolist "Do you want to log queries?" "${r}" "${c}" 6)
    # The default selection is on
    LogChooseOptions=("On (Recommended)" "" on
        Off "" off)
    # Get the user's choice
    LogChoices=$("${LogToggleCommand[@]}" "${LogChooseOptions[@]}" 2>&1 >/dev/tty) || (printf "  %bCancel was selected, exiting installer%b\\n" "${COL_LIGHT_RED}" "${COL_NC}" && exit 1)
    case ${LogChoices} in
        # If it's on
        "On (Recommended)")
            printf "  %b Logging On.\\n" "${INFO}"
            # Set the GLOBAL variable to true so we know what they selected
            QUERY_LOGGING=true
            ;;
        # Otherwise, it's off,
        Off)
            printf "  %b Logging Off.\\n" "${INFO}"
            # So set it to false
            QUERY_LOGGING=false
            ;;
    esac
}

# Allow the user to set their FTL privacy level
setPrivacyLevel() {
    local LevelCommand
    local LevelOptions

    LevelCommand=(whiptail --separate-output --radiolist "Select a privacy mode for FTL. https://docs.pi-hole.net/ftldns/privacylevels/" "${r}" "${c}" 6)

    # The default selection is level 0
    LevelOptions=(
        "0" "Show everything" on
        "1" "Hide domains" off
        "2" "Hide domains and clients" off
        "3" "Anonymous mode" off
        "4" "Disabled statistics" off
    )

    # Get the user's choice
    PRIVACY_LEVEL=$("${LevelCommand[@]}" "${LevelOptions[@]}" 2>&1 >/dev/tty) || (echo -e "  ${COL_LIGHT_RED}Cancel was selected, exiting installer${COL_NC}" && exit 1)

    printf "  %b Privacy level %d" "${INFO}" "${PRIVACY_LEVEL}"
}

# Function to ask the user if they want to install the dashboard
setAdminFlag() {
    # Local, named variables
    local WebToggleCommand
    local WebChooseOptions
    local WebChoices

    # Similar to the logging function, ask what the user wants
    WebToggleCommand=(whiptail --separate-output --radiolist "Do you wish to install the web admin interface?" "${r}" "${c}" 6)
    # with the default being enabled
    WebChooseOptions=("On (Recommended)" "" on
        Off "" off)
    WebChoices=$("${WebToggleCommand[@]}" "${WebChooseOptions[@]}" 2>&1 >/dev/tty) || (printf "  %bCancel was selected, exiting installer%b\\n" "${COL_LIGHT_RED}" "${COL_NC}" && exit 1)
    # Depending on their choice
    case ${WebChoices} in
        "On (Recommended)")
            printf "  %b Web Interface On\\n" "${INFO}"
            # Set it to true
            INSTALL_WEB_INTERFACE=true
            ;;
        Off)
            printf "  %b Web Interface Off\\n" "${INFO}"
            # or false
            INSTALL_WEB_INTERFACE=false
            ;;
    esac

    # Request user to install web server, if --disable-install-webserver has not been used (INSTALL_WEB_SERVER=true is default).
    if [[ "${INSTALL_WEB_SERVER}" == true ]]; then
        WebToggleCommand=(whiptail --separate-output --radiolist "Do you wish to install the web server (lighttpd)?\\n\\nNB: If you disable this, and, do not have an existing webserver installed, the web interface will not function." "${r}" "${c}" 6)
        # with the default being enabled
        WebChooseOptions=("On (Recommended)" "" on
            Off "" off)
        WebChoices=$("${WebToggleCommand[@]}" "${WebChooseOptions[@]}" 2>&1 >/dev/tty) || (printf "  %bCancel was selected, exiting installer%b\\n" "${COL_LIGHT_RED}" "${COL_NC}" && exit 1)
        # Depending on their choice
        case ${WebChoices} in
            "On (Recommended)")
                printf "  %b Web Server On\\n" "${INFO}"
                # set it to true, as clearly seen below.
                INSTALL_WEB_SERVER=true
                ;;
            Off)
                printf "  %b Web Server Off\\n" "${INFO}"
                # or false
                INSTALL_WEB_SERVER=false
                ;;
        esac
    fi
}

# A function to display a list of example blocklists for users to select
chooseBlocklists() {
    # Back up any existing adlist file, on the off chance that it exists. Useful in case of a reconfigure.
    if [[ -f "${adlistFile}" ]]; then
        mv "${adlistFile}" "${adlistFile}.old"
    fi
    # Let user select (or not) blocklists via a checklist
    cmd=(whiptail --separate-output --checklist "Pi-hole relies on third party lists in order to block ads.\\n\\nYou can use the suggestions below, and/or add your own after installation\\n\\nTo deselect any list, use the arrow keys and spacebar" "${r}" "${c}" 6)
    # In an array, show the options available (all off by default):
    options=(StevenBlack "StevenBlack's Unified Hosts List" on
        MalwareDom "MalwareDomains" on
        Cameleon "Cameleon" on
        DisconTrack "Disconnect.me Tracking" on
        DisconAd "Disconnect.me Ads" on
        HostsFile "Hosts-file.net Ads" on)

    # In a variable, show the choices available; exit if Cancel is selected
    choices=$("${cmd[@]}" "${options[@]}" 2>&1 >/dev/tty) || { printf "  %bCancel was selected, exiting installer%b\\n" "${COL_LIGHT_RED}" "${COL_NC}"; rm "${adlistFile}" ;exit 1; }
    # For each choice available,
    for choice in ${choices}
    do
        appendToListsFile "${choice}"
    done
    chmod 644 "${adlistFile}"
}

# Accept a string parameter, it must be one of the default lists
# This function allow to not duplicate code in chooseBlocklists and
# in installDefaultBlocklists
appendToListsFile() {
    case $1 in
        StevenBlack  )  echo "https://raw.githubusercontent.com/StevenBlack/hosts/master/hosts" >> "${adlistFile}";;
        MalwareDom   )  echo "https://mirror1.malwaredomains.com/files/justdomains" >> "${adlistFile}";;
        Cameleon     )  echo "https://sysctl.org/cameleon/hosts" >> "${adlistFile}";;
        DisconTrack  )  echo "https://s3.amazonaws.com/lists.disconnect.me/simple_tracking.txt" >> "${adlistFile}";;
        DisconAd     )  echo "https://s3.amazonaws.com/lists.disconnect.me/simple_ad.txt" >> "${adlistFile}";;
        HostsFile    )  echo "https://hosts-file.net/ad_servers.txt" >> "${adlistFile}";;
    esac
}

# Used only in unattended setup
# If there is already the adListFile, we keep it, else we create it using all default lists
installDefaultBlocklists() {
    # In unattended setup, could be useful to use userdefined blocklist.
    # If this file exists, we avoid overriding it.
    if [[ -f "${adlistFile}" ]]; then
        return;
    fi
    appendToListsFile StevenBlack
    appendToListsFile MalwareDom
    appendToListsFile Cameleon
    appendToListsFile DisconTrack
    appendToListsFile DisconAd
    appendToListsFile HostsFile
}

# Check if /etc/dnsmasq.conf is from pi-hole.  If so replace with an original and install new in .d directory
version_check_dnsmasq() {
    # Local, named variables
    local dnsmasq_conf="/etc/dnsmasq.conf"
    local dnsmasq_conf_orig="/etc/dnsmasq.conf.orig"
    local dnsmasq_pihole_id_string="addn-hosts=/etc/pihole/gravity.list"
    local dnsmasq_pihole_id_string2="# Dnsmasq config for Pi-hole's FTLDNS"
    local dnsmasq_original_config="${PI_HOLE_LOCAL_REPO}/advanced/dnsmasq.conf.original"
    local dnsmasq_pihole_01_snippet="${PI_HOLE_LOCAL_REPO}/advanced/01-pihole.conf"
    local dnsmasq_pihole_01_location="/etc/dnsmasq.d/01-pihole.conf"

    # If the dnsmasq config file exists
    if [[ -f "${dnsmasq_conf}" ]]; then
        printf "  %b Existing dnsmasq.conf found..." "${INFO}"
        # If a specific string is found within this file, we presume it's from older versions on Pi-hole,
        if grep -q "${dnsmasq_pihole_id_string}" "${dnsmasq_conf}" ||
           grep -q "${dnsmasq_pihole_id_string2}" "${dnsmasq_conf}"; then
            printf " it is from a previous Pi-hole install.\\n"
            printf "  %b Backing up dnsmasq.conf to dnsmasq.conf.orig..." "${INFO}"
            # so backup the original file
            mv -f "${dnsmasq_conf}" "${dnsmasq_conf_orig}"
            printf "%b  %b Backing up dnsmasq.conf to dnsmasq.conf.orig...\\n" "${OVER}"  "${TICK}"
            printf "  %b Restoring default dnsmasq.conf..." "${INFO}"
            # and replace it with the default
            install -D -m 644 -T "${dnsmasq_original_config}" "${dnsmasq_conf}"
            printf "%b  %b Restoring default dnsmasq.conf...\\n" "${OVER}"  "${TICK}"
        # Otherwise,
        else
        # Don't to anything
        printf " it is not a Pi-hole file, leaving alone!\\n"
        fi
    else
        # If a file cannot be found,
        printf "  %b No dnsmasq.conf found... restoring default dnsmasq.conf..." "${INFO}"
        # restore the default one
        install -D -m 644 -T "${dnsmasq_original_config}" "${dnsmasq_conf}"
        printf "%b  %b No dnsmasq.conf found... restoring default dnsmasq.conf...\\n" "${OVER}"  "${TICK}"
    fi

    printf "  %b Copying 01-pihole.conf to /etc/dnsmasq.d/01-pihole.conf..." "${INFO}"
    # Check to see if dnsmasq directory exists (it may not due to being a fresh install and dnsmasq no longer being a dependency)
    if [[ ! -d "/etc/dnsmasq.d"  ]];then
        install -d -m 755 "/etc/dnsmasq.d"
    fi
    # Copy the new Pi-hole DNS config file into the dnsmasq.d directory
    install -D -m 644 -T "${dnsmasq_pihole_01_snippet}" "${dnsmasq_pihole_01_location}"
    printf "%b  %b Copying 01-pihole.conf to /etc/dnsmasq.d/01-pihole.conf\\n" "${OVER}"  "${TICK}"
    # Replace our placeholder values with the GLOBAL DNS variables that we populated earlier
    # First, swap in the interface to listen on
    sed -i "s/@INT@/$PIHOLE_INTERFACE/" "${dnsmasq_pihole_01_location}"
    if [[ "${PIHOLE_DNS_1}" != "" ]]; then
        # Then swap in the primary DNS server
        sed -i "s/@DNS1@/$PIHOLE_DNS_1/" "${dnsmasq_pihole_01_location}"
    else
        #
        sed -i '/^server=@DNS1@/d' "${dnsmasq_pihole_01_location}"
    fi
    if [[ "${PIHOLE_DNS_2}" != "" ]]; then
        # Then swap in the primary DNS server
        sed -i "s/@DNS2@/$PIHOLE_DNS_2/" "${dnsmasq_pihole_01_location}"
    else
        #
        sed -i '/^server=@DNS2@/d' "${dnsmasq_pihole_01_location}"
    fi

    #
    sed -i 's/^#conf-dir=\/etc\/dnsmasq.d$/conf-dir=\/etc\/dnsmasq.d/' "${dnsmasq_conf}"

    # If the user does not want to enable logging,
    if [[ "${QUERY_LOGGING}" == false ]] ; then
        # Disable it by commenting out the directive in the DNS config file
        sed -i 's/^log-queries/#log-queries/' "${dnsmasq_pihole_01_location}"
    # Otherwise,
    else
        # enable it by uncommenting the directive in the DNS config file
        sed -i 's/^#log-queries/log-queries/' "${dnsmasq_pihole_01_location}"
    fi
}

# Clean an existing installation to prepare for upgrade/reinstall
clean_existing() {
    # Local, named variables
    # ${1} Directory to clean
    local clean_directory="${1}"
    # Make ${2} the new one?
    shift
    # ${2} Array of files to remove
    local old_files=( "$@" )

    # For each script found in the old files array
    for script in "${old_files[@]}"; do
        # Remove them
        rm -f "${clean_directory}/${script}.sh"
    done
}

# Install the scripts from repository to their various locations
installScripts() {
    # Local, named variables
    local str="Installing scripts from ${PI_HOLE_LOCAL_REPO}"
    printf "  %b %s..." "${INFO}" "${str}"

    # Clear out script files from Pi-hole scripts directory.
    clean_existing "${PI_HOLE_INSTALL_DIR}" "${PI_HOLE_FILES[@]}"

    # Install files from local core repository
    if is_repo "${PI_HOLE_LOCAL_REPO}"; then
        # move into the directory
        cd "${PI_HOLE_LOCAL_REPO}"
        # Install the scripts by:
        #  -o setting the owner to the user
        #  -Dm755 create all leading components of destination except the last, then copy the source to the destination and setting the permissions to 755
        #
        # This first one is the directory
        install -o "${USER}" -Dm755 -d "${PI_HOLE_INSTALL_DIR}"
        # The rest are the scripts Pi-hole needs
        install -o "${USER}" -Dm755 -t "${PI_HOLE_INSTALL_DIR}" gravity.sh
        install -o "${USER}" -Dm755 -t "${PI_HOLE_INSTALL_DIR}" ./advanced/Scripts/*.sh
        install -o "${USER}" -Dm755 -t "${PI_HOLE_INSTALL_DIR}" ./automated\ install/uninstall.sh
        install -o "${USER}" -Dm755 -t "${PI_HOLE_INSTALL_DIR}" ./advanced/Scripts/COL_TABLE
        install -o "${USER}" -Dm755 -t "${PI_HOLE_BIN_DIR}" pihole
        install -Dm644 ./advanced/bash-completion/pihole /etc/bash_completion.d/pihole
        printf "%b  %b %s\\n" "${OVER}" "${TICK}" "${str}"

    # Otherwise,
    else
        # Show an error and exit
        printf "%b  %b %s\\n" "${OVER}"  "${CROSS}" "${str}"
        printf "\\t\\t%bError: Local repo %s not found, exiting installer%b\\n" "${COL_LIGHT_RED}" "${PI_HOLE_LOCAL_REPO}" "${COL_NC}"
        return 1
    fi
}

# Install the configs from PI_HOLE_LOCAL_REPO to their various locations
installConfigs() {
    printf "\\n  %b Installing configs from %s...\\n" "${INFO}" "${PI_HOLE_LOCAL_REPO}"
    # Make sure Pi-hole's config files are in place
    version_check_dnsmasq

    # Install list of DNS servers
    # Format: Name;Primary IPv4;Secondary IPv4;Primary IPv6;Secondary IPv6
    # Some values may be empty (for example: DNS servers without IPv6 support)
    echo "${DNS_SERVERS}" > "${PI_HOLE_CONFIG_DIR}/dns-servers.conf"
    chmod 644 "${PI_HOLE_CONFIG_DIR}/dns-servers.conf"

    # Install empty file if it does not exist
    if [[ ! -r "${PI_HOLE_CONFIG_DIR}/pihole-FTL.conf" ]]; then
        install -d -m 0755 ${PI_HOLE_CONFIG_DIR}
        if ! install -o pihole -m 664 /dev/null "${PI_HOLE_CONFIG_DIR}/pihole-FTL.conf" &>/dev/null; then
            printf "  %bError: Unable to initialize configuration file %s/pihole-FTL.conf\\n" "${COL_LIGHT_RED}" "${PI_HOLE_CONFIG_DIR}"
            return 1
        fi
    fi
    # If the user chose to install the dashboard,
    if [[ "${INSTALL_WEB_SERVER}" == true ]]; then
        # and if the Web server conf directory does not exist,
        if [[ ! -d "/etc/lighttpd" ]]; then
            # make it and set the owners
            install -d -m 755 -o "${USER}" -g root /etc/lighttpd
        # Otherwise, if the config file already exists
        elif [[ -f "/etc/lighttpd/lighttpd.conf" ]]; then
            # back up the original
            mv /etc/lighttpd/lighttpd.conf /etc/lighttpd/lighttpd.conf.orig
        fi
        # and copy in the config file Pi-hole needs
        install -D -m 644 -T ${PI_HOLE_LOCAL_REPO}/advanced/${LIGHTTPD_CFG} /etc/lighttpd/lighttpd.conf
        # Make sure the external.conf file exists, as lighttpd v1.4.50 crashes without it
        touch /etc/lighttpd/external.conf
        chmod 644 /etc/lighttpd/external.conf
        # if there is a custom block page in the html/pihole directory, replace 404 handler in lighttpd config
        if [[ -f "${PI_HOLE_BLOCKPAGE_DIR}/custom.php" ]]; then
            sed -i 's/^\(server\.error-handler-404\s*=\s*\).*$/\1"pihole\/custom\.php"/' /etc/lighttpd/lighttpd.conf
        fi
        # Make the directories if they do not exist and set the owners
        mkdir -p /var/run/lighttpd
        chown ${LIGHTTPD_USER}:${LIGHTTPD_GROUP} /var/run/lighttpd
        mkdir -p /var/cache/lighttpd/compress
        chown ${LIGHTTPD_USER}:${LIGHTTPD_GROUP} /var/cache/lighttpd/compress
        mkdir -p /var/cache/lighttpd/uploads
        chown ${LIGHTTPD_USER}:${LIGHTTPD_GROUP} /var/cache/lighttpd/uploads
    fi
}

install_manpage() {
    # Copy Pi-hole man pages and call mandb to update man page database
    # Default location for man files for /usr/local/bin is /usr/local/share/man
    # on lightweight systems may not be present, so check before copying.
    printf "  %b Testing man page installation" "${INFO}"
    if ! is_command mandb ; then
        # if mandb is not present, no manpage support
        printf "%b  %b man not installed\\n" "${OVER}" "${INFO}"
        return
    elif [[ ! -d "/usr/local/share/man" ]]; then
        # appropriate directory for Pi-hole's man page is not present
        printf "%b  %b man pages not installed\\n" "${OVER}" "${INFO}"
        return
    fi
    if [[ ! -d "/usr/local/share/man/man8" ]]; then
        # if not present, create man8 directory
        install -d -m 755 /usr/local/share/man/man8
    fi
    if [[ ! -d "/usr/local/share/man/man5" ]]; then
        # if not present, create man5 directory
        install -d -m 755 /usr/local/share/man/man5
    fi
    # Testing complete, copy the files & update the man db
    install -D -m 644 -T ${PI_HOLE_LOCAL_REPO}/manpages/pihole.8 /usr/local/share/man/man8/pihole.8
    install -D -m 644 -T ${PI_HOLE_LOCAL_REPO}/manpages/pihole-FTL.8 /usr/local/share/man/man8/pihole-FTL.8
    install -D -m 644 -T ${PI_HOLE_LOCAL_REPO}/manpages/pihole-FTL.conf.5 /usr/local/share/man/man5/pihole-FTL.conf.5
    if mandb -q &>/dev/null; then
        # Updated successfully
        printf "%b  %b man pages installed and database updated\\n" "${OVER}" "${TICK}"
        return
    else
        # Something is wrong with the system's man installation, clean up
        # our files, (leave everything how we found it).
        rm /usr/local/share/man/man8/pihole.8 /usr/local/share/man/man8/pihole-FTL.8 /usr/local/share/man/man5/pihole-FTL.conf.5
        printf "%b  %b man page db not updated, man pages not installed\\n" "${OVER}" "${CROSS}"
    fi
}

stop_service() {
    # Stop service passed in as argument.
    # Can softfail, as process may not be installed when this is called
    local str="Stopping ${1} service"
    printf "  %b %s..." "${INFO}" "${str}"
    if is_command systemctl ; then
        systemctl stop "${1}" &> /dev/null || true
    else
        service "${1}" stop &> /dev/null || true
    fi
    printf "%b  %b %s...\\n" "${OVER}" "${TICK}" "${str}"
}

# Start/Restart service passed in as argument
restart_service() {
    # Local, named variables
    local str="Restarting ${1} service"
    printf "  %b %s..." "${INFO}" "${str}"
    # If systemctl exists,
    if is_command systemctl ; then
        # use that to restart the service
        systemctl restart "${1}" &> /dev/null
    # Otherwise,
    else
        # fall back to the service command
        service "${1}" restart &> /dev/null
    fi
    printf "%b  %b %s...\\n" "${OVER}" "${TICK}" "${str}"
}

# Enable service so that it will start with next reboot
enable_service() {
    # Local, named variables
    local str="Enabling ${1} service to start on reboot"
    printf "  %b %s..." "${INFO}" "${str}"
    # If systemctl exists,
    if is_command systemctl ; then
        # use that to enable the service
        systemctl enable "${1}" &> /dev/null
    # Otherwise,
    else
        # use update-rc.d to accomplish this
        update-rc.d "${1}" defaults &> /dev/null
    fi
    printf "%b  %b %s...\\n" "${OVER}" "${TICK}" "${str}"
}

# Disable service so that it will not with next reboot
disable_service() {
    # Local, named variables
    local str="Disabling ${1} service"
    printf "  %b %s..." "${INFO}" "${str}"
    # If systemctl exists,
    if is_command systemctl ; then
        # use that to disable the service
        systemctl disable "${1}" &> /dev/null
    # Otherwise,
    else
        # use update-rc.d to accomplish this
        update-rc.d "${1}" disable &> /dev/null
    fi
    printf "%b  %b %s...\\n" "${OVER}" "${TICK}" "${str}"
}

check_service_active() {
    # If systemctl exists,
    if is_command systemctl ; then
        # use that to check the status of the service
        systemctl is-enabled "${1}" &> /dev/null
    # Otherwise,
    else
        # fall back to service command
        service "${1}" status &> /dev/null
    fi
}

# Systemd-resolved's DNSStubListener and dnsmasq can't share port 53.
disable_resolved_stublistener() {
    printf "  %b Testing if systemd-resolved is enabled\\n" "${INFO}"
    # Check if Systemd-resolved's DNSStubListener is enabled and active on port 53
    if check_service_active "systemd-resolved"; then
        # Check if DNSStubListener is enabled
        printf "  %b  %b Testing if systemd-resolved DNSStub-Listener is active" "${OVER}" "${INFO}"
        if ( grep -E '#?DNSStubListener=yes' /etc/systemd/resolved.conf &> /dev/null ); then
            # Disable the DNSStubListener to unbind it from port 53
            # Note that this breaks dns functionality on host until dnsmasq/ftl are up and running
            printf "%b  %b Disabling systemd-resolved DNSStubListener" "${OVER}" "${TICK}"
            # Make a backup of the original /etc/systemd/resolved.conf
            # (This will need to be restored on uninstallation)
            sed -r -i.orig 's/#?DNSStubListener=yes/DNSStubListener=no/g' /etc/systemd/resolved.conf
            printf " and restarting systemd-resolved\\n"
            systemctl reload-or-restart systemd-resolved
        else
            printf "%b  %b Systemd-resolved does not need to be restarted\\n" "${OVER}" "${INFO}"
        fi
    else
        printf "%b  %b Systemd-resolved is not enabled\\n" "${OVER}" "${INFO}"
    fi
}

update_package_cache() {
    # Running apt-get update/upgrade with minimal output can cause some issues with
    # requiring user input (e.g password for phpmyadmin see #218)

    # Update package cache on apt based OSes. Do this every time since
    # it's quick and packages can be updated at any time.

    # Local, named variables
    local str="Update local cache of available packages"
    printf "  %b %s..." "${INFO}" "${str}"
    # Create a command from the package cache variable
    if eval "${UPDATE_PKG_CACHE}" &> /dev/null; then
        printf "%b  %b %s\\n" "${OVER}" "${TICK}" "${str}"
    # Otherwise,
    else
        # show an error and exit
        printf "%b  %b %s\\n" "${OVER}" "${CROSS}" "${str}"
        printf "  %bError: Unable to update package cache. Please try \"%s\"%b" "${COL_LIGHT_RED}" "${UPDATE_PKG_CACHE}" "${COL_NC}"
        return 1
    fi
}

# Let user know if they have outdated packages on their system and
# advise them to run a package update at soonest possible.
notify_package_updates_available() {
    # Local, named variables
    local str="Checking ${PKG_MANAGER} for upgraded packages"
    printf "\\n  %b %s..." "${INFO}" "${str}"
    # Store the list of packages in a variable
    updatesToInstall=$(eval "${PKG_COUNT}")

    if [[ -d "/lib/modules/$(uname -r)" ]]; then
        if [[ "${updatesToInstall}" -eq 0 ]]; then
            printf "%b  %b %s... up to date!\\n\\n" "${OVER}" "${TICK}" "${str}"
        else
            printf "%b  %b %s... %s updates available\\n" "${OVER}" "${TICK}" "${str}" "${updatesToInstall}"
            printf "  %b %bIt is recommended to update your OS after installing the Pi-hole!%b\\n\\n" "${INFO}" "${COL_LIGHT_GREEN}" "${COL_NC}"
        fi
    else
        printf "%b  %b %s\\n" "${OVER}" "${CROSS}" "${str}"
        printf "      Kernel update detected. If the install fails, please reboot and try again\\n"
    fi
}

# What's this doing outside of a function in the middle of nowhere?
counter=0

install_dependent_packages() {
    # Local, named variables should be used here, especially for an iterator
    # Add one to the counter
    counter=$((counter+1))
    # If it equals 1,
    if [[ "${counter}" == 1 ]]; then
        #
        printf "  %b Installer Dependency checks...\\n" "${INFO}"
    else
        #
        printf "  %b Main Dependency checks...\\n" "${INFO}"
    fi

    # Install packages passed in via argument array
    # No spinner - conflicts with set -e
    declare -a installArray

    # Debian based package install - debconf will download the entire package list
    # so we just create an array of packages not currently installed to cut down on the
    # amount of download traffic.
    # NOTE: We may be able to use this installArray in the future to create a list of package that were
    # installed by us, and remove only the installed packages, and not the entire list.
    if is_command apt-get ; then
        # For each package,
        for i in "$@"; do
            printf "  %b Checking for %s..." "${INFO}" "${i}"
            if dpkg-query -W -f='${Status}' "${i}" 2>/dev/null | grep "ok installed" &> /dev/null; then
                printf "%b  %b Checking for %s\\n" "${OVER}" "${TICK}" "${i}"
            else
                printf "%b  %b Checking for %s (will be installed)\\n" "${OVER}" "${INFO}" "${i}"
                installArray+=("${i}")
            fi
        done
        if [[ "${#installArray[@]}" -gt 0 ]]; then
            test_dpkg_lock
            printf "  %b Processing %s install(s) for: %s, please wait...\\n" "${INFO}" "${PKG_MANAGER}" "${installArray[*]}"
            printf '%*s\n' "$columns" '' | tr " " -;
            "${PKG_INSTALL[@]}" "${installArray[@]}"
            printf '%*s\n' "$columns" '' | tr " " -;
            return
        fi
        printf "\\n"
        return 0
    fi

    # Install Fedora/CentOS packages
    for i in "$@"; do
        printf "  %b Checking for %s..." "${INFO}" "${i}"
        if "${PKG_MANAGER}" -q list installed "${i}" &> /dev/null; then
            printf "%b  %b Checking for %s\\n" "${OVER}" "${TICK}" "${i}"
        else
            printf "%b  %b Checking for %s (will be installed)\\n" "${OVER}" "${INFO}" "${i}"
            installArray+=("${i}")
        fi
    done
    if [[ "${#installArray[@]}" -gt 0 ]]; then
        printf "  %b Processing %s install(s) for: %s, please wait...\\n" "${INFO}" "${PKG_MANAGER}" "${installArray[*]}"
        printf '%*s\n' "$columns" '' | tr " " -;
        "${PKG_INSTALL[@]}" "${installArray[@]}"
        printf '%*s\n' "$columns" '' | tr " " -;
        return
    fi
    printf "\\n"
    return 0
}

# Install the Web interface dashboard
installPiholeWeb() {
    printf "\\n  %b Installing blocking page...\\n" "${INFO}"

    local str="Creating directory for blocking page, and copying files"
    printf "  %b %s..." "${INFO}" "${str}"
    # Install the directory
    install -d -m 0755 ${PI_HOLE_BLOCKPAGE_DIR}
    # and the blockpage
    install -D -m 644 ${PI_HOLE_LOCAL_REPO}/advanced/{index,blockingpage}.* ${PI_HOLE_BLOCKPAGE_DIR}/

    # Remove superseded file
    if [[ -e "${PI_HOLE_BLOCKPAGE_DIR}/index.js" ]]; then
        rm "${PI_HOLE_BLOCKPAGE_DIR}/index.js"
    fi

    printf "%b  %b %s\\n" "${OVER}" "${TICK}" "${str}"

    local str="Backing up index.lighttpd.html"
    printf "  %b %s..." "${INFO}" "${str}"
    # If the default index file exists,
    if [[ -f "${webroot}/index.lighttpd.html" ]]; then
        # back it up
        mv ${webroot}/index.lighttpd.html ${webroot}/index.lighttpd.orig
        printf "%b  %b %s\\n" "${OVER}" "${TICK}" "${str}"
    # Otherwise,
    else
        # don't do anything
        printf "%b  %b %s\\n" "${OVER}" "${INFO}" "${str}"
        printf "      No default index.lighttpd.html file found... not backing up\\n"
    fi

    # Install Sudoers file
    local str="Installing sudoer file"
    printf "\\n  %b %s..." "${INFO}" "${str}"
    # Make the .d directory if it doesn't exist
    install -d -m 755 /etc/sudoers.d/
    # and copy in the pihole sudoers file
    install -m 0640 ${PI_HOLE_LOCAL_REPO}/advanced/Templates/pihole.sudo /etc/sudoers.d/pihole
    # Add lighttpd user (OS dependent) to sudoers file
    echo "${LIGHTTPD_USER} ALL=NOPASSWD: ${PI_HOLE_BIN_DIR}/pihole" >> /etc/sudoers.d/pihole

    # If the Web server user is lighttpd,
    if [[ "$LIGHTTPD_USER" == "lighttpd" ]]; then
        # Allow executing pihole via sudo with Fedora
        # Usually /usr/local/bin ${PI_HOLE_BIN_DIR} is not permitted as directory for sudoable programs
        echo "Defaults secure_path = /sbin:/bin:/usr/sbin:/usr/bin:${PI_HOLE_BIN_DIR}" >> /etc/sudoers.d/pihole
    fi
    # Set the strict permissions on the file
    chmod 0440 /etc/sudoers.d/pihole
    printf "%b  %b %s\\n" "${OVER}" "${TICK}" "${str}"
}

# Installs a cron file
installCron() {
    # Install the cron job
    local str="Installing latest Cron script"
    printf "\\n  %b %s..." "${INFO}" "${str}"
    # Copy the cron file over from the local repo
    # File must not be world or group writeable and must be owned by root
    install -D -m 644 -T -o root -g root ${PI_HOLE_LOCAL_REPO}/advanced/Templates/pihole.cron /etc/cron.d/pihole
    # Randomize gravity update time
    sed -i "s/59 1 /$((1 + RANDOM % 58)) $((3 + RANDOM % 2))/" /etc/cron.d/pihole
    # Randomize update checker time
    sed -i "s/59 17/$((1 + RANDOM % 58)) $((12 + RANDOM % 8))/" /etc/cron.d/pihole
    printf "%b  %b %s\\n" "${OVER}" "${TICK}" "${str}"
}

# Gravity is a very important script as it aggregates all of the domains into a single HOSTS formatted list,
# which is what Pi-hole needs to begin blocking ads
runGravity() {
    # Run gravity in the current shell
    { /opt/pihole/gravity.sh --force; }
}

# Check if the pihole user exists and create if it does not
create_pihole_user() {
    local str="Checking for user 'pihole'"
    printf "  %b %s..." "${INFO}" "${str}"
    # If the user pihole exists,
    if id -u pihole &> /dev/null; then
        # just show a success
        printf "%b  %b %s\\n" "${OVER}" "${TICK}" "${str}"
    # Otherwise,
    else
        printf "%b  %b %s" "${OVER}" "${CROSS}" "${str}"
        local str="Creating user 'pihole'"
        printf "%b  %b %s..." "${OVER}" "${INFO}" "${str}"
        # create her with the useradd command
        if useradd -r -s /usr/sbin/nologin pihole; then
          printf "%b  %b %s\\n" "${OVER}" "${TICK}" "${str}"
        else
          printf "%b  %b %s\\n" "${OVER}" "${CROSS}" "${str}"
        fi
    fi
}

# Allow HTTP and DNS traffic
configureFirewall() {
    printf "\\n"
    # If a firewall is running,
    if firewall-cmd --state &> /dev/null; then
        # ask if the user wants to install Pi-hole's default firewall rules
        whiptail --title "Firewall in use" --yesno "We have detected a running firewall\\n\\nPi-hole currently requires HTTP and DNS port access.\\n\\n\\n\\nInstall Pi-hole default firewall rules?" "${r}" "${c}" || \
        { printf "  %b Not installing firewall rulesets.\\n" "${INFO}"; return 0; }
        printf "  %b Configuring FirewallD for httpd and pihole-FTL\\n" "${TICK}"
        # Allow HTTP and DNS traffic
        firewall-cmd --permanent --add-service=http --add-service=dns
        # Reload the firewall to apply these changes
        firewall-cmd --reload
        return 0
        # Check for proper kernel modules to prevent failure
    elif modinfo ip_tables &> /dev/null && is_command iptables ; then
    # If chain Policy is not ACCEPT or last Rule is not ACCEPT
    # then check and insert our Rules above the DROP/REJECT Rule.
        if iptables -S INPUT | head -n1 | grep -qv '^-P.*ACCEPT$' || iptables -S INPUT | tail -n1 | grep -qv '^-\(A\|P\).*ACCEPT$'; then
            whiptail --title "Firewall in use" --yesno "We have detected a running firewall\\n\\nPi-hole currently requires HTTP and DNS port access.\\n\\n\\n\\nInstall Pi-hole default firewall rules?" "${r}" "${c}" || \
            { printf "  %b Not installing firewall rulesets.\\n" "${INFO}"; return 0; }
            printf "  %b Installing new IPTables firewall rulesets\\n" "${TICK}"
            # Check chain first, otherwise a new rule will duplicate old ones
            iptables -C INPUT -p tcp -m tcp --dport 80 -j ACCEPT &> /dev/null || iptables -I INPUT 1 -p tcp -m tcp --dport 80 -j ACCEPT
            iptables -C INPUT -p tcp -m tcp --dport 53 -j ACCEPT &> /dev/null || iptables -I INPUT 1 -p tcp -m tcp --dport 53 -j ACCEPT
            iptables -C INPUT -p udp -m udp --dport 53 -j ACCEPT &> /dev/null || iptables -I INPUT 1 -p udp -m udp --dport 53 -j ACCEPT
            iptables -C INPUT -p tcp -m tcp --dport 4711:4720 -i lo -j ACCEPT &> /dev/null || iptables -I INPUT 1 -p tcp -m tcp --dport 4711:4720 -i lo -j ACCEPT
            return 0
        fi
    # Otherwise,
    else
        # no firewall is running
        printf "  %b No active firewall detected.. skipping firewall configuration\\n" "${INFO}"
        # so just exit
        return 0
    fi
    printf "  %b Skipping firewall configuration\\n" "${INFO}"
}

#
finalExports() {
    # If the Web interface is not set to be installed,
    if [[ "${INSTALL_WEB_INTERFACE}" == false ]]; then
        # and if there is not an IPv4 address,
        if [[ "${IPV4_ADDRESS}" ]]; then
            # there is no block page, so set IPv4 to 0.0.0.0 (all IP addresses)
            IPV4_ADDRESS="0.0.0.0"
        fi
        if [[ "${IPV6_ADDRESS}" ]]; then
            # and IPv6 to ::/0
            IPV6_ADDRESS="::/0"
        fi
    fi

    # If the setup variable file exists,
    if [[ -e "${setupVars}" ]]; then
        # update the variables in the file
        sed -i.update.bak '/PIHOLE_INTERFACE/d;/IPV4_ADDRESS/d;/IPV6_ADDRESS/d;/PIHOLE_DNS_1/d;/PIHOLE_DNS_2/d;/QUERY_LOGGING/d;/INSTALL_WEB_SERVER/d;/INSTALL_WEB_INTERFACE/d;/LIGHTTPD_ENABLED/d;' "${setupVars}"
    fi
    # echo the information to the user
    {
    echo "PIHOLE_INTERFACE=${PIHOLE_INTERFACE}"
    echo "IPV4_ADDRESS=${IPV4_ADDRESS}"
    echo "IPV6_ADDRESS=${IPV6_ADDRESS}"
    echo "PIHOLE_DNS_1=${PIHOLE_DNS_1}"
    echo "PIHOLE_DNS_2=${PIHOLE_DNS_2}"
    echo "QUERY_LOGGING=${QUERY_LOGGING}"
    echo "INSTALL_WEB_SERVER=${INSTALL_WEB_SERVER}"
    echo "INSTALL_WEB_INTERFACE=${INSTALL_WEB_INTERFACE}"
    echo "LIGHTTPD_ENABLED=${LIGHTTPD_ENABLED}"
    }>> "${setupVars}"
    chmod 644 "${setupVars}"

    # Set the privacy level
    sed -i '/PRIVACYLEVEL/d' "${PI_HOLE_CONFIG_DIR}/pihole-FTL.conf"
    echo "PRIVACYLEVEL=${PRIVACY_LEVEL}" >> "${PI_HOLE_CONFIG_DIR}/pihole-FTL.conf"

    # Bring in the current settings and the functions to manipulate them
    source "${setupVars}"
    source "${PI_HOLE_LOCAL_REPO}/advanced/Scripts/webpage.sh"

    # Look for DNS server settings which would have to be reapplied
    ProcessDNSSettings

    # Look for DHCP server settings which would have to be reapplied
    ProcessDHCPSettings
}

# Install the logrotate script
installLogrotate() {

    local str="Installing latest logrotate script"
    printf "\\n  %b %s..." "${INFO}" "${str}"
    # Copy the file over from the local repo
    install -D -m 644 -T ${PI_HOLE_LOCAL_REPO}/advanced/Templates/logrotate /etc/pihole/logrotate
    # Different operating systems have different user / group
    # settings for logrotate that makes it impossible to create
    # a static logrotate file that will work with e.g.
    # Rasbian and Ubuntu at the same time. Hence, we have to
    # customize the logrotate script here in order to reflect
    # the local properties of the /var/log directory
    logusergroup="$(stat -c '%U %G' /var/log)"
    # If the variable has a value,
    if [[ ! -z "${logusergroup}" ]]; then
        #
        sed -i "s/# su #/su ${logusergroup}/g;" /etc/pihole/logrotate
    fi
    printf "%b  %b %s\\n" "${OVER}" "${TICK}" "${str}"
}

# At some point in the future this list can be pruned, for now we'll need it to ensure updates don't break.
# Refactoring of install script has changed the name of a couple of variables. Sort them out here.
accountForRefactor() {
    sed -i 's/piholeInterface/PIHOLE_INTERFACE/g' "${setupVars}"
    sed -i 's/IPv4_address/IPV4_ADDRESS/g' "${setupVars}"
    sed -i 's/IPv4addr/IPV4_ADDRESS/g' "${setupVars}"
    sed -i 's/IPv6_address/IPV6_ADDRESS/g' "${setupVars}"
    sed -i 's/piholeIPv6/IPV6_ADDRESS/g' "${setupVars}"
    sed -i 's/piholeDNS1/PIHOLE_DNS_1/g' "${setupVars}"
    sed -i 's/piholeDNS2/PIHOLE_DNS_2/g' "${setupVars}"
    sed -i 's/^INSTALL_WEB=/INSTALL_WEB_INTERFACE=/' "${setupVars}"
    # Add 'INSTALL_WEB_SERVER', if its not been applied already: https://github.com/pi-hole/pi-hole/pull/2115
    if ! grep -q '^INSTALL_WEB_SERVER=' ${setupVars}; then
        local webserver_installed=false
        if grep -q '^INSTALL_WEB_INTERFACE=true' ${setupVars}; then
            webserver_installed=true
        fi
        echo -e "INSTALL_WEB_SERVER=$webserver_installed" >> "${setupVars}"
    fi
}

# Install base files and web interface
installPihole() {
    # If the user wants to install the Web interface,
    if [[ "${INSTALL_WEB_INTERFACE}" == true ]]; then
        if [[ ! -d "${webroot}" ]]; then
            # make the Web directory if necessary
            install -d -m 0755 ${webroot}
        fi

        if [[ "${INSTALL_WEB_SERVER}" == true ]]; then
            # Set the owner and permissions
            chown ${LIGHTTPD_USER}:${LIGHTTPD_GROUP} ${webroot}
            chmod 0775 ${webroot}
            # Repair permissions if /var/www/html is not world readable
            chmod a+rx /var/www
            chmod a+rx /var/www/html
            # Give pihole access to the Web server group
            usermod -a -G ${LIGHTTPD_GROUP} pihole
            # Give lighttpd access to the pihole group so the web interface can
            # manage the gravity.db database
            usermod -a -G pihole ${LIGHTTPD_USER}
            # If the lighttpd command is executable,
            if is_command lighty-enable-mod ; then
                # enable fastcgi and fastcgi-php
                lighty-enable-mod fastcgi fastcgi-php > /dev/null || true
            else
                # Otherwise, show info about installing them
                printf "  %b Warning: 'lighty-enable-mod' utility not found\\n" "${INFO}"
                printf "      Please ensure fastcgi is enabled if you experience issues\\n"
            fi
        fi
    fi
    # For updates and unattended install.
    if [[ "${useUpdateVars}" == true ]]; then
        accountForRefactor
    fi
    # Install base files and web interface
    if ! installScripts; then
        printf "  %b Failure in dependent script copy function.\\n" "${CROSS}"
        exit 1
    fi
    # Install config files
    if ! installConfigs; then
        printf "  %b Failure in dependent config copy function.\\n" "${CROSS}"
        exit 1
    fi
    # If the user wants to install the dashboard,
    if [[ "${INSTALL_WEB_INTERFACE}" == true ]]; then
        # do so
        installPiholeWeb
    fi
    # Install the cron file
    installCron
    # Install the logrotate file
    installLogrotate
    # Check if dnsmasq is present. If so, disable it and back up any possible
    # config file
    disable_dnsmasq
    # Configure the firewall
    if [[ "${useUpdateVars}" == false ]]; then
        configureFirewall
    fi

    # install a man page entry for pihole
    install_manpage

    # Update setupvars.conf with any variables that may or may not have been changed during the install
    finalExports
}

# SELinux
checkSelinux() {
    local DEFAULT_SELINUX
    local CURRENT_SELINUX
    local SELINUX_ENFORCING=0
    # Check if a SELinux configuration file exists
    if [[ -f /etc/selinux/config ]]; then
        # If a SELinux configuration file was found, check the default SELinux mode.
        DEFAULT_SELINUX=$(awk -F= '/^SELINUX=/ {print $2}' /etc/selinux/config)
        case "${DEFAULT_SELINUX,,}" in
            enforcing)
                printf "  %b %bDefault SELinux: %s%b\\n" "${CROSS}" "${COL_RED}" "${DEFAULT_SELINUX}" "${COL_NC}"
                SELINUX_ENFORCING=1
                ;;
            *)  # 'permissive' and 'disabled'
                printf "  %b %bDefault SELinux: %s%b\\n" "${TICK}" "${COL_GREEN}" "${DEFAULT_SELINUX}" "${COL_NC}"
                ;;
        esac
        # Check the current state of SELinux
        CURRENT_SELINUX=$(getenforce)
        case "${CURRENT_SELINUX,,}" in
            enforcing)
                printf "  %b %bCurrent SELinux: %s%b\\n" "${CROSS}" "${COL_RED}" "${CURRENT_SELINUX}" "${COL_NC}"
                SELINUX_ENFORCING=1
                ;;
            *)  # 'permissive' and 'disabled'
                printf "  %b %bCurrent SELinux: %s%b\\n" "${TICK}" "${COL_GREEN}" "${CURRENT_SELINUX}" "${COL_NC}"
                ;;
        esac
    else
        echo -e "  ${INFO} ${COL_GREEN}SELinux not detected${COL_NC}";
    fi
    # Exit the installer if any SELinux checks toggled the flag
    if [[ "${SELINUX_ENFORCING}" -eq 1 ]] && [[ -z "${PIHOLE_SELINUX}" ]]; then
        printf "  Pi-hole does not provide an SELinux policy as the required changes modify the security of your system.\\n"
        printf "  Please refer to https://wiki.centos.org/HowTos/SELinux if SELinux is required for your deployment.\\n"
        printf "\\n  %bSELinux Enforcing detected, exiting installer%b\\n" "${COL_LIGHT_RED}" "${COL_NC}";
        exit 1;
    fi
}

# Installation complete message with instructions for the user
displayFinalMessage() {
    # If
    if [[ "${#1}" -gt 0 ]] ; then
        pwstring="$1"
        # else, if the dashboard password in the setup variables exists,
    elif [[ $(grep 'WEBPASSWORD' -c /etc/pihole/setupVars.conf) -gt 0 ]]; then
        # set a variable for evaluation later
        pwstring="unchanged"
    else
        # set a variable for evaluation later
        pwstring="NOT SET"
    fi
    # If the user wants to install the dashboard,
    if [[ "${INSTALL_WEB_INTERFACE}" == true ]]; then
        # Store a message in a variable and display it
        additional="View the web interface at http://pi.hole/admin or http://${IPV4_ADDRESS%/*}/admin

Your Admin Webpage login password is ${pwstring}"
   fi

    # Final completion message to user
    whiptail --msgbox --backtitle "Make it so." --title "Installation Complete!" "Configure your devices to use the Pi-hole as their DNS server using:

IPv4:	${IPV4_ADDRESS%/*}
IPv6:	${IPV6_ADDRESS:-"Not Configured"}

If you set a new IP address, you should restart the Pi.

The install log is in /etc/pihole.

${additional}" "${r}" "${c}"
}

update_dialogs() {
    # If pihole -r "reconfigure" option was selected,
    if [[ "${reconfigure}" = true ]]; then
        # set some variables that will be used
        opt1a="Repair"
        opt1b="This will retain existing settings"
        strAdd="You will remain on the same version"
    # Otherwise,
    else
        # set some variables with different values
        opt1a="Update"
        opt1b="This will retain existing settings."
        strAdd="You will be updated to the latest version."
    fi
    opt2a="Reconfigure"
    opt2b="This will reset your Pi-hole and allow you to enter new settings."

    # Display the information to the user
    UpdateCmd=$(whiptail --title "Existing Install Detected!" --menu "\\n\\nWe have detected an existing install.\\n\\nPlease choose from the following options: \\n($strAdd)" "${r}" "${c}" 2 \
    "${opt1a}"  "${opt1b}" \
    "${opt2a}"  "${opt2b}" 3>&2 2>&1 1>&3) || \
    { printf "  %bCancel was selected, exiting installer%b\\n" "${COL_LIGHT_RED}" "${COL_NC}"; exit 1; }

    # Set the variable based on if the user chooses
    case ${UpdateCmd} in
        # repair, or
        ${opt1a})
            printf "  %b %s option selected\\n" "${INFO}" "${opt1a}"
            useUpdateVars=true
            ;;
        # reconfigure,
        ${opt2a})
            printf "  %b %s option selected\\n" "${INFO}" "${opt2a}"
            useUpdateVars=false
            ;;
    esac
}

check_download_exists() {
    status=$(curl --head --silent "https://ftl.pi-hole.net/${1}" | head -n 1)
    if grep -q "404" <<< "$status"; then
        return 1
    else
        return 0
    fi
}

fully_fetch_repo() {
    # Add upstream branches to shallow clone
    local directory="${1}"

    cd "${directory}" || return 1
    if is_repo "${directory}"; then
        git remote set-branches origin '*' || return 1
        git fetch --quiet || return 1
    else
        return 1
    fi
    return 0
}

get_available_branches() {
    # Return available branches
    local directory
    directory="${1}"
    local output

    cd "${directory}" || return 1
    # Get reachable remote branches, but store STDERR as STDOUT variable
    output=$( { git ls-remote --heads --quiet | cut -d'/' -f3- -; } 2>&1 )
    # echo status for calling function to capture
    echo "$output"
    return
}

fetch_checkout_pull_branch() {
    # Check out specified branch
    local directory
    directory="${1}"
    local branch
    branch="${2}"

    # Set the reference for the requested branch, fetch, check it put and pull it
    cd "${directory}" || return 1
    git remote set-branches origin "${branch}" || return 1
    git stash --all --quiet &> /dev/null || true
    git clean --quiet --force -d || true
    git fetch --quiet || return 1
    checkout_pull_branch "${directory}" "${branch}" || return 1
}

checkout_pull_branch() {
    # Check out specified branch
    local directory
    directory="${1}"
    local branch
    branch="${2}"
    local oldbranch

    cd "${directory}" || return 1

    oldbranch="$(git symbolic-ref HEAD)"

    str="Switching to branch: '${branch}' from '${oldbranch}'"
    printf "  %b %s" "${INFO}" "$str"
    git checkout "${branch}" --quiet || return 1
    printf "%b  %b %s\\n" "${OVER}" "${TICK}" "$str"
    # Data in the repositories is public anyway so we can make it readable by everyone (+r to keep executable permission if already set by git)
    chmod -R a+rX "${directory}"

    git_pull=$(git pull || return 1)

    if [[ "$git_pull" == *"up-to-date"* ]]; then
        printf "  %b %s\\n" "${INFO}" "${git_pull}"
    else
        printf "%s\\n" "$git_pull"
    fi

    return 0
}

clone_or_update_repos() {
    # If the user wants to reconfigure,
    if [[ "${reconfigure}" == true ]]; then
        printf "  %b Performing reconfiguration, skipping download of local repos\\n" "${INFO}"
        # Reset the Core repo
        resetRepo ${PI_HOLE_LOCAL_REPO} || \
        { printf "  %bUnable to reset %s, exiting installer%b\\n" "${COL_LIGHT_RED}" "${PI_HOLE_LOCAL_REPO}" "${COL_NC}"; \
        exit 1; \
        }
        # If the Web interface was installed,
        if [[ "${INSTALL_WEB_INTERFACE}" == true ]]; then
            # reset it's repo
            resetRepo ${webInterfaceDir} || \
            { printf "  %bUnable to reset %s, exiting installer%b\\n" "${COL_LIGHT_RED}" "${webInterfaceDir}" "${COL_NC}"; \
            exit 1; \
            }
        fi
    # Otherwise, a repair is happening
    else
        # so get git files for Core
        getGitFiles ${PI_HOLE_LOCAL_REPO} ${piholeGitUrl} || \
        { printf "  %bUnable to clone %s into %s, unable to continue%b\\n" "${COL_LIGHT_RED}" "${piholeGitUrl}" "${PI_HOLE_LOCAL_REPO}" "${COL_NC}"; \
        exit 1; \
        }
        # If the Web interface was installed,
        if [[ "${INSTALL_WEB_INTERFACE}" == true ]]; then
            # get the Web git files
            getGitFiles ${webInterfaceDir} ${webInterfaceGitUrl} || \
            { printf "  %bUnable to clone %s into ${webInterfaceDir}, exiting installer%b\\n" "${COL_LIGHT_RED}" "${webInterfaceGitUrl}" "${COL_NC}"; \
            exit 1; \
            }
        fi
    fi
}

# Download FTL binary to random temp directory and install FTL binary
# Disable directive for SC2120 a value _can_ be passed to this function, but it is passed from an external script that sources this one
# shellcheck disable=SC2120
FTLinstall() {

    # Local, named variables
    local latesttag
    local str="Downloading and Installing FTL"
    printf "  %b %s..." "${INFO}" "${str}"

    # Move into the temp ftl directory
    pushd "$(mktemp -d)" > /dev/null || { printf "Unable to make temporary directory for FTL binary download\\n"; return 1; }

    # Always replace pihole-FTL.service
    install -T -m 0755 "${PI_HOLE_LOCAL_REPO}/advanced/Templates/pihole-FTL.service" "/etc/init.d/pihole-FTL"

    local ftlBranch
    local url

    if [[ -f "/etc/pihole/ftlbranch" ]];then
        ftlBranch=$(</etc/pihole/ftlbranch)
    else
        ftlBranch="master"
    fi

    local binary
    binary="${1}"

    # Determine which version of FTL to download
    if [[ "${ftlBranch}" == "master" ]];then
        url="https://github.com/pi-hole/ftl/releases/latest/download"
    else
        url="https://ftl.pi-hole.net/${ftlBranch}"
    fi

    # If the download worked,
    if curl -sSL --fail "${url}/${binary}" -o "${binary}"; then
        # get sha1 of the binary we just downloaded for verification.
        curl -sSL --fail "${url}/${binary}.sha1" -o "${binary}.sha1"

        # If we downloaded binary file (as opposed to text),
        if sha1sum --status --quiet -c "${binary}".sha1; then
            printf "transferred... "

            # Before stopping FTL, we download the macvendor database
            curl -sSL "https://ftl.pi-hole.net/macvendor.db" -o "${PI_HOLE_CONFIG_DIR}/macvendor.db" || true
            chmod 644 "${PI_HOLE_CONFIG_DIR}/macvendor.db"
            chown pihole:pihole "${PI_HOLE_CONFIG_DIR}/macvendor.db"

            # Stop pihole-FTL service if available
            stop_service pihole-FTL &> /dev/null

            # Install the new version with the correct permissions
            install -T -m 0755 "${binary}" /usr/bin/pihole-FTL

            # Move back into the original directory the user was in
            popd > /dev/null || { printf "Unable to return to original directory after FTL binary download.\\n"; return 1; }

            # Installed the FTL service
            printf "%b  %b %s\\n" "${OVER}" "${TICK}" "${str}"
            return 0
        # Otherwise,
        else
            # the download failed, so just go back to the original directory
            popd > /dev/null || { printf "Unable to return to original directory after FTL binary download.\\n"; return 1; }
            printf "%b  %b %s\\n" "${OVER}" "${CROSS}" "${str}"
            printf "  %bError: Download of %s/%s failed (checksum error)%b\\n" "${COL_LIGHT_RED}" "${url}" "${binary}" "${COL_NC}"
            return 1
        fi
    # Otherwise,
    else
        popd > /dev/null || { printf "Unable to return to original directory after FTL binary download.\\n"; return 1; }
        printf "%b  %b %s\\n" "${OVER}" "${CROSS}" "${str}"
        # The URL could not be found
        printf "  %bError: URL %s/%s not found%b\\n" "${COL_LIGHT_RED}" "${url}" "${binary}" "${COL_NC}"
        return 1
    fi
}

disable_dnsmasq() {
    # dnsmasq can now be stopped and disabled if it exists
    if which dnsmasq &> /dev/null; then
        if check_service_active "dnsmasq";then
            printf "  %b FTL can now resolve DNS Queries without dnsmasq running separately\\n" "${INFO}"
            stop_service dnsmasq
            disable_service dnsmasq
        fi
    fi

    # Backup existing /etc/dnsmasq.conf if present and ensure that
    # /etc/dnsmasq.conf contains only "conf-dir=/etc/dnsmasq.d"
    local conffile="/etc/dnsmasq.conf"
    if [[ -f "${conffile}" ]]; then
        printf "  %b Backing up %s to %s.old\\n" "${INFO}" "${conffile}" "${conffile}"
        mv "${conffile}" "${conffile}.old"
    fi
    # Create /etc/dnsmasq.conf
    echo "conf-dir=/etc/dnsmasq.d" > "${conffile}"
    chmod 644 "${conffile}"
}

get_binary_name() {
    # This gives the machine architecture which may be different from the OS architecture...
    local machine
    machine=$(uname -m)

    local l_binary

    local str="Detecting architecture"
    printf "  %b %s..." "${INFO}" "${str}"
    # If the machine is arm or aarch
    if [[ "${machine}" == "arm"* || "${machine}" == *"aarch"* ]]; then
        # ARM
        #
        local rev
        rev=$(uname -m | sed "s/[^0-9]//g;")
        #
        local lib
        lib=$(ldd /bin/ls | grep -E '^\s*/lib' | awk '{ print $1 }')
        #
        if [[ "${lib}" == "/lib/ld-linux-aarch64.so.1" ]]; then
            printf "%b  %b Detected ARM-aarch64 architecture\\n" "${OVER}" "${TICK}"
            # set the binary to be used
            l_binary="pihole-FTL-aarch64-linux-gnu"
        #
        elif [[ "${lib}" == "/lib/ld-linux-armhf.so.3" ]]; then
            #
            if [[ "${rev}" -gt 6 ]]; then
                printf "%b  %b Detected ARM-hf architecture (armv7+)\\n" "${OVER}" "${TICK}"
                # set the binary to be used
                l_binary="pihole-FTL-arm-linux-gnueabihf"
            # Otherwise,
            else
                printf "%b  %b Detected ARM-hf architecture (armv6 or lower) Using ARM binary\\n" "${OVER}" "${TICK}"
                # set the binary to be used
                l_binary="pihole-FTL-arm-linux-gnueabi"
            fi
        else
            if [[ -f "/.dockerenv" ]]; then
                printf "%b  %b Detected ARM architecture in docker\\n" "${OVER}" "${TICK}"
                # set the binary to be used
                binary="pihole-FTL-armel-native"
            else
                printf "%b  %b Detected ARM architecture\\n" "${OVER}" "${TICK}"
                # set the binary to be used
                binary="pihole-FTL-arm-linux-gnueabi"
            fi
        fi
    elif [[ "${machine}" == "x86_64" ]]; then
        # This gives the architecture of packages dpkg installs (for example, "i386")
        local dpkgarch
        dpkgarch=$(dpkg --print-architecture 2> /dev/null || true)

        # Special case: This is a 32 bit OS, installed on a 64 bit machine
        # -> change machine architecture to download the 32 bit executable
        # We only check this for Debian-based systems as this has been an issue
        # in the past (see https://github.com/pi-hole/pi-hole/pull/2004)
        if [[ "${dpkgarch}" == "i386" ]]; then
            printf "%b  %b Detected 32bit (i686) architecture\\n" "${OVER}" "${TICK}"
            l_binary="pihole-FTL-linux-x86_32"
        else
            # 64bit
            printf "%b  %b Detected x86_64 architecture\\n" "${OVER}" "${TICK}"
            # set the binary to be used
            l_binary="pihole-FTL-linux-x86_64"
        fi
    else
        # Something else - we try to use 32bit executable and warn the user
        if [[ ! "${machine}" == "i686" ]]; then
            printf "%b  %b %s...\\n" "${OVER}" "${CROSS}" "${str}"
            printf "  %b %bNot able to detect architecture (unknown: %s), trying 32bit executable%b\\n" "${INFO}" "${COL_LIGHT_RED}" "${machine}" "${COL_NC}"
            printf "  %b Contact Pi-hole Support if you experience issues (e.g: FTL not running)\\n" "${INFO}"
        else
            printf "%b  %b Detected 32bit (i686) architecture\\n" "${OVER}" "${TICK}"
        fi
        l_binary="pihole-FTL-linux-x86_32"
    fi

    echo ${l_binary}
}

FTLcheckUpdate() {
    #In the next section we check to see if FTL is already installed (in case of pihole -r).
    #If the installed version matches the latest version, then check the installed sha1sum of the binary vs the remote sha1sum. If they do not match, then download
    printf "  %b Checking for existing FTL binary...\\n" "${INFO}"

    local ftlLoc
    ftlLoc=$(which pihole-FTL 2>/dev/null)

    local ftlBranch

    if [[ -f "/etc/pihole/ftlbranch" ]];then
        ftlBranch=$(</etc/pihole/ftlbranch)
    else
        ftlBranch="master"
    fi

    local binary
    binary="${1}"

    local remoteSha1
    local localSha1

    # if dnsmasq exists and is running at this point, force reinstall of FTL Binary
    if which dnsmasq &> /dev/null; then
        if check_service_active "dnsmasq";then
            return 0
        fi
    fi

    if [[ ! "${ftlBranch}" == "master" ]]; then
        #Check whether or not the binary for this FTL branch actually exists. If not, then there is no update!
        local path
        path="${ftlBranch}/${binary}"
        # shellcheck disable=SC1090
        if ! check_download_exists "$path"; then
            printf "  %b Branch \"%s\" is not available.\\n" "${INFO}" "${ftlBranch}"
            printf "  %b Use %bpihole checkout ftl [branchname]%b to switch to a valid branch.\\n" "${INFO}" "${COL_LIGHT_GREEN}" "${COL_NC}"
            return 2
        fi

        if [[ ${ftlLoc} ]]; then
            # We already have a pihole-FTL binary downloaded.
            # Alt branches don't have a tagged version against them, so just confirm the checksum of the local vs remote to decide whether we download or not
            remoteSha1=$(curl -sSL --fail "https://ftl.pi-hole.net/${ftlBranch}/${binary}.sha1" | cut -d ' ' -f 1)
            localSha1=$(sha1sum "$(which pihole-FTL)" | cut -d ' ' -f 1)

            if [[ "${remoteSha1}" != "${localSha1}" ]]; then
                printf "  %b Checksums do not match, downloading from ftl.pi-hole.net.\\n" "${INFO}"
                return 0
            else
                printf "  %b Checksum of installed binary matches remote. No need to download!\\n" "${INFO}"
                return 1
            fi
        else
            return 0
        fi
    else
        if [[ ${ftlLoc} ]]; then
            local FTLversion
            FTLversion=$(/usr/bin/pihole-FTL tag)
            local FTLlatesttag

            if ! FTLlatesttag=$(curl -sI https://github.com/pi-hole/FTL/releases/latest | grep --color=never -i Location | awk -F / '{print $NF}' | tr -d '[:cntrl:]'); then
                # There was an issue while retrieving the latest version
                printf "  %b Failed to retrieve latest FTL release metadata" "${CROSS}"
                return 3
            fi

            if [[ "${FTLversion}" != "${FTLlatesttag}" ]]; then
                return 0
            else
                printf "  %b Latest FTL Binary already installed (%s). Confirming Checksum...\\n" "${INFO}" "${FTLlatesttag}"

                remoteSha1=$(curl -sSL --fail "https://github.com/pi-hole/FTL/releases/download/${FTLversion%$'\r'}/${binary}.sha1" | cut -d ' ' -f 1)
                localSha1=$(sha1sum "$(which pihole-FTL)" | cut -d ' ' -f 1)

                if [[ "${remoteSha1}" != "${localSha1}" ]]; then
                    printf "  %b Corruption detected...\\n" "${INFO}"
                    return 0
                else
                    printf "  %b Checksum correct. No need to download!\\n" "${INFO}"
                    return 1
                fi
            fi
        else
            return 0
        fi
    fi
}

# Detect suitable FTL binary platform
FTLdetect() {
    printf "\\n  %b FTL Checks...\\n\\n" "${INFO}"

    printf "  %b" "${2}"

    if FTLcheckUpdate "${1}"; then
        FTLinstall "${1}" || return 1
    fi
}

make_temporary_log() {
    # Create a random temporary file for the log
    TEMPLOG=$(mktemp /tmp/pihole_temp.XXXXXX)
    # Open handle 3 for templog
    # https://stackoverflow.com/questions/18460186/writing-outputs-to-log-file-and-console
    exec 3>"$TEMPLOG"
    # Delete templog, but allow for addressing via file handle
    # This lets us write to the log without having a temporary file on the drive, which
    # is meant to be a security measure so there is not a lingering file on the drive during the install process
    rm "$TEMPLOG"
}

copy_to_install_log() {
    # Copy the contents of file descriptor 3 into the install log
    # Since we use color codes such as '\e[1;33m', they should be removed
    sed 's/\[[0-9;]\{1,5\}m//g' < /proc/$$/fd/3 > "${installLogLoc}"
    chmod 644 "${installLogLoc}"
}

main() {
    ######## FIRST CHECK ########
    # Must be root to install
    local str="Root user check"
    printf "\\n"

    # If the user's id is zero,
    if [[ "${EUID}" -eq 0 ]]; then
        # they are root and all is good
        printf "  %b %s\\n" "${TICK}" "${str}"
        # Show the Pi-hole logo so people know it's genuine since the logo and name are trademarked
        show_ascii_berry
        make_temporary_log
    # Otherwise,
    else
        # They do not have enough privileges, so let the user know
        printf "  %b %s\\n" "${CROSS}" "${str}"
        printf "  %b %bScript called with non-root privileges%b\\n" "${INFO}" "${COL_LIGHT_RED}" "${COL_NC}"
        printf "      The Pi-hole requires elevated privileges to install and run\\n"
        printf "      Please check the installer for any concerns regarding this requirement\\n"
        printf "      Make sure to download this script from a trusted source\\n\\n"
        printf "  %b Sudo utility check" "${INFO}"

        # If the sudo command exists,
        if is_command sudo ; then
            printf "%b  %b Sudo utility check\\n" "${OVER}"  "${TICK}"
            # Download the install script and run it with admin rights
            exec curl -sSL https://raw.githubusercontent.com/pi-hole/pi-hole/master/automated%20install/basic-install.sh | sudo bash "$@"
            exit $?
        # Otherwise,
        else
            # Let them know they need to run it as root
            printf "%b  %b Sudo utility check\\n" "${OVER}" "${CROSS}"
            printf "  %b Sudo is needed for the Web Interface to run pihole commands\\n\\n" "${INFO}"
            printf "  %b %bPlease re-run this installer as root${COL_NC}\\n" "${INFO}" "${COL_LIGHT_RED}"
            exit 1
        fi
    fi

    # Check for supported distribution
    distro_check

    # If the setup variable file exists,
    if [[ -f "${setupVars}" ]]; then
        # if it's running unattended,
        if [[ "${runUnattended}" == true ]]; then
            printf "  %b Performing unattended setup, no whiptail dialogs will be displayed\\n" "${INFO}"
            # Use the setup variables
            useUpdateVars=true
            # also disable debconf-apt-progress dialogs
            export DEBIAN_FRONTEND="noninteractive"
        # Otherwise,
        else
            # show the available options (repair/reconfigure)
            update_dialogs
        fi
    fi

    # Start the installer
    # Verify there is enough disk space for the install
    if [[ "${skipSpaceCheck}" == true ]]; then
        printf "  %b Skipping free disk space verification\\n" "${INFO}"
    else
        verifyFreeDiskSpace
    fi

    # Update package cache
    update_package_cache || exit 1

    # Notify user of package availability
    notify_package_updates_available

    # Install packages used by this installation script
    install_dependent_packages "${INSTALLER_DEPS[@]}"

    # Check if SELinux is Enforcing
    checkSelinux

    if [[ "${useUpdateVars}" == false ]]; then
        # Display welcome dialogs
        welcomeDialogs
        # Create directory for Pi-hole storage
        install -d -m 755 /etc/pihole/
        # Determine available interfaces
        get_available_interfaces
        # Find interfaces and let the user choose one
        chooseInterface
        # Decide what upstream DNS Servers to use
        setDNS
        # Give the user a choice of blocklists to include in their install. Or not.
        chooseBlocklists
        # Let the user decide if they want to block ads over IPv4 and/or IPv6
        use4andor6
        # Let the user decide if they want the web interface to be installed automatically
        setAdminFlag
        # Let the user decide if they want query logging enabled...
        setLogging
        # Let the user decide the FTL privacy level
        setPrivacyLevel
    else
        # Setup adlist file if not exists
        installDefaultBlocklists

        # Source ${setupVars} to use predefined user variables in the functions
        source "${setupVars}"

        # Get the privacy level if it exists (default is 0)
        if [[ -f "${PI_HOLE_CONFIG_DIR}/pihole-FTL.conf" ]]; then
            PRIVACY_LEVEL=$(sed -ne 's/PRIVACYLEVEL=\(.*\)/\1/p' "${PI_HOLE_CONFIG_DIR}/pihole-FTL.conf")

            # If no setting was found, default to 0
            PRIVACY_LEVEL="${PRIVACY_LEVEL:-0}"
        fi
    fi
    # Clone/Update the repos
    clone_or_update_repos

    # Install the Core dependencies
    local dep_install_list=("${PIHOLE_DEPS[@]}")
    if [[ "${INSTALL_WEB_SERVER}" == true ]]; then
        # Install the Web dependencies
        dep_install_list+=("${PIHOLE_WEB_DEPS[@]}")
    fi

    install_dependent_packages "${dep_install_list[@]}"
    unset dep_install_list

    # On some systems, lighttpd is not enabled on first install. We need to enable it here if the user
    # has chosen to install the web interface, else the `LIGHTTPD_ENABLED` check will fail
    if [[ "${INSTALL_WEB_SERVER}" == true ]]; then
        enable_service lighttpd
    fi
    # Determine if lighttpd is correctly enabled
    if check_service_active "lighttpd"; then
        LIGHTTPD_ENABLED=true
    else
        LIGHTTPD_ENABLED=false
    fi
    # Create the pihole user
    create_pihole_user

    # Check if FTL is installed - do this early on as FTL is a hard dependency for Pi-hole
    local funcOutput
    funcOutput=$(get_binary_name) #Store output of get_binary_name here
    local binary
    binary="pihole-FTL${funcOutput##*pihole-FTL}" #binary name will be the last line of the output of get_binary_name (it always begins with pihole-FTL)
    local theRest
    theRest="${funcOutput%pihole-FTL*}" # Print the rest of get_binary_name's output to display (cut out from first instance of "pihole-FTL")
    if ! FTLdetect "${binary}" "${theRest}"; then
        printf "  %b FTL Engine not installed\\n" "${CROSS}"
        exit 1
    fi

    # Install and log everything to a file
    installPihole | tee -a /proc/$$/fd/3

    # Copy the temp log file into final log location for storage
    copy_to_install_log

    if [[ "${INSTALL_WEB_INTERFACE}" == true ]]; then
        # Add password to web UI if there is none
        pw=""
        # If no password is set,
        if [[ $(grep 'WEBPASSWORD' -c /etc/pihole/setupVars.conf) == 0 ]] ; then
            # generate a random password
            pw=$(tr -dc _A-Z-a-z-0-9 < /dev/urandom | head -c 8)
            # shellcheck disable=SC1091
            . /opt/pihole/webpage.sh
            echo "WEBPASSWORD=$(HashPassword "${pw}")" >> "${setupVars}"
        fi
    fi

    # Check for and disable systemd-resolved-DNSStubListener before reloading resolved
    # DNSStubListener needs to remain in place for installer to download needed files,
    # so this change needs to be made after installation is complete,
    # but before starting or resarting the dnsmasq or ftl services
    disable_resolved_stublistener

    # If the Web server was installed,
    if [[ "${INSTALL_WEB_SERVER}" == true ]]; then

        if [[ "${LIGHTTPD_ENABLED}" == true ]]; then
            restart_service lighttpd
            enable_service lighttpd
        else
            printf "  %b Lighttpd is disabled, skipping service restart\\n" "${INFO}"
        fi
    fi

    printf "  %b Restarting services...\\n" "${INFO}"
    # Start services

    # Enable FTL
    # Ensure the service is enabled before trying to start it
    # Fixes a problem reported on Ubuntu 18.04 where trying to start
    # the service before enabling causes installer to exit
    enable_service pihole-FTL
    restart_service pihole-FTL

    # Download and compile the aggregated block list
    runGravity

    # Force an update of the updatechecker
    /opt/pihole/updatecheck.sh
    /opt/pihole/updatecheck.sh x remote

    if [[ "${useUpdateVars}" == false ]]; then
        displayFinalMessage "${pw}"
    fi

    # If the Web interface was installed,
    if [[ "${INSTALL_WEB_INTERFACE}" == true ]]; then
        # If there is a password,
        if (( ${#pw} > 0 )) ; then
            # display the password
            printf "  %b Web Interface password: %b%s%b\\n" "${INFO}" "${COL_LIGHT_GREEN}" "${pw}" "${COL_NC}"
            printf "  %b This can be changed using 'pihole -a -p'\\n\\n" "${INFO}"
        fi
    fi

    if [[ "${useUpdateVars}" == false ]]; then
        # If the Web interface was installed,
        if [[ "${INSTALL_WEB_INTERFACE}" == true ]]; then
            printf "  %b View the web interface at http://pi.hole/admin or http://%s/admin\\n\\n" "${INFO}" "${IPV4_ADDRESS%/*}"
        fi
        # Explain to the user how to use Pi-hole as their DNS server
        printf "  %b You may now configure your devices to use the Pi-hole as their DNS server\\n" "${INFO}"
        [[ -n "${IPV4_ADDRESS%/*}" ]] && printf "  %b Pi-hole DNS (IPv4): %s\\n" "${INFO}" "${IPV4_ADDRESS%/*}"
        [[ -n "${IPV6_ADDRESS}" ]] && printf "  %b Pi-hole DNS (IPv6): %s\\n" "${INFO}" "${IPV6_ADDRESS}"
        printf "  %b If you set a new IP address, please restart the server running the Pi-hole\\n" "${INFO}"
        INSTALL_TYPE="Installation"
    else
        INSTALL_TYPE="Update"
    fi

    # Display where the log file is
    printf "\\n  %b The install log is located at: %s\\n" "${INFO}" "${installLogLoc}"
    printf "%b%s Complete! %b\\n" "${COL_LIGHT_GREEN}" "${INSTALL_TYPE}" "${COL_NC}"

    if [[ "${INSTALL_TYPE}" == "Update" ]]; then
        printf "\\n"
        "${PI_HOLE_BIN_DIR}"/pihole version --current
    fi
}

if [[ "${PH_TEST}" != true ]] ; then
    main "$@"
fi<|MERGE_RESOLUTION|>--- conflicted
+++ resolved
@@ -430,13 +430,8 @@
     chmod -R a+rX "${directory}"
     # Move into the directory that was passed as an argument
     pushd "${directory}" &> /dev/null || return 1
-<<<<<<< HEAD
     # Check current branch. If it is master, then reset to the latest available tag.
     # In case extra commits have been added after tagging/release (i.e in case of metadata updates/README.MD tweaks)    
-=======
-    # Check current branch. If it is master, then reset to the latest availible tag.
-    # In case extra commits have been added after tagging/release (i.e in case of metadata updates/README.MD tweaks)
->>>>>>> 027b97cb
     curBranch=$(git rev-parse --abbrev-ref HEAD)
     if [[ "${curBranch}" == "master" ]]; then #If we're calling make_repo() then it should always be master, we may not need to check.
          git reset --hard "$(git describe --abbrev=0 --tags)" || return $?
@@ -471,13 +466,8 @@
     git clean --quiet --force -d || true # Okay for already clean directory
     # Pull the latest commits
     git pull --quiet &> /dev/null || return $?
-<<<<<<< HEAD
     # Check current branch. If it is master, then reset to the latest available tag.
     # In case extra commits have been added after tagging/release (i.e in case of metadata updates/README.MD tweaks)    
-=======
-    # Check current branch. If it is master, then reset to the latest availible tag.
-    # In case extra commits have been added after tagging/release (i.e in case of metadata updates/README.MD tweaks)
->>>>>>> 027b97cb
     curBranch=$(git rev-parse --abbrev-ref HEAD)
     if [[ "${curBranch}" == "master" ]]; then
          git reset --hard "$(git describe --abbrev=0 --tags)" || return $?
