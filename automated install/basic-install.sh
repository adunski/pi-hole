#!/usr/bin/env bash
# shellcheck disable=SC1090

# Pi-hole: A black hole for Internet advertisements
# (c) 2017 Pi-hole, LLC (https://pi-hole.net)
# Network-wide ad blocking via your own hardware.
#
# Installs and Updates Pi-hole
#
# This file is copyright under the latest version of the EUPL.
# Please see LICENSE file for your rights under this license.

# pi-hole.net/donate
#
# Install with this command (from your Linux machine):
#
# curl -L install.pi-hole.net | bash

# -e option instructs bash to immediately exit if any command [1] has a non-zero exit status
# We do not want users to end up with a partially working install, so we exit the script
# instead of continuing the installation with something broken
set -e

######## VARIABLES #########
# For better maintainability, we store as much information that can change in variables
# This allows us to make a change in one place that can propogate to all instances of the variable
# These variables should all be GLOBAL variables, written in CAPS
# Local variables will be in lowercase and will exist only within functions
# It's still a work in progress, so you may see some variance in this guideline until it is complete

# We write to a temporary file before moving the log to the pihole folder
tmpLog=/tmp/pihole-install.log
instalLogLoc=/etc/pihole/install.log
# This is an important file as it contains information specific to the machine it's being installed on
setupVars=/etc/pihole/setupVars.conf
# Pi-hole uses lighttpd as a Web server, and this is the config file for it
# shellcheck disable=SC2034
lighttpdConfig=/etc/lighttpd/lighttpd.conf
# This is a file used for the colorized output
coltable=/opt/pihole/COL_TABLE

<<<<<<< HEAD
# We store several other folders and
webInterfaceGitUrl="https://github.com/pi-hole/AdminLTE.git"
=======
webInterfaceGitUrl="https://github.com/arevindh/AdminLTE.git"
>>>>>>> dcf6cd8f
webInterfaceDir="/var/www/html/admin"
piholeGitUrl="https://github.com/arevindh/pi-hole.git"
PI_HOLE_LOCAL_REPO="/etc/.pihole"
# These are the names of piholes files, stored in an array
PI_HOLE_FILES=(chronometer list piholeDebug piholeLogFlush setupLCD update version gravity uninstall webpage)
# This folder is where the Pi-hole scripts will be installed
PI_HOLE_INSTALL_DIR="/opt/pihole"
useUpdateVars=false

# Pi-hole needs an IP address; to begin, these variables are empty since we don't know what the IP is until
# this script can run
IPV4_ADDRESS=""
IPV6_ADDRESS=""
# By default, query logging is enabled and the dashboard is set to be installed
QUERY_LOGGING=true
INSTALL_WEB=true


# Find the rows and columns will default to 80x24 if it can not be detected
screen_size=$(stty size 2>/dev/null || echo 24 80)
rows=$(echo "${screen_size}" | awk '{print $1}')
columns=$(echo "${screen_size}" | awk '{print $2}')

# Divide by two so the dialogs take up half of the screen, which looks nice.
r=$(( rows / 2 ))
c=$(( columns / 2 ))
# Unless the screen is tiny
r=$(( r < 20 ? 20 : r ))
c=$(( c < 70 ? 70 : c ))

######## Undocumented Flags. Shhh ########
# These are undocumented flags; some of which we can use when repairing an installation
# The runUnattended flag is one example of this
skipSpaceCheck=false
reconfigure=false
runUnattended=false

# If the color table file exists,
if [[ -f "${coltable}" ]]; then
  # source it
  source ${coltable}
# Othwerise,
else
  # Set these values so the installer can still run in color
  COL_NC='\e[0m' # No Color
  COL_LIGHT_GREEN='\e[1;32m'
  COL_LIGHT_RED='\e[1;31m'
  TICK="[${COL_LIGHT_GREEN}✓${COL_NC}]"
  CROSS="[${COL_LIGHT_RED}✗${COL_NC}]"
  INFO="[i]"
  # shellcheck disable=SC2034
  DONE="${COL_LIGHT_GREEN} done!${COL_NC}"
  OVER="\\r\\033[K"
fi

# A simple function that just echoes out our logo in ASCII format
# This lets users know that it is a Pi-hole, LLC product
show_ascii_berry() {
  echo -e "
        ${COL_LIGHT_GREEN}.;;,.
        .ccccc:,.
         :cccclll:.      ..,,
          :ccccclll.   ;ooodc
           'ccll:;ll .oooodc
             .;cll.;;looo:.
                 ${COL_LIGHT_RED}.. ','.
                .',,,,,,'.
              .',,,,,,,,,,.
            .',,,,,,,,,,,,....
          ....''',,,,,,,'.......
        .........  ....  .........
        ..........      ..........
        ..........      ..........
        .........  ....  .........
          ........,,,,,,,'......
            ....',,,,,,,,,,,,.
               .',,,,,,,,,'.
                .',,,,,,'.
                  ..'''.${COL_NC}
"
}

# Compatibility
distro_check() {
# If apt-get is installed, then we know it's part of the Debian family
if command -v apt-get &> /dev/null; then
  # Set some global variables here
  # We don't set them earlier since the family might be Red Hat, so these values would be different
  PKG_MANAGER="apt-get"
  # A variable to store the command used to update the package cache
  UPDATE_PKG_CACHE="${PKG_MANAGER} update"
  # An array for something...
  PKG_INSTALL=(${PKG_MANAGER} --yes --no-install-recommends install)
  # grep -c will return 1 retVal on 0 matches, block this throwing the set -e with an OR TRUE
  PKG_COUNT="${PKG_MANAGER} -s -o Debug::NoLocking=true upgrade | grep -c ^Inst || true"
  # Some distros vary slightly so these fixes for dependencies may apply
  # Debian 7 doesn't have iproute2 so if the dry run install is successful,
  if ${PKG_MANAGER} install --dry-run iproute2 > /dev/null 2>&1; then
    # we can install it
    iproute_pkg="iproute2"
  # Otherwise,
  else
    # use iproute
    iproute_pkg="iproute"
  fi
  # We prefer the php metapackage if it's there
  if ${PKG_MANAGER} install --dry-run php > /dev/null 2>&1; then
    phpVer="php"
  # If not,
  else
    # fall back on the php5 packages
    phpVer="php5"
  fi
  # We also need the correct version for `php-sqlite` (which differs across distros)
  if ${PKG_MANAGER} install --dry-run ${phpVer}-sqlite3 > /dev/null 2>&1; then
    phpSqlite="sqlite3"
  else
    phpSqlite="sqlite"
  fi
  # Since our install script is so large, we need several other programs to successfuly get a machine provisioned
  # These programs are stored in an array so they can be looped through later
  INSTALLER_DEPS=(apt-utils dialog debconf dhcpcd5 git ${iproute_pkg} whiptail)
  # Pi-hole itself has several dependencies that also need to be installed
  PIHOLE_DEPS=(bc cron curl dnsmasq dnsutils iputils-ping lsof netcat sudo unzip wget idn2)
  # The Web dashboard has some that also need to be installed
  # It's useful to separate the two since our repos are also setup as "Core" code and "Web" code
  PIHOLE_WEB_DEPS=(lighttpd ${phpVer}-common ${phpVer}-cgi ${phpVer}-${phpSqlite})
  # The Web server user,
  LIGHTTPD_USER="www-data"
  # group,
  LIGHTTPD_GROUP="www-data"
  # and config file
  LIGHTTPD_CFG="lighttpd.conf.debian"
  # The DNS server user
  DNSMASQ_USER="dnsmasq"

  # A function to check...
  test_dpkg_lock() {
      # An iterator used for counting loop iterations
      i=0
      # fuser is a program to show which processes use the named files, sockets, or filesystems
      # So while the command is true
      while fuser /var/lib/dpkg/lock >/dev/null 2>&1 ; do
        # Wait half a second
        sleep 0.5
        # and increase the iterator
        ((i=i+1))
      done
      # Always return success, since we only return if there is no
      # lock (anymore)
      return 0
    }

# If apt-get is not found, check for rpm to see if it's a Red Hat family OS
elif command -v rpm &> /dev/null; then
  # Then check if dnf or yum is the package manager
  if command -v dnf &> /dev/null; then
    PKG_MANAGER="dnf"
  else
    PKG_MANAGER="yum"
  fi

  # Fedora and family update cache on every PKG_INSTALL call, no need for a separate update.
  UPDATE_PKG_CACHE=":"
  PKG_INSTALL=(${PKG_MANAGER} install -y)
  PKG_COUNT="${PKG_MANAGER} check-update | egrep '(.i686|.x86|.noarch|.arm|.src)' | wc -l"
  INSTALLER_DEPS=(dialog git iproute net-tools newt procps-ng)
  PIHOLE_DEPS=(bc bind-utils cronie curl dnsmasq findutils nmap-ncat sudo unzip wget libidn2 psmisc)
  PIHOLE_WEB_DEPS=(lighttpd lighttpd-fastcgi php php-common php-cli php-pdo)
  if ! grep -q 'Fedora' /etc/redhat-release; then
    INSTALLER_DEPS=("${INSTALLER_DEPS[@]}" "epel-release");
  fi
    LIGHTTPD_USER="lighttpd"
    LIGHTTPD_GROUP="lighttpd"
    LIGHTTPD_CFG="lighttpd.conf.fedora"
    DNSMASQ_USER="nobody"

# If neither apt-get or rmp/dnf are found
else
  # it's not an OS we can support,
  echo -e "  ${CROSS} OS distribution not supported"
  # so exit the installer
  exit
fi
}

# A function for checking if a folder is a git repository
is_repo() {
  # Use a named, local variable instead of the vague $1, which is the first arguement passed to this function
  # These local variables should always be lowercase
  local directory="${1}"
  # A local variable for the current directory
  local curdir
  # A variable to store the return code
  local rc
  # Assign the current directory variable by using pwd
  curdir="${PWD}"
  # If the first argument passed to this function is a directory,
  if [[ -d "${directory}" ]]; then
    # move into the directory
    cd "${directory}"
    # Use git to check if the folder is a repo
    # git -C is not used here to support git versions older than 1.8.4
    git status --short &> /dev/null || rc=$?
  # If the command was not successful,
  else
    # Set a non-zero return code if directory does not exist
    rc=1
  fi
  # Move back into the directory the user started in
  cd "${curdir}"
  # Return the code; if one is not set, return 0
  return "${rc:-0}"
}

# A function to clone a repo
make_repo() {
  # Set named variables for better readability
  local directory="${1}"
  local remoteRepo="${2}"
  # The message to display when this function is running
  str="Clone ${remoteRepo} into ${directory}"
  # Display the message and use the color table to preface the message with an "info" indicator
  echo -ne "  ${INFO} ${str}..."
  # If the directory exists,
  if [[ -d "${directory}" ]]; then
    # delete everything in it so git can clone into it
    rm -rf "${directory}"
  fi
  # Clone the repo and return the return code from this command
  git clone -q --depth 1 "${remoteRepo}" "${directory}" &> /dev/null || return $?
  # Show a colored message showing it's status
  echo -e "${OVER}  ${TICK} ${str}"
  # Always return 0? Not sure this is correct
  return 0
}

# We need to make sure the repos are up-to-date so we can effectively install Clean out the directory if it exists for git to clone into
update_repo() {
  # Use named, local variables
  # As you can see, these are the same variable names used in the last function,
  # but since they are local, their scope does not go beyond this function
  # This helps prevent the wrong value from being assigned if you were to set the variable as a GLOBAL one
  local directory="${1}"
  local curdir

  # A variable to store the message we want to display;
  # Again, it's useful to store these in variables in case we need to reuse or change the message;
  # we only need to make one change here
  local str="Update repo in ${1}"

  # Make sure we know what directory we are in so we can move back into it
  curdir="${PWD}"
  # Move into the directory that was passed as an argument
  cd "${directory}" &> /dev/null || return 1
  # Let the user know what's happening
  echo -ne "  ${INFO} ${str}..."
  # Stash any local commits as they conflict with our working code
  git stash --all --quiet &> /dev/null || true # Okay for stash failure
  git clean --quiet --force -d || true # Okay for already clean directory
  # Pull the latest commits
  git pull --quiet &> /dev/null || return $?
  # Show a completion message
  echo -e "${OVER}  ${TICK} ${str}"
  # Move back into the oiginal directory
  cd "${curdir}" &> /dev/null || return 1
  return 0
}

# A function that combines the functions previously made
getGitFiles() {
  # Setup named variables for the git repos
  # We need the directory
  local directory="${1}"
  # as well as the repo URL
  local remoteRepo="${2}"
  # A local varible containing the message to be displayed
  local str="Check for existing repository in ${1}"
  # Show the message
  echo -ne "  ${INFO} ${str}..."
  # Check if the directory is a repository
  if is_repo "${directory}"; then
    # Show that we're checking it
    echo -e "${OVER}  ${TICK} ${str}"
    # Update the repo, returning an error message on failure
    update_repo "${directory}" || { echo -e "\\n  ${COL_LIGHT_RED}Error: Could not update local repository. Contact support.${COL_NC}"; exit 1; }
  # If it's not a .git repo,
  else
    # Show an error
    echo -e "${OVER}  ${CROSS} ${str}"
    # Attempt to make the repository, showing an error on falure
    make_repo "${directory}" "${remoteRepo}" || { echo -e "\\n  ${COL_LIGHT_RED}Error: Could not update local repository. Contact support.${COL_NC}"; exit 1; }
  fi
  # echo a blank line
  echo ""
  # and return success?
  return 0
}

# Reset a repo to get rid of any local changed
resetRepo() {
  # Use named varibles for arguments
  local directory="${1}"
  # Move into the directory
  cd "${directory}" &> /dev/null || return 1
  # Store the message in a varible
  str="Resetting repository within ${1}..."
  # Show the message
  echo -ne "  ${INFO} ${str}"
  # Use git to remove the local changes
  git reset --hard &> /dev/null || return $?
  # And show the status
  echo -e "${OVER}  ${TICK} ${str}"
  # Returning success anyway?
  return 0
}

# We need to know the IPv4 information so we can effectively setup the DNS server
# Without this information, we won't know where to Pi-hole will be found
find_IPv4_information() {
  # Named, local variables
  local route
  # Find IP used to route to outside world by checking the the route to Google's public DNS server
  route=$(ip route get 8.8.8.8)
  # Use awk to strip out just the interface device as it is used in future commands
  IPv4dev=$(awk '{for (i=1; i<=NF; i++) if ($i~/dev/) print $(i+1)}' <<< "${route}")
  # Get just the IP address
  IPv4bare=$(awk '{print $7}' <<< "${route}")
  # Append the CIDR notation to the IP address
  IPV4_ADDRESS=$(ip -o -f inet addr show | grep "${IPv4bare}" |  awk '{print $4}' | awk 'END {print}')
  # Get the default gateway (the way to reach the Internet)
  IPv4gw=$(awk '{print $3}' <<< "${route}")

}

# Get available interfaces that are UP
get_available_interfaces() {
  # There may be more than one so it's all stored in a variable
  availableInterfaces=$(ip --oneline link show up | grep -v "lo" | awk '{print $2}' | cut -d':' -f1 | cut -d'@' -f1)
}

# A function for displaying the dialogs the user sees when first running the installer
welcomeDialogs() {
<<<<<<< HEAD
  # Display the welcome dialog using an approriately sized window via the calculation conducted earlier in the script
  whiptail --msgbox --backtitle "Welcome" --title "Pi-hole automated installer" "\\n\\nThis installer will transform your device into a network-wide ad blocker!" ${r} ${c}

  # Request that users donate if they enjoy the software since we all work on it in our free time
  whiptail --msgbox --backtitle "Plea" --title "Free and open source" "\\n\\nThe Pi-hole is free, but powered by your donations:  http://pi-hole.net/donate" ${r} ${c}
=======
  # Display the welcome dialog
  whiptail --msgbox --backtitle "Welcome" --title "Pi-hole automated installer" "\n\nThis installer will transform your device into a network-wide ad blocker!" ${r} ${c}
  
  #Display speedtest mod dialog
  whiptail --msgbox --backtitle "Speedtest Mod" --title "Speedtest Mod Included" "\n\nSpeedtestMod faq @ https://goo.gl/7FSZ43" ${r} ${c}
  
  # Support for a part-time dev
  whiptail --msgbox --backtitle "Plea" --title "Free and open source" "\n\nThe Pi-hole is free, but powered by your donations:  http://pi-hole.net/donate" ${r} ${c}
>>>>>>> dcf6cd8f

  # Explain the need for a static address
  whiptail --msgbox --backtitle "Initiating network interface" --title "Static IP Needed" "\\n\\nThe Pi-hole is a SERVER so it needs a STATIC IP ADDRESS to function properly.

In the next section, you can choose to use your current network settings (DHCP) or to manually edit them." ${r} ${c}
}

# We need to make sure there is enough space before installing, so there is a function to check this
verifyFreeDiskSpace() {

  # 50MB is the minimum space needed (45MB install (includes web admin bootstrap/jquery libraries etc) + 5MB one day of logs.)
  # - Fourdee: Local ensures the variable is only created, and accessible within this function/void. Generally considered a "good" coding practice for non-global variables.
  local str="Disk space check"
  # Reqired space in KB
  local required_free_kilobytes=51200
  # Calculate existing free space on this machine
  local existing_free_kilobytes
  existing_free_kilobytes=$(df -Pk | grep -m1 '\/$' | awk '{print $4}')

  # If the existing space is not an integer,
  if ! [[ "${existing_free_kilobytes}" =~ ^([0-9])+$ ]]; then
    # show an error that we can't determine the free space
    echo -e "  ${CROSS} ${str}
      Unknown free disk space!
      We were unable to determine available free disk space on this system.
      You may override this check, however, it is not recommended
      The option '${COL_LIGHT_RED}--i_do_not_follow_recommendations${COL_NC}' can override this
      e.g: curl -L https://install.pi-hole.net | bash /dev/stdin ${COL_LIGHT_RED}<option>${COL_NC}"
    # exit with an error code
    exit 1
  # If there is insufficient free disk space,
  elif [[ "${existing_free_kilobytes}" -lt "${required_free_kilobytes}" ]]; then
    # show an error message
    echo -e "  ${CROSS} ${str}
      Your system disk appears to only have ${existing_free_kilobytes} KB free
      It is recommended to have a minimum of ${required_free_kilobytes} KB to run the Pi-hole"
    # if the vcgencmd command exists,
    if command -v vcgencmd &> /dev/null; then
      # it's probably a Raspbian install, so show a message about expanding the filesystem
      echo "      If this is a new install you may need to expand your disk
      Run 'sudo raspi-config', and choose the 'expand file system' option
      After rebooting, run this installation again
      e.g: curl -L https://install.pi-hole.net | bash"
    fi
    # Show there is not enough free space
    echo -e "\\n      ${COL_LIGHT_RED}Insufficient free space, exiting...${COL_NC}"
    # and exit with an error
    exit 1
  # Otherwise,
  else
    # Show that we're running a disk space check
    echo -e "  ${TICK} ${str}"
  fi
}

# A function that let's the user pick an interface to use with Pi-hole
chooseInterface() {
  # Turn the available interfaces into an array so it can be used with a whiptail dialog
  local interfacesArray=()
  # Number of available interfaces
  local interfaceCount
  # Whiptail variable storage
  local chooseInterfaceCmd
  # Temporary Whiptail options storage
  local chooseInterfaceOptions
  # Loop sentinel variable
  local firstLoop=1

  # Find out how many interfaces are available to choose from
  interfaceCount=$(echo "${availableInterfaces}" | wc -l)

  # If there is one interface,
  if [[ "${interfaceCount}" -eq 1 ]]; then
      # Set it as the interface to use since there is no other option
      PIHOLE_INTERFACE="${availableInterfaces}"
  # Otherwise,
  else
      # While reading through the available interfaces
      while read -r line; do
        # use a variable to set the option as OFF to begin with
        mode="OFF"
        # If it's the first loop,
        if [[ "${firstLoop}" -eq 1 ]]; then
          # set this as the interface to use (ON)
          firstLoop=0
          mode="ON"
        fi
        # Put all these interfaces into an array
        interfacesArray+=("${line}" "available" "${mode}")
      # Feed the available interfaces into this while loop
      done <<< "${availableInterfaces}"
      # The whiptail command that will be run, stored in a variable
      chooseInterfaceCmd=(whiptail --separate-output --radiolist "Choose An Interface (press space to select)" ${r} ${c} ${interfaceCount})
      # Now run the command using the interfaces saved into the array
      chooseInterfaceOptions=$("${chooseInterfaceCmd[@]}" "${interfacesArray[@]}" 2>&1 >/dev/tty) || \
      # If the user chooses Canel, exit
      { echo -e "  ${COL_LIGHT_RED}Cancel was selected, exiting installer${COL_NC}"; exit 1; }
      # For each interface
      for desiredInterface in ${chooseInterfaceOptions}; do
        # Set the one the user selected as the interface to use
        PIHOLE_INTERFACE=${desiredInterface}
        # and show this information to the user
        echo -e "  ${INFO} Using interface: $PIHOLE_INTERFACE"
      done
  fi
}

# This lets us prefer ULA addresses over GUA
# This caused problems for some users when their ISP changed their IPv6 addresses
# See https://github.com/pi-hole/pi-hole/issues/1473#issuecomment-301745953
testIPv6() {
  # first will contain fda2 (ULA)
  first="$(cut -f1 -d":" <<< "$1")"
  # value1 will contain 253 which is the decimal value corresponding to 0xfd
  value1=$(( (0x$first)/256 ))
  # will contain 162 which is the decimal value corresponding to 0xa2
  value2=$(( (0x$first)%256 ))
  # the ULA test is testing for fc00::/7 according to RFC 4193
  if (( (value1&254)==252 )); then
    echo "ULA"
  fi
  # the GUA test is testing for 2000::/3 according to RFC 4291
  if (( (value1&112)==32 )); then
    echo "GUA"
  fi
  # the LL test is testing for fe80::/10 according to RFC 4193
  if (( (value1)==254 )) && (( (value2&192)==128 )); then
    echo "Link-local"
  fi
}

# A dialog for showing the user about IPv6 blocking
useIPv6dialog() {
  # Determine the IPv6 address used for blocking
  IPV6_ADDRESSES=($(ip -6 address | grep 'scope global' | awk '{print $2}'))

  # For each address in the array above, determine the type of IPv6 address it is
  for i in "${IPV6_ADDRESSES[@]}"; do
    # Check if it's ULA, GUA, or LL by using the function created earlier
    result=$(testIPv6 "$i")
    # If it's a ULA address, use it and store it as a global variable
    [[ "${result}" == "ULA" ]] && ULA_ADDRESS="${i%/*}"
    # If it's a GUA address, we can still use it si store it as a global variable
    [[ "${result}" == "GUA" ]] && GUA_ADDRESS="${i%/*}"
  done

  # Determine which address to be used: Prefer ULA over GUA or don't use any if none found
  # If the ULA_ADDRESS contains a value,
  if [[ ! -z "${ULA_ADDRESS}" ]]; then
    # set the IPv6 address to the ULA address
    IPV6_ADDRESS="${ULA_ADDRESS}"
    # Show this info to the user
    echo -e "  ${INFO} Found IPv6 ULA address, using it for blocking IPv6 ads"
  # Otherwise, if the GUA_ADDRESS has a value,
  elif [[ ! -z "${GUA_ADDRESS}" ]]; then
    # Let the user know
    echo -e "  ${INFO} Found IPv6 GUA address, using it for blocking IPv6 ads"
    # And assign it to the global variable
    IPV6_ADDRESS="${GUA_ADDRESS}"
  # If none of those work,
  else
    # explain that IPv6 blocking will not be used
    echo -e "  ${INFO} Unable to find IPv6 ULA/GUA address, IPv6 adblocking will not be enabled"
    # So set the variable to be empty
    IPV6_ADDRESS=""
  fi

  # If the IPV6_ADDRESS contains a value
  if [[ ! -z "${IPV6_ADDRESS}" ]]; then
    # Display that IPv6 is supported and will be used
    whiptail --msgbox --backtitle "IPv6..." --title "IPv6 Supported" "$IPV6_ADDRESS will be used to block ads." ${r} ${c}
  fi
}

# A function to check if we should use IPv4 and/or IPv6 for blocking ads
use4andor6() {
  # Named local variables
  local useIPv4
  local useIPv6
  # Let use select IPv4 and/or IPv6 via a checklist
  cmd=(whiptail --separate-output --checklist "Select Protocols (press space to select)" ${r} ${c} 2)
  # In an array, show the options available:
  # IPv4 (on by default)
  options=(IPv4 "Block ads over IPv4" on
  # or IPv6 (on by default if available)
  IPv6 "Block ads over IPv6" on)
  # In a variable, show the choices available; exit if Cancel is selected
  choices=$("${cmd[@]}" "${options[@]}" 2>&1 >/dev/tty) || { echo -e "  ${COL_LIGHT_RED}Cancel was selected, exiting installer${COL_NC}"; exit 1; }
  # For each choice available,
  for choice in ${choices}
  do
    # Set the values to true
    case ${choice} in
    IPv4  )   useIPv4=true;;
    IPv6  )   useIPv6=true;;
    esac
  done
  # If IPv4 is to be used,
  if [[ "${useIPv4}" ]]; then
    # Run our function to get the information we need
    find_IPv4_information
    getStaticIPv4Settings
    setStaticIPv4
  fi
  # If IPv6 is to be used,
  if [[ "${useIPv6}" ]]; then
    # Run our function to get this information
    useIPv6dialog
  fi
  # Echo the information to the user
    echo -e "  ${INFO} IPv4 address: ${IPV4_ADDRESS}"
    echo -e "  ${INFO} IPv6 address: ${IPV6_ADDRESS}"
  # If neither protocol is selected,
  if [[ ! "${useIPv4}" ]] && [[ ! "${useIPv6}" ]]; then
    # Show an error in red
    echo -e "  ${COL_LIGHT_RED}Error: Neither IPv4 or IPv6 selected${COL_NC}"
    # and exit with an error
    exit 1
  fi
}

#
getStaticIPv4Settings() {
  # Local, named variables
  local ipSettingsCorrect
  # Ask if the user wants to use DHCP settings as their static IP
  # This is useful for users that are using DHCP reservations; then we can just use the information gathered via our functions
  if whiptail --backtitle "Calibrating network interface" --title "Static IP Address" --yesno "Do you want to use your current network settings as a static address?
          IP address:    ${IPV4_ADDRESS}
          Gateway:       ${IPv4gw}" ${r} ${c}; then
    # If they choose yes, let the user know that the IP address will not be available via DHCP and may cause a conflict.
    whiptail --msgbox --backtitle "IP information" --title "FYI: IP Conflict" "It is possible your router could still try to assign this IP to a device, which would cause a conflict.  But in most cases the router is smart enough to not do that.
If you are worried, either manually set the address, or modify the DHCP reservation pool so it does not include the IP you want.
It is also possible to use a DHCP reservation, but if you are going to do that, you might as well set a static address." ${r} ${c}
  # Nothing else to do since the variables are already set above
  else
    # Otherwise, we need to ask the user to input their desired settings.
    # Start by getting the IPv4 address (pre-filling it with info gathered from DHCP)
    # Start a loop to let the user enter their information with the chance to go back and edit it if necessary
    until [[ "${ipSettingsCorrect}" = True ]]; do

      # Ask for the IPv4 address
      IPV4_ADDRESS=$(whiptail --backtitle "Calibrating network interface" --title "IPv4 address" --inputbox "Enter your desired IPv4 address" ${r} ${c} "${IPV4_ADDRESS}" 3>&1 1>&2 2>&3) || \
      # Cancelling IPv4 settings window
      { ipSettingsCorrect=False; echo -e "  ${COL_LIGHT_RED}Cancel was selected, exiting installer${COL_NC}"; exit 1; }
      echo -e "  ${INFO} Your static IPv4 address: ${IPV4_ADDRESS}"

      # Ask for the gateway
      IPv4gw=$(whiptail --backtitle "Calibrating network interface" --title "IPv4 gateway (router)" --inputbox "Enter your desired IPv4 default gateway" ${r} ${c} "${IPv4gw}" 3>&1 1>&2 2>&3) || \
      # Cancelling gateway settings window
      { ipSettingsCorrect=False; echo -e "  ${COL_LIGHT_RED}Cancel was selected, exiting installer${COL_NC}"; exit 1; }
      echo -e "  ${INFO} Your static IPv4 gateway: ${IPv4gw}"

      # Give the user a chance to review their settings before moving on
      if whiptail --backtitle "Calibrating network interface" --title "Static IP Address" --yesno "Are these settings correct?
        IP address: ${IPV4_ADDRESS}
        Gateway:    ${IPv4gw}" ${r} ${c}; then
        # After that's done, the loop ends and we move on
        ipSettingsCorrect=True
        else
        # If the settings are wrong, the loop continues
        ipSettingsCorrect=False
      fi
    done
    # End the if statement for DHCP vs. static
  fi
}

# dhcpcd is very annoying,
setDHCPCD() {
  # but we can append these lines to dhcpcd.conf to enable a static IP
  echo "interface ${PIHOLE_INTERFACE}
  static ip_address=${IPV4_ADDRESS}
  static routers=${IPv4gw}
  static domain_name_servers=127.0.0.1" | tee -a /etc/dhcpcd.conf >/dev/null
}

setStaticIPv4() {
  # Local, named variables
  local IFCFG_FILE
  local IPADDR
  local CIDR
  # For the Debian family, if dhcpcd.conf exists,
  if [[ -f "/etc/dhcpcd.conf" ]]; then
    # check if the IP is already in the file
    if grep -q "${IPV4_ADDRESS}" /etc/dhcpcd.conf; then
      echo -e "  ${INFO} Static IP already configured"
    # If it's not,
    else
      # set it using our function
      setDHCPCD
      # Then use the ip command to immediately set the new address
      ip addr replace dev "${PIHOLE_INTERFACE}" "${IPV4_ADDRESS}"
      # Also give a warning that the user may need to reboot their system
      echo -e "  ${TICK} Set IP address to ${IPV4_ADDRESS%/*}
      You may need to restart after the install is complete"
    fi
  # If it's not Debian, check if it's the Fedora family by checking for the file below
  elif [[ -f "/etc/sysconfig/network-scripts/ifcfg-${PIHOLE_INTERFACE}" ]];then
    # If it exists,
    IFCFG_FILE=/etc/sysconfig/network-scripts/ifcfg-${PIHOLE_INTERFACE}
    # check if the desired IP is already set
    if grep -q "${IPV4_ADDRESS}" "${IFCFG_FILE}"; then
      echo -e "  ${INFO} Static IP already configured"
    # Otherwise,
    else
      # Put the IP in variables without the CIDR notation
      IPADDR=$(echo "${IPV4_ADDRESS}" | cut -f1 -d/)
      CIDR=$(echo "${IPV4_ADDRESS}" | cut -f2 -d/)
      # Backup existing interface configuration:
      cp "${IFCFG_FILE}" "${IFCFG_FILE}".pihole.orig
      # Build Interface configuration file using the GLOBAL variables we have
      {
        echo "# Configured via Pi-hole installer"
        echo "DEVICE=$PIHOLE_INTERFACE"
        echo "BOOTPROTO=none"
        echo "ONBOOT=yes"
        echo "IPADDR=$IPADDR"
        echo "PREFIX=$CIDR"
        echo "GATEWAY=$IPv4gw"
        echo "DNS1=$PIHOLE_DNS_1"
        echo "DNS2=$PIHOLE_DNS_2"
        echo "USERCTL=no"
      }> "${IFCFG_FILE}"
      # Use ip to immediately set the new address
      ip addr replace dev "${PIHOLE_INTERFACE}" "${IPV4_ADDRESS}"
      # If NetworkMangler command line interface exists,
      if command -v nmcli &> /dev/null;then
        # Tell NetworkManagler to read our new sysconfig file
        nmcli con load "${IFCFG_FILE}" > /dev/null
      fi
      # Show a warning that the user may need to restart
      echo -e "  ${TICK} Set IP address to ${IPV4_ADDRESS%/*}
      You may need to restart after the install is complete"
    fi
  # If all that fails,
  else
    # show an error and exit
    echo -e "  ${INFO} Warning: Unable to locate configuration file to set static IPv4 address"
    exit 1
  fi
}

# Check an IP address to see if it is a valid one
valid_ip() {
  # Local, named variables
  local ip=${1}
  local stat=1

  # If the IP matches the format xxx.xxx.xxx.xxx,
  if [[ "${ip}" =~ ^[0-9]{1,3}\.[0-9]{1,3}\.[0-9]{1,3}\.[0-9]{1,3}$ ]]; then
    # Save the old Interfal Field Separator in a variable
    OIFS=$IFS
    # and set the new one to a dot (period)
    IFS='.'
    # Put the IP into an array
    ip=(${ip})
    # Restore the IFS to what it was
    IFS=${OIFS}
    ## Evaluate each octet by checking if it's less than or equal to 255 (the max for each octet)
    [[ "${ip[0]}" -le 255 && "${ip[1]}" -le 255 \
    && "${ip[2]}" -le 255 && "${ip[3]}" -le 255 ]]
    # Save the exit code
    stat=$?
  fi
  # Return the exit code
  return ${stat}
}

# A function to choose the upstream DNS provider(s)
setDNS() {
  # Local, named variables
  local DNSSettingsCorrect

  # In an array, list the available upstream providers
  DNSChooseOptions=(Google ""
      OpenDNS ""
      Level3 ""
      Norton ""
      Comodo ""
      DNSWatch ""
      Quad9 ""
      Custom "")
  # In a whiptail dialog, show the options
  DNSchoices=$(whiptail --separate-output --menu "Select Upstream DNS Provider. To use your own, select Custom." ${r} ${c} 7 \
    "${DNSChooseOptions[@]}" 2>&1 >/dev/tty) || \
    # exit if Cancel is selected
    { echo -e "  ${COL_LIGHT_RED}Cancel was selected, exiting installer${COL_NC}"; exit 1; }

  # Display the selection
  echo -ne "  ${INFO} Using "
  # Depending on the user's choice, set the GLOBAl variables to the IP of the respective provider
  case ${DNSchoices} in
    Google)
      echo "Google DNS servers"
      PIHOLE_DNS_1="8.8.8.8"
      PIHOLE_DNS_2="8.8.4.4"
      ;;
    OpenDNS)
      echo "OpenDNS servers"
      PIHOLE_DNS_1="208.67.222.222"
      PIHOLE_DNS_2="208.67.220.220"
      ;;
    Level3)
      echo "Level3 servers"
      PIHOLE_DNS_1="4.2.2.1"
      PIHOLE_DNS_2="4.2.2.2"
      ;;
    Norton)
      echo "Norton ConnectSafe servers"
      PIHOLE_DNS_1="199.85.126.10"
      PIHOLE_DNS_2="199.85.127.10"
      ;;
    Comodo)
      echo "Comodo Secure servers"
      PIHOLE_DNS_1="8.26.56.26"
      PIHOLE_DNS_2="8.20.247.20"
      ;;
    DNSWatch)
      echo "DNS.WATCH servers"
      PIHOLE_DNS_1="84.200.69.80"
      PIHOLE_DNS_2="84.200.70.40"
      ;;
    Quad9)
      echo "Quad9 servers"
      PIHOLE_DNS_1="9.9.9.9"
      ;;
    Custom)
      # Until the DNS settings are selected,
      until [[ "${DNSSettingsCorrect}" = True ]]; do
      #
      strInvalid="Invalid"
      # If the first
      if [[ ! "${PIHOLE_DNS_1}" ]]; then
        # and second upstream servers do not exist
        if [[ ! "${PIHOLE_DNS_2}" ]]; then
          #
          prePopulate=""
        # Otherwise,
        else
          #
          prePopulate=", ${PIHOLE_DNS_2}"
        fi
      #
      elif  [[ "${PIHOLE_DNS_1}" ]] && [[ ! "${PIHOLE_DNS_2}" ]]; then
        #
        prePopulate="${PIHOLE_DNS_1}"
      #
      elif [[ "${PIHOLE_DNS_1}" ]] && [[ "${PIHOLE_DNS_2}" ]]; then
        #
        prePopulate="${PIHOLE_DNS_1}, ${PIHOLE_DNS_2}"
      fi

      # Dialog for the user to enter custom upstream servers
      piholeDNS=$(whiptail --backtitle "Specify Upstream DNS Provider(s)"  --inputbox "Enter your desired upstream DNS provider(s), seperated by a comma.\\n\\nFor example '8.8.8.8, 8.8.4.4'" ${r} ${c} "${prePopulate}" 3>&1 1>&2 2>&3) || \
      { echo -e "  ${COL_LIGHT_RED}Cancel was selected, exiting installer${COL_NC}"; exit 1; }
      #
      PIHOLE_DNS_1=$(echo "${piholeDNS}" | sed 's/[, \t]\+/,/g' | awk -F, '{print$1}')
      PIHOLE_DNS_2=$(echo "${piholeDNS}" | sed 's/[, \t]\+/,/g' | awk -F, '{print$2}')
      # If the IP is valid,
      if ! valid_ip "${PIHOLE_DNS_1}" || [[ ! "${PIHOLE_DNS_1}" ]]; then
        # store it in the variable so we can use it
        PIHOLE_DNS_1=${strInvalid}
      fi
      # Do the same for the secondary server
      if ! valid_ip "${PIHOLE_DNS_2}" && [[ "${PIHOLE_DNS_2}" ]]; then
        PIHOLE_DNS_2=${strInvalid}
      fi
      # If either of the DNS servers are invalid,
      if [[ "${PIHOLE_DNS_1}" == "${strInvalid}" ]] || [[ "${PIHOLE_DNS_2}" == "${strInvalid}" ]]; then
        # explain this to the user
        whiptail --msgbox --backtitle "Invalid IP" --title "Invalid IP" "One or both entered IP addresses were invalid. Please try again.\\n\\n    DNS Server 1:   $PIHOLE_DNS_1\\n    DNS Server 2:   ${PIHOLE_DNS_2}" ${r} ${c}
        # and set the variables back to nothing
        if [[ "${PIHOLE_DNS_1}" == "${strInvalid}" ]]; then
          PIHOLE_DNS_1=""
        fi
        if [[ "${PIHOLE_DNS_2}" == "${strInvalid}" ]]; then
          PIHOLE_DNS_2=""
        fi
        # Since the settings will not work, stay in the loop
        DNSSettingsCorrect=False
      # Othwerise,
      else
        # Show the settings
        if (whiptail --backtitle "Specify Upstream DNS Provider(s)" --title "Upstream DNS Provider(s)" --yesno "Are these settings correct?\\n    DNS Server 1:   $PIHOLE_DNS_1\\n    DNS Server 2:   ${PIHOLE_DNS_2}" ${r} ${c}); then
        # and break from the loop since the servers are vaid
        DNSSettingsCorrect=True
      # Otherwise,
      else
        # If the settings are wrong, the loop continues
        DNSSettingsCorrect=False
        fi
      fi
      done
      ;;
  esac
}

# Allow the user to enable/disable logging
setLogging() {
  # Local, named variables
  local LogToggleCommand
  local LogChooseOptions
  local LogChoices

  # Ask if the user wants to log queries
  LogToggleCommand=(whiptail --separate-output --radiolist "Do you want to log queries?\\n (Disabling will render graphs on the Admin page useless):" ${r} ${c} 6)
  # The default selection is on
  LogChooseOptions=("On (Recommended)" "" on
      Off "" off)
  # Get the user's choice
  LogChoices=$("${LogToggleCommand[@]}" "${LogChooseOptions[@]}" 2>&1 >/dev/tty) || (echo -e "  ${COL_LIGHT_RED}Cancel was selected, exiting installer${COL_NC}" && exit 1)
    case ${LogChoices} in
      # If it's on
      "On (Recommended)")
        echo -e "  ${INFO} Logging On."
        # Set the GLOBAL variable to true so we know what they selected
        QUERY_LOGGING=true
        ;;
      # Othwerise, it's off,
      Off)
        echo -e "  ${INFO} Logging Off."
        # So set it to false
        QUERY_LOGGING=false
        ;;
    esac
}

# Funtion to ask the user if they want to install the dashboard
setAdminFlag() {
  # Local, named variables
  local WebToggleCommand
  local WebChooseOptions
  local WebChoices

  # Similar to the logging function, ask what the user wants
  WebToggleCommand=(whiptail --separate-output --radiolist "Do you wish to install the web admin interface?" ${r} ${c} 6)
  # with the default being enabled
  WebChooseOptions=("On (Recommended)" "" on
      Off "" off)
  WebChoices=$("${WebToggleCommand[@]}" "${WebChooseOptions[@]}" 2>&1 >/dev/tty) || (echo -e "  ${COL_LIGHT_RED}Cancel was selected, exiting installer${COL_NC}" && exit 1)
    # Depending on their choice
    case ${WebChoices} in
      "On (Recommended)")
        echo -e "  ${INFO} Web Interface On"
        # Set it to true
        INSTALL_WEB=true
        ;;
      Off)
        echo -e "  ${INFO} Web Interface Off"
        # or false
        INSTALL_WEB=false
        ;;
    esac
}

# Check if /etc/dnsmasq.conf is from pihole.  If so replace with an original and install new in .d directory
version_check_dnsmasq() {
  # Local, named variables
  local dnsmasq_conf="/etc/dnsmasq.conf"
  local dnsmasq_conf_orig="/etc/dnsmasq.conf.orig"
  local dnsmasq_pihole_id_string="addn-hosts=/etc/pihole/gravity.list"
  local dnsmasq_original_config="${PI_HOLE_LOCAL_REPO}/advanced/dnsmasq.conf.original"
  local dnsmasq_pihole_01_snippet="${PI_HOLE_LOCAL_REPO}/advanced/01-pihole.conf"
  local dnsmasq_pihole_01_location="/etc/dnsmasq.d/01-pihole.conf"

  # If the dnsmasq config file exists
  if [[ -f "${dnsmasq_conf}" ]]; then
    echo -ne "  ${INFO} Existing dnsmasq.conf found..."
    # If gravity.list is found within this file, we presume it's from older versions on Pi-hole,
    if grep -q ${dnsmasq_pihole_id_string} ${dnsmasq_conf}; then
      echo " it is from a previous Pi-hole install."
      echo -ne "  ${INFO} Backing up dnsmasq.conf to dnsmasq.conf.orig..."
      # so backup the original file
      mv -f ${dnsmasq_conf} ${dnsmasq_conf_orig}
      echo -e "${OVER}  ${TICK} Backing up dnsmasq.conf to dnsmasq.conf.orig..."
      echo -ne "  ${INFO} Restoring default dnsmasq.conf..."
      # and replace it with the default
      cp ${dnsmasq_original_config} ${dnsmasq_conf}
      echo -e "${OVER}  ${TICK} Restoring default dnsmasq.conf..."
    # Otherwise,
    else
      # Don't to anything
      echo " it is not a Pi-hole file, leaving alone!"
    fi
  else
    # If a file cannot be found,
    echo -ne "  ${INFO} No dnsmasq.conf found... restoring default dnsmasq.conf..."
    # restore the default one
    cp ${dnsmasq_original_config} ${dnsmasq_conf}
    echo -e "${OVER}  ${TICK} No dnsmasq.conf found... restoring default dnsmasq.conf..."
  fi

  echo -en "  ${INFO} Copying 01-pihole.conf to /etc/dnsmasq.d/01-pihole.conf..."
  # Copy the new Pi-hole DNS config file into the dnsmasq.d directory
  cp ${dnsmasq_pihole_01_snippet} ${dnsmasq_pihole_01_location}
  echo -e "${OVER}  ${TICK} Copying 01-pihole.conf to /etc/dnsmasq.d/01-pihole.conf"
  # Replace our placeholder values with the GLOBAL DNS variables that we populated earlier
  # First, swap in the interface to listen on
  sed -i "s/@INT@/$PIHOLE_INTERFACE/" ${dnsmasq_pihole_01_location}
  if [[ "${PIHOLE_DNS_1}" != "" ]]; then
    # Then swap in the primary DNS server
    sed -i "s/@DNS1@/$PIHOLE_DNS_1/" ${dnsmasq_pihole_01_location}
  else
    #
    sed -i '/^server=@DNS1@/d' ${dnsmasq_pihole_01_location}
  fi
  if [[ "${PIHOLE_DNS_2}" != "" ]]; then
    # Then swap in the primary DNS server
    sed -i "s/@DNS2@/$PIHOLE_DNS_2/" ${dnsmasq_pihole_01_location}
  else
    #
    sed -i '/^server=@DNS2@/d' ${dnsmasq_pihole_01_location}
  fi

  #
  sed -i 's/^#conf-dir=\/etc\/dnsmasq.d$/conf-dir=\/etc\/dnsmasq.d/' ${dnsmasq_conf}

  # If the user does not want to enable logging,
  if [[ "${QUERY_LOGGING}" == false ]] ; then
        # Disable it by commenting out the directive in the DNS config file
        sed -i 's/^log-queries/#log-queries/' ${dnsmasq_pihole_01_location}
    # Otherwise,
    else
        # enable it by uncommenting the directive in the DNS config file
        sed -i 's/^#log-queries/log-queries/' ${dnsmasq_pihole_01_location}
    fi
}

# Clean an existing installation to prepare for upgrade/reinstall
clean_existing() {
  # Local, named variables
  # ${1} Directory to clean
  local clean_directory="${1}"
  # Make ${2} the new one?
  shift
  # ${2} Array of files to remove
  local old_files=( "$@" )

  # For each script found in the old files array
  for script in "${old_files[@]}"; do
    # Remove them
    rm -f "${clean_directory}/${script}.sh"
  done
}

# Install the scripts from repository to their various locations
installScripts() {
  # Local, named variables
  local str="Installing scripts from ${PI_HOLE_LOCAL_REPO}"
  echo -ne "  ${INFO} ${str}..."

  # Clear out script files from Pi-hole scripts directory.
  clean_existing "${PI_HOLE_INSTALL_DIR}" "${PI_HOLE_FILES[@]}"

  # Install files from local core repository
  if is_repo "${PI_HOLE_LOCAL_REPO}"; then
    # move into the directory
    cd "${PI_HOLE_LOCAL_REPO}"
    # Install the scripts by:
    #  -o setting the owner to the user
    #  -Dm755 create all leading components of destiantion except the last, then copy the source to the destiantion and setting the permissions to 755
    #
    # This first one is the directory
    install -o "${USER}" -Dm755 -d "${PI_HOLE_INSTALL_DIR}"
    # The rest are the scripts Pi-hole needs
    install -o "${USER}" -Dm755 -t "${PI_HOLE_INSTALL_DIR}" gravity.sh
    install -o "${USER}" -Dm755 -t "${PI_HOLE_INSTALL_DIR}" ./advanced/Scripts/*.sh
    install -o "${USER}" -Dm755 -t "${PI_HOLE_INSTALL_DIR}" ./automated\ install/uninstall.sh
    install -o "${USER}" -Dm755 -t "${PI_HOLE_INSTALL_DIR}" ./advanced/Scripts/COL_TABLE
    install -o "${USER}" -Dm755 -t /usr/local/bin/ pihole
    install -Dm644 ./advanced/bash-completion/pihole /etc/bash_completion.d/pihole
    echo -e "${OVER}  ${TICK} ${str}"
 # Otherwise,
  else
    # Show an error and exit
    echo -e "${OVER}  ${CROSS} ${str}
  ${COL_LIGHT_RED}Error: Local repo ${PI_HOLE_LOCAL_REPO} not found, exiting installer${COL_NC}"
    exit 1
  fi
}

# Install the configs from PI_HOLE_LOCAL_REPO to their various locations
installConfigs() {
  echo ""
  echo -e "  ${INFO} Installing configs from ${PI_HOLE_LOCAL_REPO}..."
  # Make sure Pi-hole's config files are in place
  version_check_dnsmasq

  # If the user chose to install the dashboard,
  if [[ "${INSTALL_WEB}" == true ]]; then
    # and if the Web server conf directory does not exist,
    if [[ ! -d "/etc/lighttpd" ]]; then
      # make it
      mkdir /etc/lighttpd
      # and set the owners
      chown "${USER}":root /etc/lighttpd
    # Otherwise, if the config file already exists
    elif [[ -f "/etc/lighttpd/lighttpd.conf" ]]; then
      # back up the original
      mv /etc/lighttpd/lighttpd.conf /etc/lighttpd/lighttpd.conf.orig
    fi
    # and copy in the config file Pi-hole needs
    cp ${PI_HOLE_LOCAL_REPO}/advanced/${LIGHTTPD_CFG} /etc/lighttpd/lighttpd.conf
    # if there is a custom block page in the html/pihole directory, replace 404 handler in lighttpd config
    if [[ -f "/var/www/html/pihole/custom.php" ]]; then
      sed -i 's/^\(server\.error-handler-404\s*=\s*\).*$/\1"pihole\/custom\.php"/' /etc/lighttpd/lighttpd.conf
    fi
    # Make the directories if they do not exist and set the owners
    mkdir -p /var/run/lighttpd
    chown ${LIGHTTPD_USER}:${LIGHTTPD_GROUP} /var/run/lighttpd
    mkdir -p /var/cache/lighttpd/compress
    chown ${LIGHTTPD_USER}:${LIGHTTPD_GROUP} /var/cache/lighttpd/compress
    mkdir -p /var/cache/lighttpd/uploads
    chown ${LIGHTTPD_USER}:${LIGHTTPD_GROUP} /var/cache/lighttpd/uploads
  fi
}

stop_service() {
  # Stop service passed in as argument.
  # Can softfail, as process may not be installed when this is called
  local str="Stopping ${1} service"
  echo ""
  echo -ne "  ${INFO} ${str}..."
  if command -v systemctl &> /dev/null; then
    systemctl stop "${1}" &> /dev/null || true
  else
    service "${1}" stop &> /dev/null || true
  fi
  echo -e "${OVER}  ${TICK} ${str}..."
}

# Start/Restart service passed in as argument
start_service() {
  # Local, named variables
  local str="Starting ${1} service"
  echo ""
  echo -ne "  ${INFO} ${str}..."
  # If systemctl exists,
  if command -v systemctl &> /dev/null; then
    # use that to restart the service
    systemctl restart "${1}" &> /dev/null
  # Otherwise,
  else
    # fall back to the service command
    service "${1}" restart &> /dev/null
  fi
  echo -e "${OVER}  ${TICK} ${str}"
}

# Enable service so that it will start with next reboot
enable_service() {
  # Local, named variables
  local str="Enabling ${1} service to start on reboot"
  echo ""
  echo -ne "  ${INFO} ${str}..."
  # If systemctl exists,
  if command -v systemctl &> /dev/null; then
    # use that to enable the service
    systemctl enable "${1}" &> /dev/null
  # Othwerwise,
  else
    # use update-rc.d to accomplish this
    update-rc.d "${1}" defaults &> /dev/null
  fi
  echo -e "${OVER}  ${TICK} ${str}"
}

update_package_cache() {
  # Running apt-get update/upgrade with minimal output can cause some issues with
  # requiring user input (e.g password for phpmyadmin see #218)

  # Update package cache on apt based OSes. Do this every time since
  # it's quick and packages can be updated at any time.

  # Local, named variables
  local str="Update local cache of available packages"
  echo ""
  echo -ne "  ${INFO} ${str}..."
  # Create a command from the package cache variable
  if eval "${UPDATE_PKG_CACHE}" &> /dev/null; then
    echo -e "${OVER}  ${TICK} ${str}"
  # Otherwise,
  else
    # show an error and exit
    echo -e "${OVER}  ${CROSS} ${str}"
    echo -ne "  ${COL_LIGHT_RED}Error: Unable to update package cache. Please try \"${UPDATE_PKG_CACHE}\"${COL_NC}"
    return 1
  fi
}

# Let user know if they have outdated packages on their system and
# advise them to run a package update at soonest possible.
notify_package_updates_available() {
  # Local, named variables
  local str="Checking ${PKG_MANAGER} for upgraded packages"
  echo -ne "\\n  ${INFO} ${str}..."
  # Store the list of packages in a variable
  updatesToInstall=$(eval "${PKG_COUNT}")

  if [[ -d "/lib/modules/$(uname -r)" ]]; then
    #
    if [[ "${updatesToInstall}" -eq 0 ]]; then
      #
      echo -e "${OVER}  ${TICK} ${str}... up to date!"
      echo ""
    else
      #
      echo -e "${OVER}  ${TICK} ${str}... ${updatesToInstall} updates available"
      echo -e "  ${INFO} ${COL_LIGHT_GREEN}It is recommended to update your OS after installing the Pi-hole! ${COL_NC}"
      echo ""
    fi
  else
    echo -e "${OVER}  ${CROSS} ${str}
      Kernel update detected. If the install fails, please reboot and try again\\n"
  fi
}

# What's this doing outside of a function in the middle of nowhere?
counter=0

install_dependent_packages() {
  # Local, named variables should be used here, especially for an iterator
  # Add one to the counter
  counter=$((counter+1))
  # If it equals 1,
  if [[ "${counter}" == 1 ]]; then
    #
    echo -e "  ${INFO} Installer Dependency checks..."
  else
    #
    echo -e "  ${INFO} Main Dependency checks..."
  fi

  # Install packages passed in via argument array
  # No spinner - conflicts with set -e
  declare -a argArray1=("${!1}")
  declare -a installArray

  # Debian based package install - debconf will download the entire package list
  # so we just create an array of packages not currently installed to cut down on the
  # amount of download traffic.
  # NOTE: We may be able to use this installArray in the future to create a list of package that were
  # installed by us, and remove only the installed packages, and not the entire list.
  if command -v debconf-apt-progress &> /dev/null; then
    # For each package,
    for i in "${argArray1[@]}"; do
      echo -ne "  ${INFO} Checking for $i..."
      #
      if dpkg-query -W -f='${Status}' "${i}" 2>/dev/null | grep "ok installed" &> /dev/null; then
        #
        echo -e "${OVER}  ${TICK} Checking for $i"
      else
        #
        echo -e "${OVER}  ${CROSS} Checking for $i (will be installed)"
        #
        installArray+=("${i}")
      fi
    done
    #
    if [[ "${#installArray[@]}" -gt 0 ]]; then
      #
      test_dpkg_lock
      #
      debconf-apt-progress -- "${PKG_INSTALL[@]}" "${installArray[@]}"
      return
    fi
      echo ""
      #
      return 0
  fi

  # Install Fedora/CentOS packages
  for i in "${argArray1[@]}"; do
    echo -ne "  ${INFO} Checking for $i..."
    #
    if ${PKG_MANAGER} -q list installed "${i}" &> /dev/null; then
      echo -e "${OVER}  ${TICK} Checking for $i"
    else
      echo -e "${OVER}  ${CROSS} Checking for $i (will be installed)"
      #
      installArray+=("${i}")
    fi
  done
  #
  if [[ "${#installArray[@]}" -gt 0 ]]; then
    #
    "${PKG_INSTALL[@]}" "${installArray[@]}" &> /dev/null
    return
  fi
  echo ""
  return 0
}

# Create logfiles if necessary
CreateLogFile() {
  local str="Creating log and changing owner to dnsmasq"
  echo ""
  echo -ne "  ${INFO} ${str}..."
  # If the pihole log does not exist,
  if [[ ! -f "/var/log/pihole.log" ]]; then
    # Make it,
    touch /var/log/pihole.log
    # set the permissions,
    chmod 644 /var/log/pihole.log
    # and owners
    chown "${DNSMASQ_USER}":root /var/log/pihole.log
    echo -e "${OVER}  ${TICK} ${str}"
  # Otherwise,
  else
    # the file should already exist
    echo -e " ${COL_LIGHT_GREEN}log already exists!${COL_NC}"
  fi
}

# Install the Web interface dashboard
installPiholeWeb() {
  echo ""
  echo "  ${INFO} Installing blocking page..."

  local str="Creating directory for blocking page, and copying files"
  echo -ne "  ${INFO} ${str}..."
  # Install the directory
  install -d /var/www/html/pihole
  # and the blockpage
  install -D ${PI_HOLE_LOCAL_REPO}/advanced/{index,blockingpage}.* /var/www/html/pihole/

  # Remove superseded file
  if [[ -e "/var/www/html/pihole/index.js" ]]; then
    rm "/var/www/html/pihole/index.js"
  fi

  echo -e "${OVER}  ${TICK} ${str}"

  local str="Backing up index.lighttpd.html"
  echo -ne "  ${INFO} ${str}..."
  # If the default index file exists,
  if [[ -f "/var/www/html/index.lighttpd.html" ]]; then
    # back it up
    mv /var/www/html/index.lighttpd.html /var/www/html/index.lighttpd.orig
    echo -e "${OVER}  ${TICK} ${str}"
  # Othwerwise,
  else
    # don't do anything
    echo -e "${OVER}  ${CROSS} ${str}
      No default index.lighttpd.html file found... not backing up"
  fi

  # Install Sudoers file
  echo ""
  local str="Installing sudoer file"
  echo -ne "  ${INFO} ${str}..."
  # Make the .d directory if it doesn't exist
  mkdir -p /etc/sudoers.d/
  # and copy in the pihole sudoers file
  cp ${PI_HOLE_LOCAL_REPO}/advanced/pihole.sudo /etc/sudoers.d/pihole
  # Add lighttpd user (OS dependent) to sudoers file
  echo "${LIGHTTPD_USER} ALL=NOPASSWD: /usr/local/bin/pihole" >> /etc/sudoers.d/pihole

  # If the Web server user is lighttpd,
  if [[ "$LIGHTTPD_USER" == "lighttpd" ]]; then
    # Allow executing pihole via sudo with Fedora
    # Usually /usr/local/bin is not permitted as directory for sudoable programms
    echo "Defaults secure_path = /sbin:/bin:/usr/sbin:/usr/bin:/usr/local/bin" >> /etc/sudoers.d/pihole
  fi
  # Set the strict permissions on the file
  chmod 0440 /etc/sudoers.d/pihole
  echo -e "${OVER}  ${TICK} ${str}"
}

# Installs a cron file
installCron() {
  # Install the cron job
  local str="Installing latest Cron script"
  echo ""
  echo -ne "  ${INFO} ${str}..."
  # Copy the cron file over from the local repo
  cp ${PI_HOLE_LOCAL_REPO}/advanced/pihole.cron /etc/cron.d/pihole
  # Randomize gravity update time
  sed -i "s/59 1/$((1 + RANDOM % 58)) $((3 + RANDOM % 2))/" /etc/cron.d/pihole
  echo -e "${OVER}  ${TICK} ${str}"
}

# Gravity is a very important script as it aggregates all of the domains into a single HOSTS formatted list,
# which is what Pi-hole needs to begin blocking ads
runGravity() {
  echo ""
  echo -e "  ${INFO} Preparing to run gravity.sh to refresh hosts..."
  # If cached lists exist,
  if ls /etc/pihole/list* 1> /dev/null 2>&1; then
    echo -e "  ${INFO} Cleaning up previous install (preserving whitelist/blacklist)"
    # remove them
    rm /etc/pihole/list.*
  fi
  # If the default ad lists file exists,
  if [[ ! -e /etc/pihole/adlists.default ]]; then
    # copy it over from the local repo
    cp ${PI_HOLE_LOCAL_REPO}/adlists.default /etc/pihole/adlists.default
  fi
  echo -e "  ${INFO} Running gravity.sh"
  # Run gravity in the current shell
  { /opt/pihole/gravity.sh; }
}

# Check if the pihole user exists and create if it does not
create_pihole_user() {
  local str="Checking for user 'pihole'"
  echo -ne "  ${INFO} ${str}..."
  # If the user pihole exists,
  if id -u pihole &> /dev/null; then
    # just show a success
    echo -ne "${OVER}  ${TICK} ${str}"
  # Othwerwise,
  else
    echo -ne "${OVER}  ${CROSS} ${str}"
    local str="Creating user 'pihole'"
    echo -ne "  ${INFO} ${str}..."
    # create her with the useradd command
    useradd -r -s /usr/sbin/nologin pihole
    echo -ne "${OVER}  ${TICK} ${str}"
  fi
}

# Allow HTTP and DNS traffic
configureFirewall() {
  echo ""
  # If a firewall is running,
  if firewall-cmd --state &> /dev/null; then
    # ask if the user wants to install Pi-hole's default firwall rules
    whiptail --title "Firewall in use" --yesno "We have detected a running firewall\\n\\nPi-hole currently requires HTTP and DNS port access.\\n\\n\\n\\nInstall Pi-hole default firewall rules?" ${r} ${c} || \
    { echo -e "  ${INFO} Not installing firewall rulesets."; return 0; }
    echo -e "  ${TICK} Configuring FirewallD for httpd and dnsmasq"
    # Allow HTTP and DNS traffice
    firewall-cmd --permanent --add-service=http --add-service=dns
    # Reload the firewall to apply these changes
    firewall-cmd --reload
    return 0
  # Check for proper kernel modules to prevent failure
  elif modinfo ip_tables &> /dev/null && command -v iptables &> /dev/null; then
    # If chain Policy is not ACCEPT or last Rule is not ACCEPT
    # then check and insert our Rules above the DROP/REJECT Rule.
    if iptables -S INPUT | head -n1 | grep -qv '^-P.*ACCEPT$' || iptables -S INPUT | tail -n1 | grep -qv '^-\(A\|P\).*ACCEPT$'; then
      whiptail --title "Firewall in use" --yesno "We have detected a running firewall\\n\\nPi-hole currently requires HTTP and DNS port access.\\n\\n\\n\\nInstall Pi-hole default firewall rules?" ${r} ${c} || \
      { echo -e "  ${INFO} Not installing firewall rulesets."; return 0; }
      echo -e "  ${TICK} Installing new IPTables firewall rulesets"
      # Check chain first, otherwise a new rule will duplicate old ones
      iptables -C INPUT -p tcp -m tcp --dport 80 -j ACCEPT &> /dev/null || iptables -I INPUT 1 -p tcp -m tcp --dport 80 -j ACCEPT
      iptables -C INPUT -p tcp -m tcp --dport 53 -j ACCEPT &> /dev/null || iptables -I INPUT 1 -p tcp -m tcp --dport 53 -j ACCEPT
      iptables -C INPUT -p udp -m udp --dport 53 -j ACCEPT &> /dev/null || iptables -I INPUT 1 -p udp -m udp --dport 53 -j ACCEPT
      iptables -C INPUT -p tcp -m tcp --dport 4711:4720 -i lo -j ACCEPT &> /dev/null || iptables -I INPUT 1 -p tcp -m tcp --dport 4711:4720 -i lo -j ACCEPT
      return 0
    fi
  # Othwerwise,
  else
    # no firewall is running
    echo -e "  ${INFO} No active firewall detected.. skipping firewall configuration"
    # so just exit
    return 0
  fi
  echo -e "  ${INFO} Skipping firewall configuration"
}

#
finalExports() {
  # If the Web interface is not set to be installed,
  if [[ "${INSTALL_WEB}" == false ]]; then
    # and if there is not an IPv4 address,
    if [[ "${IPV4_ADDRESS}" ]]; then
      # there is no block page, so set IPv4 to 0.0.0.0 (all IP addresses)
      IPV4_ADDRESS="0.0.0.0"
    fi
    if [[ "${IPV6_ADDRESS}" ]]; then
      # and IPv6 to ::/0
      IPV6_ADDRESS="::/0"
    fi
  fi

  # If the setup variable file exists,
  if [[ -e "${setupVars}" ]]; then
    # update the variables in the file
    sed -i.update.bak '/PIHOLE_INTERFACE/d;/IPV4_ADDRESS/d;/IPV6_ADDRESS/d;/PIHOLE_DNS_1/d;/PIHOLE_DNS_2/d;/QUERY_LOGGING/d;/INSTALL_WEB/d;/LIGHTTPD_ENABLED/d;' "${setupVars}"
  fi
  # echo the information to the user
    {
  echo "PIHOLE_INTERFACE=${PIHOLE_INTERFACE}"
  echo "IPV4_ADDRESS=${IPV4_ADDRESS}"
  echo "IPV6_ADDRESS=${IPV6_ADDRESS}"
  echo "PIHOLE_DNS_1=${PIHOLE_DNS_1}"
  echo "PIHOLE_DNS_2=${PIHOLE_DNS_2}"
  echo "QUERY_LOGGING=${QUERY_LOGGING}"
  echo "INSTALL_WEB=${INSTALL_WEB}"
  echo "LIGHTTPD_ENABLED=${LIGHTTPD_ENABLED}"
    }>> "${setupVars}"

  # Bring in the current settings and the functions to manipulate them
  source "${setupVars}"
  source "${PI_HOLE_LOCAL_REPO}/advanced/Scripts/webpage.sh"

  # Look for DNS server settings which would have to be reapplied
  ProcessDNSSettings

  # Look for DHCP server settings which would have to be reapplied
  ProcessDHCPSettings
}

# Install the logrotate script
installLogrotate() {

  local str="Installing latest logrotate script"
  echo ""
  echo -ne "  ${INFO} ${str}..."
  # Copy the file over from the local repo
  cp ${PI_HOLE_LOCAL_REPO}/advanced/logrotate /etc/pihole/logrotate
  # Different operating systems have different user / group
  # settings for logrotate that makes it impossible to create
  # a static logrotate file that will work with e.g.
  # Rasbian and Ubuntu at the same time. Hence, we have to
  # customize the logrotate script here in order to reflect
  # the local properties of the /var/log directory
  logusergroup="$(stat -c '%U %G' /var/log)"
  # If the variable has a value,
  if [[ ! -z "${logusergroup}" ]]; then
    #
    sed -i "s/# su #/su ${logusergroup}/g;" /etc/pihole/logrotate
  fi
  echo -e "${OVER}  ${TICK} ${str}"
}

# Install base files and web interface
installPihole() {
  # Create the pihole user
  create_pihole_user

  # If the user wants to install the Web interface,
  if [[ "${INSTALL_WEB}" == true ]]; then
    if [[ ! -d "/var/www/html" ]]; then
      # make the Web directory if necessary
      mkdir -p /var/www/html
    fi
    # Set the owner and permissions
    chown ${LIGHTTPD_USER}:${LIGHTTPD_GROUP} /var/www/html
    chmod 775 /var/www/html
    # Give pihole access to the Web server group
    usermod -a -G ${LIGHTTPD_GROUP} pihole
    # If the lighttpd command is executable,
    if [[ -x "$(command -v lighty-enable-mod)" ]]; then
      # enable fastcgi and fastcgi-php
      lighty-enable-mod fastcgi fastcgi-php > /dev/null || true
    else
      # Othweise, show info about installing them
      echo -e  "  ${INFO} Warning: 'lighty-enable-mod' utility not found
      Please ensure fastcgi is enabled if you experience issues\\n"
    fi
  fi
  # Install scripts,
  installScripts
  # configs,
  installConfigs
  # and create the log file
  CreateLogFile
  # If the user wants to install the dashboard,
  if [[ "${INSTALL_WEB}" == true ]]; then
    # do so
    installPiholeWeb
  fi
  # Install the cron file
  installCron
  # Install the logrotate file
  installLogrotate
  # Check if FTL is installed
  FTLdetect || echo -e "  ${CROSS} FTL Engine not installed"
  # Configure the firewall
  configureFirewall

  #update setupvars.conf with any variables that may or may not have been changed during the install
  finalExports
}

# At some point in the future this list can be pruned, for now we'll need it to ensure updates don't break.
# Refactoring of install script has changed the name of a couple of variables. Sort them out here.
accountForRefactor() {
  sed -i 's/piholeInterface/PIHOLE_INTERFACE/g' ${setupVars}
  sed -i 's/IPv4_address/IPV4_ADDRESS/g' ${setupVars}
  sed -i 's/IPv4addr/IPV4_ADDRESS/g' ${setupVars}
  sed -i 's/IPv6_address/IPV6_ADDRESS/g' ${setupVars}
  sed -i 's/piholeIPv6/IPV6_ADDRESS/g' ${setupVars}
  sed -i 's/piholeDNS1/PIHOLE_DNS_1/g' ${setupVars}
  sed -i 's/piholeDNS2/PIHOLE_DNS_2/g' ${setupVars}
}

updatePihole() {
  accountForRefactor
  # Install base files and web interface
  installScripts
  # Install config files
  installConfigs
  # Create the log file
  CreateLogFile
  # If the user wants to install the dasboard,
  if [[ "${INSTALL_WEB}" == true ]]; then
    # do so
    installPiholeWeb
  fi
  # Install the cron file
  installCron
  # Install logrotate
  installLogrotate
  # Detect if FTL is installed
  FTLdetect || echo -e "  ${CROSS} FTL Engine not installed."

  #update setupvars.conf with any variables that may or may not have been changed during the install
  finalExports

}


# SELinux
checkSelinux() {
  # If the getenforce command exists,
  if command -v getenforce &> /dev/null; then
    # Store the current mode in a variable
    enforceMode=$(getenforce)
    echo -e "\\n  ${INFO} SELinux mode detected: ${enforceMode}"

    # If it's enforcing,
    if [[ "${enforceMode}" == "Enforcing" ]]; then
      # Explain Pi-hole does not support it yet
      whiptail --defaultno --title "SELinux Enforcing Detected" --yesno "SELinux is being ENFORCED on your system! \\n\\nPi-hole currently does not support SELinux, but you may still continue with the installation.\\n\\nNote: Web Admin will not be fully functional unless you set your policies correctly\\n\\nContinue installing Pi-hole?" ${r} ${c} || \
        { echo -e "\\n  ${COL_LIGHT_RED}SELinux Enforcing detected, exiting installer${COL_NC}"; exit 1; }
      echo -e "  ${INFO} Continuing installation with SELinux Enforcing
  ${INFO} Please refer to official SELinux documentation to create a custom policy"
    fi
  fi
}

# Installation complete message with instructions for the user
displayFinalMessage() {
  # If
  if [[ "${#1}" -gt 0 ]] ; then
    pwstring="$1"
  # else, if the dashboard password in the setup variables exists,
  elif [[ $(grep 'WEBPASSWORD' -c /etc/pihole/setupVars.conf) -gt 0 ]]; then
    # set a variable for evaluation later
    pwstring="unchanged"
  else
    # set a variable for evaluation later
    pwstring="NOT SET"
  fi
   # If the user wants to install the dashboard,
   if [[ "${INSTALL_WEB}" == true ]]; then
       # Store a message in a variable and display it
       additional="View the web interface at http://pi.hole/admin or http://${IPV4_ADDRESS%/*}/admin

Your Admin Webpage login password is ${pwstring}"
   fi

  # Final completion message to user
  whiptail --msgbox --backtitle "Make it so." --title "Installation Complete!" "Configure your devices to use the Pi-hole as their DNS server using:

IPv4:	${IPV4_ADDRESS%/*}
IPv6:	${IPV6_ADDRESS:-"Not Configured"}

If you set a new IP address, you should restart the Pi.

The install log is in /etc/pihole.

${additional}" ${r} ${c}
}

update_dialogs() {
  # If pihole -r "reconfigure" option was selected,
  if [[ "${reconfigure}" = true ]]; then
    # set some variables that will be used
    opt1a="Repair"
    opt1b="This will retain existing settings"
    strAdd="You will remain on the same version"
  # Othweise,
  else
    # set some variables with different values
    opt1a="Update"
    opt1b="This will retain existing settings."
    strAdd="You will be updated to the latest version."
  fi
  opt2a="Reconfigure"
  opt2b="This will allow you to enter new settings"

  # Display the information to the user
  UpdateCmd=$(whiptail --title "Existing Install Detected!" --menu "\\n\\nWe have detected an existing install.\\n\\nPlease choose from the following options: \\n($strAdd)" ${r} ${c} 2 \
  "${opt1a}"  "${opt1b}" \
  "${opt2a}"  "${opt2b}" 3>&2 2>&1 1>&3) || \
  { echo -e "  ${COL_LIGHT_RED}Cancel was selected, exiting installer${COL_NC}"; exit 1; }

  # Set the variable based on if the user chooses
  case ${UpdateCmd} in
    # repair, or
    ${opt1a})
      echo -e "  ${INFO} ${opt1a} option selected"
      useUpdateVars=true
      ;;
    # reconfigure,
    ${opt2a})
      echo -e "  ${INFO} ${opt2a} option selected"
      useUpdateVars=false
      ;;
    esac
}

clone_or_update_repos() {
  # If the user wants to reconfigure,
  if [[ "${reconfigure}" == true ]]; then
    echo "  ${INFO} Performing reconfiguration, skipping download of local repos"
    # Reset the Core repo
    resetRepo ${PI_HOLE_LOCAL_REPO} || \
      { echo -e "  ${COL_LIGHT_RED}Unable to reset ${PI_HOLE_LOCAL_REPO}, exiting installer${COL_NC}"; \
        exit 1; \
      }
    # If the Web interface was installed,
    if [[ "${INSTALL_WEB}" == true ]]; then
      # reset it's repo
      resetRepo ${webInterfaceDir} || \
        { echo -e "  ${COL_LIGHT_RED}Unable to reset ${webInterfaceDir}, exiting installer${COL_NC}"; \
          exit 1; \
        }
    fi
  # Otherwise, a repair is happening
  else
    # so get git files for Core
    getGitFiles ${PI_HOLE_LOCAL_REPO} ${piholeGitUrl} || \
      { echo -e "  ${COL_LIGHT_RED}Unable to clone ${piholeGitUrl} into ${PI_HOLE_LOCAL_REPO}, unable to continue${COL_NC}"; \
        exit 1; \
      }
      # If the Web interface was installed,
      if [[ "${INSTALL_WEB}" == true ]]; then
        # get the Web git files
        getGitFiles ${webInterfaceDir} ${webInterfaceGitUrl} || \
        { echo -e "  ${COL_LIGHT_RED}Unable to clone ${webInterfaceGitUrl} into ${webInterfaceDir}, exiting installer${COL_NC}"; \
          exit 1; \
        }
      fi
  fi
}

# Download and install FTL binary
FTLinstall() {
  # Local, named variables
  local binary="${1}"
  local latesttag
  local orig_dir
  local str="Downloading and Installing FTL"
  echo -ne "  ${INFO} ${str}..."

  # Get the current working directory
  orig_dir="${PWD}"
  # Find the latest version tag for FTL
  latesttag=$(curl -sI https://github.com/pi-hole/FTL/releases/latest | grep "Location" | awk -F '/' '{print $NF}')
  # Tags should always start with v, check for that.
  if [[ ! "${latesttag}" == v* ]]; then
    echo -e "${OVER}  ${CROSS} ${str}"
    echo -e "  ${COL_LIGHT_RED}Error: Unable to get latest release location from GitHub${COL_NC}"
    return 1
  fi

  # If the download worked,
  if curl -sSL --fail "https://github.com/pi-hole/FTL/releases/download/${latesttag%$'\r'}/${binary}" -o "/tmp/${binary}"; then
    # get sha1 of the binary we just downloaded for verification.
    curl -sSL --fail "https://github.com/pi-hole/FTL/releases/download/${latesttag%$'\r'}/${binary}.sha1" -o "/tmp/${binary}.sha1"

    # Move into the temp directory
    cd /tmp
    # If we downloaded binary file (as opposed to text),
    if sha1sum --status --quiet -c "${binary}".sha1; then
      echo -n "transferred... "
      # Stop FTL
      stop_service pihole-FTL &> /dev/null
      # Install the new version with the correct permissions
      install -T -m 0755 /tmp/${binary} /usr/bin/pihole-FTL
      # Remove the tempoary file
      rm /tmp/${binary} /tmp/${binary}.sha1
      # Move back into the original directory the user was in
      cd "${orig_dir}"
      # Install the FTL service
      install -T -m 0755 "${PI_HOLE_LOCAL_REPO}/advanced/pihole-FTL.service" "/etc/init.d/pihole-FTL"
      echo -e "${OVER}  ${TICK} ${str}"
      return 0
    # Otherise,
    else
      echo -e "${OVER}  ${CROSS} ${str}"
      echo -e "  ${COL_LIGHT_RED}Error: Download of binary from Github failed${COL_NC}"
      # the download failed, so just go back to the original directory
      cd "${orig_dir}"
      return 1
    fi
  # Otherwise,
  else
    cd "${orig_dir}"
    echo -e "${OVER}  ${CROSS} ${str}"
    # The URL could not be found
    echo -e "  ${COL_LIGHT_RED}Error: URL not found${COL_NC}"
  fi
}

# Detect suitable FTL binary platform
FTLdetect() {
  echo ""
  echo -e "  ${INFO} FTL Checks..."

  # Local, named variables
  local machine
  local binary

  # Store architecture in a variable
  machine=$(uname -m)

  local str="Detecting architecture"
  echo -ne "  ${INFO} ${str}..."
  # If the machine is arm or aarch
  if [[ "${machine}" == "arm"* || "${machine}" == *"aarch"* ]]; then
    # ARM
    #
    local rev
    rev=$(uname -m | sed "s/[^0-9]//g;")
    #
    local lib
    lib=$(ldd /bin/ls | grep -E '^\s*/lib' | awk '{ print $1 }')
    #
    if [[ "${lib}" == "/lib/ld-linux-aarch64.so.1" ]]; then
      echo -e "${OVER}  ${TICK} Detected ARM-aarch64 architecture"
      # set the binary to be used
      binary="pihole-FTL-aarch64-linux-gnu"
    #
    elif [[ "${lib}" == "/lib/ld-linux-armhf.so.3" ]]; then
      #
      if [[ "${rev}" -gt 6 ]]; then
        echo -e "${OVER}  ${TICK} Detected ARM-hf architecture (armv7+)"
        # set the binary to be used
        binary="pihole-FTL-arm-linux-gnueabihf"
      # Otherwise,
      else
        echo -e "${OVER}  ${TICK} Detected ARM-hf architecture (armv6 or lower) Using ARM binary"
        # set the binary to be used
        binary="pihole-FTL-arm-linux-gnueabi"
      fi
    else
      echo -e "${OVER}  ${TICK} Detected ARM architecture"
      # set the binary to be used
      binary="pihole-FTL-arm-linux-gnueabi"
    fi
  elif [[ "${machine}" == "ppc" ]]; then
    # PowerPC
    echo -e "${OVER}  ${TICK} Detected PowerPC architecture"
    # set the binary to be used
    binary="pihole-FTL-powerpc-linux-gnu"
  elif [[ "${machine}" == "x86_64" ]]; then
    # 64bit
    echo -e "${OVER}  ${TICK} Detected x86_64 architecture"
    # set the binary to be used
    binary="pihole-FTL-linux-x86_64"
  else
    # Something else - we try to use 32bit executable and warn the user
    if [[ ! "${machine}" == "i686" ]]; then
      echo -e "${OVER}  ${CROSS} ${str}...
      ${COL_LIGHT_RED}Not able to detect architecture (unknown: ${machine}), trying 32bit executable${COL_NC}
      Contact Pi-hole Support if you experience issues (e.g: FTL not running)"
    else
      echo -e "${OVER}  ${TICK} Detected 32bit (i686) architecture"
    fi
    binary="pihole-FTL-linux-x86_32"
  fi

  #In the next section we check to see if FTL is already installed (in case of pihole -r).
  #If the installed version matches the latest version, then check the installed sha1sum of the binary vs the remote sha1sum. If they do not match, then download
  echo -e "  ${INFO} Checking for existing FTL binary..."

  local ftlLoc=$(which pihole-FTL 2>/dev/null)

  if [[ ${ftlLoc} ]]; then
    local FTLversion=$(/usr/bin/pihole-FTL tag)
	  local FTLlatesttag=$(curl -sI https://github.com/pi-hole/FTL/releases/latest | grep 'Location' | awk -F '/' '{print $NF}' | tr -d '\r\n')

	  if [[ "${FTLversion}" != "${FTLlatesttag}" ]]; then
		  # Install FTL
      FTLinstall "${binary}" || return 1
	  else
	    echo -e "  ${INFO} Latest FTL Binary already installed (${FTLlatesttag}). Confirming Checksum..."

	    local remoteSha1=$(curl -sSL --fail "https://github.com/pi-hole/FTL/releases/download/${FTLversion%$'\r'}/${binary}.sha1" | cut -d ' ' -f 1)
	    local localSha1=$(sha1sum "$(which pihole-FTL)" | cut -d ' ' -f 1)

	    if [[ "${remoteSha1}" != "${localSha1}" ]]; then
	      echo -e "  ${INFO} Corruption detected..."
	      FTLinstall "${binary}" || return 1
	    else
	      echo -e "  ${INFO} Checksum correct. No need to download!"
	    fi
	  fi
	else
	  # Install FTL
    FTLinstall "${binary}" || return 1
  fi


}

main() {
  ######## FIRST CHECK ########
  # Show the Pi-hole logo so people know it's genuine since the logo and name are trademarked
  show_ascii_berry
  # Must be root to install
  local str="Root user check"
  echo ""

  # If the user's id is zero,
  if [[ "${EUID}" -eq 0 ]]; then
    # they are root and all is good
    echo -e "  ${TICK} ${str}"
  # Otherwise,
  else
    # They do not have enough privileges, so let the user know
    echo -e "  ${CROSS} ${str}
      ${COL_LIGHT_RED}Script called with non-root privileges${COL_NC}
      The Pi-hole requires elevated privleges to install and run
      Please check the installer for any concerns regarding this requirement
      Make sure to download this script from a trusted source\\n"
    echo -ne "  ${INFO} Sudo utility check"

    # If the sudo command exists,
    if command -v sudo &> /dev/null; then
<<<<<<< HEAD
      echo -e "${OVER}  ${TICK} Sudo utility check"
      # Download the install script and run it with admin rights
      exec curl -sSL https://raw.githubusercontent.com/pi-hole/pi-hole/master/automated%20install/basic-install.sh | sudo bash "$@"
=======
      echo "::: Utility sudo located."
      exec curl -sSL https://raw.githubusercontent.com/arevindh/pi-hole/master/automated%20install/basic-install.sh | sudo bash "$@"
>>>>>>> dcf6cd8f
      exit $?
    # Otherwise,
    else
      # Let them know they need to run it as root
      echo -e "${OVER}  ${CROSS} Sudo utility check
      Sudo is needed for the Web Interface to run pihole commands\\n
  ${COL_LIGHT_RED}Please re-run this installer as root${COL_NC}"
      exit 1
    fi
  fi

  # Check for supported distribution
  distro_check

  # Check arguments for the undocumented flags
  for var in "$@"; do
    case "$var" in
      "--reconfigure" ) reconfigure=true;;
      "--i_do_not_follow_recommendations" ) skipSpaceCheck=false;;
      "--unattended" ) runUnattended=true;;
    esac
  done

  # If the setup variable file exists,
  if [[ -f "${setupVars}" ]]; then
    # if it's running unattended,
    if [[ "${runUnattended}" == true ]]; then
      echo -e "  ${INFO} Performing unattended setup, no whiptail dialogs will be displayed"
      # Use the setup variables
      useUpdateVars=true
    # Otherwise,
    else
      # show the available options (repair/reconfigure)
      update_dialogs
    fi
  fi

  # Start the installer
  # Verify there is enough disk space for the install
  if [[ "${skipSpaceCheck}" == true ]]; then
    echo -e "  ${INFO} Skipping free disk space verification"
  else
    verifyFreeDiskSpace
  fi

  # Update package cache
  update_package_cache || exit 1

  # Notify user of package availability
  notify_package_updates_available

  # Install packages used by this installation script
  install_dependent_packages INSTALLER_DEPS[@]

   # Check if SELinux is Enforcing
  checkSelinux

  if [[ "${useUpdateVars}" == false ]]; then
    # Display welcome dialogs
    welcomeDialogs
    # Create directory for Pi-hole storage
    mkdir -p /etc/pihole/

    stop_service dnsmasq
    if [[ "${INSTALL_WEB}" == true ]]; then
      stop_service lighttpd
    fi
    # Determine available interfaces
    get_available_interfaces
    # Find interfaces and let the user choose one
    chooseInterface
    # Decide what upstream DNS Servers to use
    setDNS
    # Let the user decide if they want to block ads over IPv4 and/or IPv6
    use4andor6
    # Let the user decide if they want the web interface to be installed automatically
    setAdminFlag
    # Let the user decide if they want query logging enabled...
    setLogging
    # Clone/Update the repos
    clone_or_update_repos

    # Install packages used by the Pi-hole
    if [[ "${INSTALL_WEB}" == true ]]; then
      # Install the Web dependencies
      DEPS=("${PIHOLE_DEPS[@]}" "${PIHOLE_WEB_DEPS[@]}")
    # Otherwise,
    else
      # just install the Core dependencies
      DEPS=("${PIHOLE_DEPS[@]}")
    fi

    install_dependent_packages DEPS[@]

    # On some systems, lighttpd is not enabled on first install. We need to enable it here if the user
    # has chosen to install the web interface, else the `LIGHTTPD_ENABLED` check will fail
    if [[ "${INSTALL_WEB}" == true ]]; then
      enable_service lighttpd
    fi

    if [[ -x "$(command -v systemctl)" ]]; then
      # Value will either be 1, if true, or 0
      LIGHTTPD_ENABLED=$(systemctl is-enabled lighttpd | grep -c 'enabled' || true)
    else
      # Value will either be 1, if true, or 0
      LIGHTTPD_ENABLED=$(service lighttpd status | awk '/Loaded:/ {print $0}' | grep -c 'enabled' || true)
    fi

    # Install and log everything to a file
    installPihole | tee ${tmpLog}
  else
    # Clone/Update the repos
    clone_or_update_repos

    # Source ${setupVars} for use in the rest of the functions
    source ${setupVars}

    # Install packages used by the Pi-hole
    if [[ "${INSTALL_WEB}" == true ]]; then
      # Install the Web dependencies
      DEPS=("${PIHOLE_DEPS[@]}" "${PIHOLE_WEB_DEPS[@]}")
    # Otherwise,
    else
      # just install the Core dependencies
      DEPS=("${PIHOLE_DEPS[@]}")
    fi
    install_dependent_packages DEPS[@]

    if [[ -x "$(command -v systemctl)" ]]; then
      # Value will either be 1, if true, or 0
      LIGHTTPD_ENABLED=$(systemctl is-enabled lighttpd | grep -c 'enabled' || true)
    else
      # Value will either be 1, if true, or 0
      LIGHTTPD_ENABLED=$(service lighttpd status | awk '/Loaded:/ {print $0}' | grep -c 'enabled' || true)
    fi

    updatePihole | tee ${tmpLog}
  fi

  # Move the log file into /etc/pihole for storage
  mv ${tmpLog} ${instalLogLoc}

  if [[ "${INSTALL_WEB}" == true ]]; then
    # Add password to web UI if there is none
    pw=""
    # If no password is set,
    if [[ $(grep 'WEBPASSWORD' -c /etc/pihole/setupVars.conf) == 0 ]] ; then
        # generate a random password
        pw=$(tr -dc _A-Z-a-z-0-9 < /dev/urandom | head -c 8)
        # shellcheck disable=SC1091
        . /opt/pihole/webpage.sh
        echo "WEBPASSWORD=$(HashPassword ${pw})" >> ${setupVars}
    fi
  fi

  echo -e "  ${INFO} Restarting services..."
  # Start services
  start_service dnsmasq
  enable_service dnsmasq

  # If the Web server was installed,
  if [[ "${INSTALL_WEB}" == true ]]; then

    if [[ "${LIGHTTPD_ENABLED}" == "1" ]]; then
      start_service lighttpd
      enable_service lighttpd
    else
      echo -e "  ${INFO} Lighttpd is disabled, skipping service restart"
    fi
  fi

  # Enable FTL
  start_service pihole-FTL
  enable_service pihole-FTL

  # Download and compile the aggregated block list
  runGravity

  # Force an update of the updatechecker
  . /opt/pihole/updatecheck.sh

  #
  if [[ "${useUpdateVars}" == false ]]; then
      displayFinalMessage "${pw}"
  fi

  # If the Web interface was installed,
  if [[ "${INSTALL_WEB}" == true ]]; then
    # If there is a password,
    if (( ${#pw} > 0 )) ; then
      # display the password
      echo -e "  ${INFO} Web Interface password: ${COL_LIGHT_GREEN}${pw}${COL_NC}
      This can be changed using 'pihole -a -p'\\n"
    fi
  fi

  #
  if [[ "${useUpdateVars}" == false ]]; then
    # If the Web interface was installed,
    if [[ "${INSTALL_WEB}" == true ]]; then
      echo -e "  View the web interface at http://pi.hole/admin or http://${IPV4_ADDRESS%/*}/admin"
      echo ""
    fi
    # Explain to the user how to use Pi-hole as their DNS server
    echo "  You may now configure your devices to use the Pi-hole as their DNS server"
    [[ -n "${IPV4_ADDRESS%/*}" ]] && echo -e "  ${INFO} Pi-hole DNS (IPv4): ${IPV4_ADDRESS%/*}"
    [[ -n "${IPV6_ADDRESS}" ]] && echo -e "  ${INFO} Pi-hole DNS (IPv6): ${IPV6_ADDRESS}"
    echo -e "  If you set a new IP address, please restart the server running the Pi-hole"
    #
    INSTALL_TYPE="Installation"
  else
    #
    INSTALL_TYPE="Update"
  fi

  # Display where the log file is
  echo -e "\\n  ${INFO} The install log is located at: /etc/pihole/install.log
  ${COL_LIGHT_GREEN}${INSTALL_TYPE} Complete! ${COL_NC}"

}

#
if [[ "${PH_TEST}" != true ]] ; then
  main "$@"
fi<|MERGE_RESOLUTION|>--- conflicted
+++ resolved
@@ -39,12 +39,8 @@
 # This is a file used for the colorized output
 coltable=/opt/pihole/COL_TABLE
 
-<<<<<<< HEAD
 # We store several other folders and
 webInterfaceGitUrl="https://github.com/pi-hole/AdminLTE.git"
-=======
-webInterfaceGitUrl="https://github.com/arevindh/AdminLTE.git"
->>>>>>> dcf6cd8f
 webInterfaceDir="/var/www/html/admin"
 piholeGitUrl="https://github.com/arevindh/pi-hole.git"
 PI_HOLE_LOCAL_REPO="/etc/.pihole"
@@ -388,23 +384,15 @@
 
 # A function for displaying the dialogs the user sees when first running the installer
 welcomeDialogs() {
-<<<<<<< HEAD
   # Display the welcome dialog using an approriately sized window via the calculation conducted earlier in the script
   whiptail --msgbox --backtitle "Welcome" --title "Pi-hole automated installer" "\\n\\nThis installer will transform your device into a network-wide ad blocker!" ${r} ${c}
 
   # Request that users donate if they enjoy the software since we all work on it in our free time
   whiptail --msgbox --backtitle "Plea" --title "Free and open source" "\\n\\nThe Pi-hole is free, but powered by your donations:  http://pi-hole.net/donate" ${r} ${c}
-=======
-  # Display the welcome dialog
-  whiptail --msgbox --backtitle "Welcome" --title "Pi-hole automated installer" "\n\nThis installer will transform your device into a network-wide ad blocker!" ${r} ${c}
-  
+
   #Display speedtest mod dialog
   whiptail --msgbox --backtitle "Speedtest Mod" --title "Speedtest Mod Included" "\n\nSpeedtestMod faq @ https://goo.gl/7FSZ43" ${r} ${c}
   
-  # Support for a part-time dev
-  whiptail --msgbox --backtitle "Plea" --title "Free and open source" "\n\nThe Pi-hole is free, but powered by your donations:  http://pi-hole.net/donate" ${r} ${c}
->>>>>>> dcf6cd8f
-
   # Explain the need for a static address
   whiptail --msgbox --backtitle "Initiating network interface" --title "Static IP Needed" "\\n\\nThe Pi-hole is a SERVER so it needs a STATIC IP ADDRESS to function properly.
 
@@ -1931,14 +1919,9 @@
 
     # If the sudo command exists,
     if command -v sudo &> /dev/null; then
-<<<<<<< HEAD
       echo -e "${OVER}  ${TICK} Sudo utility check"
       # Download the install script and run it with admin rights
-      exec curl -sSL https://raw.githubusercontent.com/pi-hole/pi-hole/master/automated%20install/basic-install.sh | sudo bash "$@"
-=======
-      echo "::: Utility sudo located."
       exec curl -sSL https://raw.githubusercontent.com/arevindh/pi-hole/master/automated%20install/basic-install.sh | sudo bash "$@"
->>>>>>> dcf6cd8f
       exit $?
     # Otherwise,
     else
