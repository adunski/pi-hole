--- conflicted
+++ resolved
@@ -848,11 +848,7 @@
 
 find_IPv6_information() {
     # Detects IPv6 address used for communication to WAN addresses.
-<<<<<<< HEAD
-    IPV6_ADDRESSES=("$(ip -6 address | grep 'scope global' | awk '{print $2}')")
-=======
     mapfile -t IPV6_ADDRESSES <<<"$(ip -6 address | grep 'scope global' | awk '{print $2}')"
->>>>>>> c7108a63
 
     # For each address in the array above, determine the type of IPv6 address it is
     for i in "${IPV6_ADDRESSES[@]}"; do
@@ -1875,9 +1871,9 @@
         # If there's anything to install, install everything in the list.
         if [[ "${#installArray[@]}" -gt 0 ]]; then
             printf "  %b Processing %s install(s) for: %s, please wait...\\n" "${INFO}" "${PKG_MANAGER}" "${installArray[@]}"
-            printf '%*s\n' "$columns" '' | tr " " -;
+            printf '%*s\n' "${c}" '' | tr " " -;
             "${PKG_INSTALL[@]}" "${installArray[@]}"
-            printf '%*s\n' "$columns" '' | tr " " -;
+            printf '%*s\n' "${c}" '' | tr " " -;
             return
         fi
         printf "\\n"
