#!/usr/bin/env bash
# Pi-hole: A black hole for Internet advertisements
# (c) 2017 Pi-hole, LLC (https://pi-hole.net)
# Network-wide ad blocking via your own hardware.
#
# Installs Pi-hole
#
# This file is copyright under the latest version of the EUPL.
# Please see LICENSE file for your rights under this license.



# pi-hole.net/donate
#
# Install with this command (from your Linux machine):
#
# curl -L install.pi-hole.net | bash


# -e option instructs bash to immediately exit if any command [1] has a non-zero exit status
# We do not want users to end up with a partially working install, so we exit the script
# instead of continuing the installation with something broken
set -e

######## VARIABLES #########
# For better maintainability, we store as much information that can change in variables
# This allows us to make a change in one place that can propogate to all instances of the variable
# These variables should all be GLOBAL variables, written in CAPS
# Local variables will be in lowercase and will exist only within functions
# It's still a work in progress, so you may see some variance in this guideline until it is complete

# We write to a temporary file before moving the log to the pihole folder
tmpLog=/tmp/pihole-install.log
instalLogLoc=/etc/pihole/install.log
# This is an important file as it contains information specific to the machine it's being installed on
setupVars=/etc/pihole/setupVars.conf
# Pi-hole uses lighttpd as a Web server, and this is the config file for it
lighttpdConfig=/etc/lighttpd/lighttpd.conf
# This is a file used for the colorized output
coltable=/opt/pihole/COL_TABLE

# We store several other folders and
webInterfaceGitUrl="https://github.com/pi-hole/AdminLTE.git"
webInterfaceDir="/var/www/html/admin"
piholeGitUrl="https://github.com/pi-hole/pi-hole.git"
PI_HOLE_LOCAL_REPO="/etc/.pihole"
# These are the names of piholes files, stored in an array
PI_HOLE_FILES=(chronometer list piholeDebug piholeLogFlush setupLCD update version gravity uninstall webpage)
# This folder is where the Pi-hole scripts will be installed
PI_HOLE_INSTALL_DIR="/opt/pihole"
useUpdateVars=false

# Pi-hole needs an IP address; to begin, these variables are empty since we don't know what the IP is until
# this script can run
IPV4_ADDRESS=""
IPV6_ADDRESS=""
# By default, query logging is enabled and the dashboard is set to be installed
QUERY_LOGGING=true
INSTALL_WEB=true


# Find the rows and columns will default to 80x24 is it can not be detected
screen_size=$(stty size 2>/dev/null || echo 24 80)
rows=$(echo "${screen_size}" | awk '{print $1}')
columns=$(echo "${screen_size}" | awk '{print $2}')

# Divide by two so the dialogs take up half of the screen, which looks nice.
r=$(( rows / 2 ))
c=$(( columns / 2 ))
# Unless the screen is tiny
r=$(( r < 20 ? 20 : r ))
c=$(( c < 70 ? 70 : c ))

######## Undocumented Flags. Shhh ########
# These are undocumented flags; some of which we can use when repairing an installation
# The runUnattended flag is one example of this
skipSpaceCheck=false
reconfigure=false
runUnattended=false

# If the color table file exists,
if [[ -f ${coltable} ]]; then
  # source it
  source ${coltable}
# Othwerise,
else
  # Set these values so the installer can still run in color
  COL_NC='\e[0m' # No Color
  COL_LIGHT_GREEN='\e[1;32m'
  COL_LIGHT_RED='\e[1;31m'
  TICK="[${COL_LIGHT_GREEN}✓${COL_NC}]"
  CROSS="[${COL_LIGHT_RED}✗${COL_NC}]"
  INFO="[i]"
  DONE="${COL_LIGHT_GREEN} done!${COL_NC}"
  OVER="\r\033[K"
fi

# A simple function that just echoes out our logo in ASCII format
# This lets users know that it is a Pi-hole, LLC product
show_ascii_berry() {
  echo -e "
        ${COL_LIGHT_GREEN}.;;,.
        .ccccc:,.
         :cccclll:.      ..,,
          :ccccclll.   ;ooodc
           'ccll:;ll .oooodc
             .;cll.;;looo:.
                 ${COL_LIGHT_RED}.. ','.
                .',,,,,,'.
              .',,,,,,,,,,.
            .',,,,,,,,,,,,....
          ....''',,,,,,,'.......
        .........  ....  .........
        ..........      ..........
        ..........      ..........
        .........  ....  .........
          ........,,,,,,,'......
            ....',,,,,,,,,,,,.
               .',,,,,,,,,'.
                .',,,,,,'.
                  ..'''.${COL_NC}
"
}


# Compatibility
distro_check() {
# If apt-get is installed, then we know it's part of the Debian family
if command -v apt-get &> /dev/null; then
  # Set some global variables here
  # We don't set them earlier since the family might be Red Hat, so these values would be different
  PKG_MANAGER="apt-get"
  # A variable to store the command used to update the package cache
  UPDATE_PKG_CACHE="${PKG_MANAGER} update"
  # An array for something...
  PKG_INSTALL=(${PKG_MANAGER} --yes --no-install-recommends install)
  # grep -c will return 1 retVal on 0 matches, block this throwing the set -e with an OR TRUE
  PKG_COUNT="${PKG_MANAGER} -s -o Debug::NoLocking=true upgrade | grep -c ^Inst || true"
  # Some distros vary slightly so these fixes for dependencies may apply
  # Debian 7 doesn't have iproute2 so if the dry run install is successful,
  if ${PKG_MANAGER} install --dry-run iproute2 > /dev/null 2>&1; then
    # we can install it
    iproute_pkg="iproute2"
  # Otherwise,
  else
    # use iproute
    iproute_pkg="iproute"
  fi
  # We prefer the php metapackage if it's there
  if ${PKG_MANAGER} install --dry-run php > /dev/null 2>&1; then
    phpVer="php"
  # If not,
  else
    # fall back on the php5 packages
    phpVer="php5"
  fi

  # Since our install script is so large, we need several other programs to successfuly get a machine provisioned
  # These programs are stored in an array so they can be looped through later
  INSTALLER_DEPS=(apt-utils dialog debconf dhcpcd5 git ${iproute_pkg} whiptail)
  # Pi-hole itself has several dependencies that also need to be installed
  PIHOLE_DEPS=(bc cron curl dnsmasq dnsutils iputils-ping lsof netcat sudo unzip wget)
  # The Web dashboard has some that also need to be installed
  # It's useful to separate the two since our repos are also setup as "Core" code and "Web" code
  PIHOLE_WEB_DEPS=(lighttpd ${phpVer}-common ${phpVer}-cgi)
  # The Web server user,
  LIGHTTPD_USER="www-data"
  # group,
  LIGHTTPD_GROUP="www-data"
  # and config file
  LIGHTTPD_CFG="lighttpd.conf.debian"
  # The DNS server user
  DNSMASQ_USER="dnsmasq"

# A function to check...
test_dpkg_lock() {
    # An iterator used for counting loop iterations
    i=0
    # fuser is a program to show which processes use the named files, sockets, or filesystems
    # So while the command is true
    while fuser /var/lib/dpkg/lock >/dev/null 2>&1 ; do
      # Wait half a second
      sleep 0.5
      # and increase the iterator
      ((i=i+1))
    done
    # Always return success, since we only return if there is no
    # lock (anymore)
    return 0
  }

# If apt-get is not found, check for rpm to see if it's a Red Hat family OS
elif command -v rpm &> /dev/null; then
  # Then check if dnf or yum is the package manager
  if command -v dnf &> /dev/null; then
    PKG_MANAGER="dnf"
  else
    PKG_MANAGER="yum"
  fi

  # Fedora and family update cache on every PKG_INSTALL call, no need for a separate update.
  UPDATE_PKG_CACHE=":"
  PKG_INSTALL=(${PKG_MANAGER} install -y)
  PKG_COUNT="${PKG_MANAGER} check-update | egrep '(.i686|.x86|.noarch|.arm|.src)' | wc -l"
  INSTALLER_DEPS=(dialog git iproute net-tools newt procps-ng)
  PIHOLE_DEPS=(bc bind-utils cronie curl dnsmasq findutils nmap-ncat sudo unzip wget)
  PIHOLE_WEB_DEPS=(lighttpd lighttpd-fastcgi php php-common php-cli)
  if ! grep -q 'Fedora' /etc/redhat-release; then
    INSTALLER_DEPS=("${INSTALLER_DEPS[@]}" "epel-release");
  fi
    LIGHTTPD_USER="lighttpd"
    LIGHTTPD_GROUP="lighttpd"
    LIGHTTPD_CFG="lighttpd.conf.fedora"
    DNSMASQ_USER="nobody"

# If neither apt-get or rmp/dnf are not found
else
  # it's not an OS we can support,
  echo -e "  ${CROSS} OS distribution not supported"
  # so exit the installer
  exit
fi
}

# A function for checking if a folder is a git repository
is_repo() {
  # Use a named, local variable instead of the vague $1, which is the first arguement passed to this function
  # These local variables should always be lowercase
  local directory="${1}"
  # A local variable for the current directory
  local curdir
  # A variable to store the return code
  local rc
  # Assign the current directory variable by using pwd
  curdir="${PWD}"
  # If the first argument passed to this function is a directory,
  if [[ -d "${directory}" ]]; then
    # move into the directory
    cd "${directory}"
    # Use git to check if the folder is a repo
    # git -C is not used here to support git versions older than 1.8.4
    git status --short &> /dev/null || rc=$?
  # If the command was not successful,
  else
    # Set a non-zero return code if directory does not exist
    rc=1
  fi
  # Move back into the directory the user started in
  cd "${curdir}"
  # Return the code; if one is not set, return 0
  return "${rc:-0}"
}

# A function to clone a repo
make_repo() {
  # Set named variables for better readability
  local directory="${1}"
  local remoteRepo="${2}"
  # The message to display when this function is running
  str="Clone ${remoteRepo} into ${directory}"
  # Display the message and use the color table to preface the message with an "info" indicator
  echo -ne "  ${INFO} ${str}..."
  # If the directory exists,
  if [[ -d "${directory}" ]]; then
    # delete everything in it so git can clone into it
    rm -rf "${directory}"
  fi
  # Clone the repo and return the return code from this command
  git clone -q --depth 1 "${remoteRepo}" "${directory}" &> /dev/null || return $?
  # Show a colored message showing it's status
  echo -e "${OVER}  ${TICK} ${str}"
  # Always return 0? Not sure this is correct
  return 0
}

# We need to make sure the repos are up-to-date so we can effectively install Clean out the directory if it exists for git to clone into
update_repo() {
  # Use named, local variables
  # As you can see, these are the same variable names used in the last function,
  # but since they are local, their scope does not go beyond this function
  # This helps prevent the wrong value from being assigned if you were to set the variable as a GLOBAL one
  local directory="${1}"
  local curdir

  # A variable to store the message we want to display;
  # Again, it's useful to store these in variables in case we need to reuse or change the message;
  # we only need to make one change here
  local str="Update repo in ${1}"

  # Make sure we know what directory we are in so we can move back into it
  curdir="${PWD}"
  # Move into the directory that was passed as an argument
  cd "${directory}" &> /dev/null || return 1
  # Let the user know what's happening
  echo -ne "  ${INFO} ${str}..."
  # Stash any local commits as they conflict with our working code
  git stash --all --quiet &> /dev/null || true # Okay for stash failure
  git clean --quiet --force -d || true # Okay for already clean directory
  # Pull the latest commits
  git pull --quiet &> /dev/null || return $?
  # Show a completion message
  echo -e "${OVER}  ${TICK} ${str}"
  # Move back into the oiginal directory
  cd "${curdir}" &> /dev/null || return 1
  return 0
}

# A function that combines the functions previously made
getGitFiles() {
  # Setup named variables for the git repos
  # We need the directory
  local directory="${1}"
  # as well as the repo URL
  local remoteRepo="${2}"
  # A local varible containing the message to be displayed
  local str="Check for existing repository in ${1}"
  # Show the message
  echo -ne "  ${INFO} ${str}..."
  # Check if the directory is a repository
  if is_repo "${directory}"; then
    # Show that we're checking it
    echo -e "${OVER}  ${TICK} ${str}"
    # Update the repo, returning an error message on failure
    update_repo "${directory}" || { echo -e "\n  ${COL_LIGHT_RED}Error: Could not update local repository. Contact support.${COL_NC}"; exit 1; }
  # If it's not a .git repo,
  else
    # Show an error
    echo -e "${OVER}  ${CROSS} ${str}"
    # Attempt to make the repository, showing an error on falure
    make_repo "${directory}" "${remoteRepo}" || { echo -e "\n  ${COL_LIGHT_RED}Error: Could not update local repository. Contact support.${COL_NC}"; exit 1; }
  fi
  # echo a blank line
  echo ""
  # and return success?
  return 0
}

# Reset a repo to get rid of any local changed
resetRepo() {
  # Use named varibles for arguments
  local directory="${1}"
  # Move into the directory
  cd "${directory}" &> /dev/null || return 1
  # Store the message in a varible
  str="Resetting repository within ${1}..."
  # Show the message
  echo -ne "  ${INFO} ${str}"
  # Use git to remove the local changes
  git reset --hard &> /dev/null || return $?
  # And show the status
  echo -e "${OVER}  ${TICK} ${str}"
  # Returning success anyway?
  return 0
}

# We need to know the IPv4 information so we can effectively setup the DNS server
# Without this information, we won't know where to Pi-hole will be found
find_IPv4_information() {
  # Named, local variables
  local route
  # Find IP used to route to outside world by checking the the route to Google's public DNS server
  route=$(ip route get 8.8.8.8)
  # Use awk to strip out just the interface device as it is used in future commands
  IPv4dev=$(awk '{for (i=1; i<=NF; i++) if ($i~/dev/) print $(i+1)}' <<< "${route}")
  # Get just the IP address
  IPv4bare=$(awk '{print $7}' <<< "${route}")
  # Append the CIDR notation to the IP address
  IPV4_ADDRESS=$(ip -o -f inet addr show | grep "${IPv4bare}" |  awk '{print $4}' | awk 'END {print}')
  # Get the default gateway (the way to reach the Internet)
  IPv4gw=$(awk '{print $3}' <<< "${route}")

}

# Get available interfaces that are UP
get_available_interfaces() {
  # There may be more than one so it's all stored in a variable
  availableInterfaces=$(ip --oneline link show up | grep -v "lo" | awk '{print $2}' | cut -d':' -f1 | cut -d'@' -f1)
}

# A function for displaying the dialogs the user sees when first running the installer
welcomeDialogs() {
  # Display the welcome dialog using an approriately sized window via the calculation conducted earlier in the script
  whiptail --msgbox --backtitle "Welcome" --title "Pi-hole automated installer" "\n\nThis installer will transform your device into a network-wide ad blocker!" ${r} ${c}

  # Request that users donate if they enjoy the software since we all work on it in our free time
  whiptail --msgbox --backtitle "Plea" --title "Free and open source" "\n\nThe Pi-hole is free, but powered by your donations:  http://pi-hole.net/donate" ${r} ${c}

  # Explain the need for a static address
  whiptail --msgbox --backtitle "Initiating network interface" --title "Static IP Needed" "\n\nThe Pi-hole is a SERVER so it needs a STATIC IP ADDRESS to function properly.

In the next section, you can choose to use your current network settings (DHCP) or to manually edit them." ${r} ${c}
}

# We need to make sure there is enough space before installing, so there is a function to check this
verifyFreeDiskSpace() {

  # 50MB is the minimum space needed (45MB install (includes web admin bootstrap/jquery libraries etc) + 5MB one day of logs.)
  # - Fourdee: Local ensures the variable is only created, and accessible within this function/void. Generally considered a "good" coding practice for non-global variables.
  local str="Disk space check"
  # Reqired space in KB
  local required_free_kilobytes=51200
  # Calculate existing free space on this machine
  local existing_free_kilobytes=$(df -Pk | grep -m1 '\/$' | awk '{print $4}')

  # If the existing space is not an integer,
  if ! [[ "${existing_free_kilobytes}" =~ ^([0-9])+$ ]]; then
    # show an error that we can't determine the free space
    echo -e "  ${CROSS} ${str}
      Unknown free disk space!
      We were unable to determine available free disk space on this system.
      You may override this check, however, it is not recommended
      The option '${COL_LIGHT_RED}--i_do_not_follow_recommendations${COL_NC}' can override this
      e.g: curl -L https://install.pi-hole.net | bash /dev/stdin ${COL_LIGHT_RED}<option>${COL_NC}"
    # exit with an error code
    exit 1
  # If there is insufficient free disk space,
  elif [[ ${existing_free_kilobytes} -lt ${required_free_kilobytes} ]]; then
    # show an error message
    echo -e "  ${CROSS} ${str}
      Your system disk appears to only have ${existing_free_kilobytes} KB free
      It is recommended to have a minimum of ${required_free_kilobytes} KB to run the Pi-hole"
    # if the vcgencmd command exists,
    if command -v vcgencmd &> /dev/null; then
      # it's probably a Raspbian install, so show a message about expanding the filesystem
      echo "      If this is a new install you may need to expand your disk
      Run 'sudo raspi-config', and choose the 'expand file system' option
      After rebooting, run this installation again
      e.g: curl -L https://install.pi-hole.net | bash"
    fi
    # Show there is not enough free space
    echo -e "\n      ${COL_LIGHT_RED}Insufficient free space, exiting...${COL_NC}"
    # and exit with an error
    exit 1
  # Otherwise,
  else
    # Show that we're running a disk space check
    echo -e "  ${TICK} ${str}"
  fi
}

# A function that let's the user pick an interface to use with Pi-hole
chooseInterface() {
  # Turn the available interfaces into an array so it can be used with a whiptail dialog
  local interfacesArray=()
  # Number of available interfaces
  local interfaceCount
  # Whiptail variable storage
  local chooseInterfaceCmd
  # Temporary Whiptail options storage
  local chooseInterfaceOptions
  # Loop sentinel variable
  local firstLoop=1

  # Find out how many interfaces are available to choose from
  interfaceCount=$(echo "${availableInterfaces}" | wc -l)

  # If there is one interface,
  if [[ ${interfaceCount} -eq 1 ]]; then
      # Set it as the interface to use since there is no other option
      PIHOLE_INTERFACE="${availableInterfaces}"
  # Otherwise,
  else
      # While reading through the available interfaces
      while read -r line; do
        # use a variable to set the option as OFF to begin with
        mode="OFF"
        # If it's the first loop,
        if [[ ${firstLoop} -eq 1 ]]; then
          # set this as the interface to use (ON)
          firstLoop=0
          mode="ON"
        fi
        # Put all these interfaces into an array
        interfacesArray+=("${line}" "available" "${mode}")
      # Feed the available interfaces into this while loop
      done <<< "${availableInterfaces}"
      # The whiptail command that will be run, stored in a variable
      chooseInterfaceCmd=(whiptail --separate-output --radiolist "Choose An Interface (press space to select)" ${r} ${c} ${interfaceCount})
      # Now run the command using the interfaces saved into the array
      chooseInterfaceOptions=$("${chooseInterfaceCmd[@]}" "${interfacesArray[@]}" 2>&1 >/dev/tty) || \
      # If the user chooses Canel, exit
      { echo -e "  ${COL_LIGHT_RED}Cancel was selected, exiting installer${COL_NC}"; exit 1; }
      # For each interface
      for desiredInterface in ${chooseInterfaceOptions}; do
        # Set the one the user selected as the interface to use
        PIHOLE_INTERFACE=${desiredInterface}
        # and show this information to the user
        echo -e "  ${INFO} Using interface: $PIHOLE_INTERFACE"
      done
  fi
}

# This lets us prefer ULA addresses over GUA
# This caused problems for some users when their ISP changed their IPv6 addresses
# See https://github.com/pi-hole/pi-hole/issues/1473#issuecomment-301745953
testIPv6() {
  # first will contain fda2 (ULA)
  first="$(cut -f1 -d":" <<< "$1")"
  # value1 will contain 253 which is the decimal value corresponding to 0xfd
  value1=$(((0x$first)/256))
  # will contain 162 which is the decimal value corresponding to 0xa2
  value2=$(((0x$first)%256))
  # the ULA test is testing for fc00::/7 according to RFC 4193
  ((($value1&254)==252)) && echo "ULA" || true
  # the GUA test is testing for 2000::/3 according to RFC 4291
  ((($value1&112)==32)) && echo "GUA" || true
  # the LL test is testing for fe80::/10 according to RFC 4193
  ((($value1==254) && (($value2&192)==128))) && echo "Link-local" || true
}

# A dialog for showing the user about IPv6 blocking
useIPv6dialog() {
  # Determine the IPv6 address used for blocking
  IPV6_ADDRESSES=($(ip -6 address | grep 'scope global' | awk '{print $2}'))

  # For each address in the array above, determine the type of IPv6 address it is
  for i in "${IPV6_ADDRESSES[@]}"; do
    # Check if it's ULA, GUA, or LL by using the function created earlier
    result=$(testIPv6 "$i")
    # If it's a ULA address, use it and store it as a global variable
    [[ "${result}" == "ULA" ]] && ULA_ADDRESS="${i%/*}"
    # If it's a GUA address, we can still use it si store it as a global variable
    [[ "${result}" == "GUA" ]] && GUA_ADDRESS="${i%/*}"
  done

  # Determine which address to be used: Prefer ULA over GUA or don't use any if none found
  # If the ULA_ADDRESS contains a value,
  if [[ ! -z "${ULA_ADDRESS}" ]]; then
    # set the IPv6 address to the ULA address
    IPV6_ADDRESS="${ULA_ADDRESS}"
    # Show this info to the user
    echo "::: Found IPv6 ULA address, using it for blocking IPv6 ads"
  # Otherwise, if the GUA_ADDRESS has a value,
  elif [[ ! -z "${GUA_ADDRESS}" ]]; then
    # Let the user know
    echo "::: Found IPv6 GUA address, using it for blocking IPv6 ads"
    # And assign it to the global variable
    IPV6_ADDRESS="${GUA_ADDRESS}"
  # If none of those work,
  else
    # explain that IPv6 blocking will not be used
    echo "::: Found neither IPv6 ULA nor GUA address, blocking IPv6 ads will not be enabled"
    # So set the variable to be empty
    IPV6_ADDRESS=""
  fi

  # If the IPV6_ADDRESS contains a value
  if [[ ! -z "${IPV6_ADDRESS}" ]]; then
    # Display that IPv6 is supported and will be used
    whiptail --msgbox --backtitle "IPv6..." --title "IPv6 Supported" "$IPV6_ADDRESS will be used to block ads." ${r} ${c}
  fi
}

# A function to check if we should use IPv4 and/or IPv6 for blocking ads
use4andor6() {
  # Named local variables
  local useIPv4
  local useIPv6
  # Let use select IPv4 and/or IPv6 via a checklist
  cmd=(whiptail --separate-output --checklist "Select Protocols (press space to select)" ${r} ${c} 2)
  # In an array, show the options available:
  # IPv4 (on by default)
  options=(IPv4 "Block ads over IPv4" on
  # or IPv6 (on by default if available)
  IPv6 "Block ads over IPv6" on)
  # In a variable, show the choices available; exit if Cancel is selected
  choices=$("${cmd[@]}" "${options[@]}" 2>&1 >/dev/tty) || { echo -e "  ${COL_LIGHT_RED}Cancel was selected, exiting installer${COL_NC}"; exit 1; }
  # For each choice available,
  for choice in ${choices}
  do
    # Set the values to true
    case ${choice} in
    IPv4  )   useIPv4=true;;
    IPv6  )   useIPv6=true;;
    esac
  done
  # If IPv4 is to be used,
  if [[ ${useIPv4} ]]; then
    # Run our function to get the information we need
    find_IPv4_information
    getStaticIPv4Settings
    setStaticIPv4
  fi
  # If IPv6 is to be used,
  if [[ ${useIPv6} ]]; then
    # Run our function to get this information
    useIPv6dialog
  fi
  # Echo the information to the user
    echo -e "  ${INFO} IPv4 address: ${IPV4_ADDRESS}"
    echo -e "  ${INFO} IPv6 address: ${IPV6_ADDRESS}"
  # If neither protocol is selected,
  if [ ! ${useIPv4} ] && [ ! ${useIPv6} ]; then
    # Show an error in red
    echo -e "  ${COL_LIGHT_RED}Error: Neither IPv4 or IPv6 selected${COL_NC}"
    # and exit with an error
    exit 1
  fi
}

#
getStaticIPv4Settings() {
  # Local, named variables
  local ipSettingsCorrect
  # Ask if the user wants to use DHCP settings as their static IP
  # This is useful for users that are using DHCP reservations; then we can just use the information gathered via our functions
  if whiptail --backtitle "Calibrating network interface" --title "Static IP Address" --yesno "Do you want to use your current network settings as a static address?
          IP address:    ${IPV4_ADDRESS}
          Gateway:       ${IPv4gw}" ${r} ${c}; then
    # If they choose yes, let the user know that the IP address will not be available via DHCP and may cause a conflict.
    whiptail --msgbox --backtitle "IP information" --title "FYI: IP Conflict" "It is possible your router could still try to assign this IP to a device, which would cause a conflict.  But in most cases the router is smart enough to not do that.
If you are worried, either manually set the address, or modify the DHCP reservation pool so it does not include the IP you want.
It is also possible to use a DHCP reservation, but if you are going to do that, you might as well set a static address." ${r} ${c}
  # Nothing else to do since the variables are already set above
  else
    # Otherwise, we need to ask the user to input their desired settings.
    # Start by getting the IPv4 address (pre-filling it with info gathered from DHCP)
    # Start a loop to let the user enter their information with the chance to go back and edit it if necessary
    until [[ ${ipSettingsCorrect} = True ]]; do

      # Ask for the IPv4 address
      IPV4_ADDRESS=$(whiptail --backtitle "Calibrating network interface" --title "IPv4 address" --inputbox "Enter your desired IPv4 address" ${r} ${c} "${IPV4_ADDRESS}" 3>&1 1>&2 2>&3) || \
      # Cancelling IPv4 settings window
      { ipSettingsCorrect=False; echo -e "  ${COL_LIGHT_RED}Cancel was selected, exiting installer${COL_NC}"; exit 1; }
      echo -e "  ${INFO} Your static IPv4 address: ${IPV4_ADDRESS}"

      # Ask for the gateway
      IPv4gw=$(whiptail --backtitle "Calibrating network interface" --title "IPv4 gateway (router)" --inputbox "Enter your desired IPv4 default gateway" ${r} ${c} "${IPv4gw}" 3>&1 1>&2 2>&3) || \
      # Cancelling gateway settings window
      { ipSettingsCorrect=False; echo -e "  ${COL_LIGHT_RED}Cancel was selected, exiting installer${COL_NC}"; exit 1; }
      echo -e "  ${INFO} Your static IPv4 gateway: ${IPv4gw}"

      # Give the user a chance to review their settings before moving on
      if whiptail --backtitle "Calibrating network interface" --title "Static IP Address" --yesno "Are these settings correct?
        IP address: ${IPV4_ADDRESS}
        Gateway:    ${IPv4gw}" ${r} ${c}; then
        # After that's done, the loop ends and we move on
        ipSettingsCorrect=True
        else
        # If the settings are wrong, the loop continues
        ipSettingsCorrect=False
      fi
    done
    # End the if statement for DHCP vs. static
  fi
}

# dhcpcd is very annoying,
setDHCPCD() {
  # but we can append these lines to dhcpcd.conf to enable a static IP
  echo "interface ${PIHOLE_INTERFACE}
  static ip_address=${IPV4_ADDRESS}
  static routers=${IPv4gw}
  static domain_name_servers=127.0.0.1" | tee -a /etc/dhcpcd.conf >/dev/null
}

setStaticIPv4() {
  # Local, named variables
  local IFCFG_FILE
  local IPADDR
  local CIDR
  # For the Debian family, if dhcpcd.conf exists,
  if [[ -f /etc/dhcpcd.conf ]]; then
    # check if the IP is already in the file
    if grep -q "${IPV4_ADDRESS}" /etc/dhcpcd.conf; then
      echo -e "  ${INFO} Static IP already configured"
    # If it's not,
    else
      # set it using our function
      setDHCPCD
      # Then use the ip command to immediately set the new address
      ip addr replace dev "${PIHOLE_INTERFACE}" "${IPV4_ADDRESS}"
      # Also give a warning that the user may need to reboot their system
      echo -e "  ${TICK} Set IP address to ${IPV4_ADDRESS%/*}
       You may need to restart after the install is complete"
    fi
  # If it's not Debian, check if it's the Fedora family by checking for the file below
  elif [[ -f /etc/sysconfig/network-scripts/ifcfg-${PIHOLE_INTERFACE} ]];then
    # If it exists,
    IFCFG_FILE=/etc/sysconfig/network-scripts/ifcfg-${PIHOLE_INTERFACE}
    # check if the desired IP is already set
    if grep -q "${IPV4_ADDRESS}" "${IFCFG_FILE}"; then
      echo -e "  ${INFO} Static IP already configured"
    # Otherwise,
    else
      # Put the IP in variables without the CIDR notation
      IPADDR=$(echo "${IPV4_ADDRESS}" | cut -f1 -d/)
      CIDR=$(echo "${IPV4_ADDRESS}" | cut -f2 -d/)
      # Backup existing interface configuration:
      cp "${IFCFG_FILE}" "${IFCFG_FILE}".pihole.orig
      # Build Interface configuration file using the GLOBAL variables we have
      {
        echo "# Configured via Pi-hole installer"
        echo "DEVICE=$PIHOLE_INTERFACE"
        echo "BOOTPROTO=none"
        echo "ONBOOT=yes"
        echo "IPADDR=$IPADDR"
        echo "PREFIX=$CIDR"
        echo "GATEWAY=$IPv4gw"
        echo "DNS1=$PIHOLE_DNS_1"
        echo "DNS2=$PIHOLE_DNS_2"
        echo "USERCTL=no"
      }> "${IFCFG_FILE}"
      # Use ip to immediately set the new address
      ip addr replace dev "${PIHOLE_INTERFACE}" "${IPV4_ADDRESS}"
      # If NetworkMangler command line interface exists,
      if command -v nmcli &> /dev/null;then
        # Tell NetworkManagler to read our new sysconfig file
        nmcli con load "${IFCFG_FILE}" > /dev/null
      fi
      # Show a warning that the user may need to restart
      echo -e "  ${TICK} Set IP address to ${IPV4_ADDRESS%/*}
       You may need to restart after the install is complete"
    fi
  # If all that fails,
  else
    # show an error and exit
    echo -e "  ${INFO} Warning: Unable to locate configuration file to set static IPv4 address"
    exit 1
  fi
}

# Check an IP address to see if it is a valid one
valid_ip() {
  # Local, named variables
  local ip=${1}
  local stat=1

  # If the IP matches the format xxx.xxx.xxx.xxx,
  if [[ ${ip} =~ ^[0-9]{1,3}\.[0-9]{1,3}\.[0-9]{1,3}\.[0-9]{1,3}$ ]]; then
    # Save the old Interfal Field Separator in a variable
    OIFS=$IFS
    # and set the new one to a dot (period)
    IFS='.'
    # Put the IP into an array
    ip=(${ip})
    # Restore the IFS to what it was
    IFS=${OIFS}
    ## Evaluate each octet by checking if it's less than or equal to 255 (the max for each octet)
    [[ ${ip[0]} -le 255 && ${ip[1]} -le 255 \
    && ${ip[2]} -le 255 && ${ip[3]} -le 255 ]]
    # Save the exit code
    stat=$?
  fi
  # Return the exit code
  return ${stat}
}

# A function to choose the upstream DNS provider(s)
setDNS() {
  # Local, named variables
  local DNSSettingsCorrect

  # In an array, list the available upstream providers
  DNSChooseOptions=(Google ""
      OpenDNS ""
      Level3 ""
      Norton ""
      Comodo ""
      DNSWatch ""
      Custom "")
  # In a whiptail dialog, show the options
  DNSchoices=$(whiptail --separate-output --menu "Select Upstream DNS Provider. To use your own, select Custom." ${r} ${c} 6 \
    "${DNSChooseOptions[@]}" 2>&1 >/dev/tty) || \
    # exit if Cancel is selected
    { echo -e "  ${COL_LIGHT_RED}Cancel was selected, exiting installer${COL_NC}"; exit 1; }

  # Display the selection
  echo -ne "  ${INFO} Using "
  # Depending on the user's choice, set the GLOBAl variables to the IP of the respective provider
  case ${DNSchoices} in
    Google)
      echo "Google DNS servers"
      PIHOLE_DNS_1="8.8.8.8"
      PIHOLE_DNS_2="8.8.4.4"
      ;;
    OpenDNS)
      echo "OpenDNS servers"
      PIHOLE_DNS_1="208.67.222.222"
      PIHOLE_DNS_2="208.67.220.220"
      ;;
    Level3)
      echo "Level3 servers"
      PIHOLE_DNS_1="4.2.2.1"
      PIHOLE_DNS_2="4.2.2.2"
      ;;
    Norton)
      echo "Norton ConnectSafe servers"
      PIHOLE_DNS_1="199.85.126.10"
      PIHOLE_DNS_2="199.85.127.10"
      ;;
    Comodo)
      echo "Comodo Secure servers"
      PIHOLE_DNS_1="8.26.56.26"
      PIHOLE_DNS_2="8.20.247.20"
      ;;
    DNSWatch)
      echo "DNS.WATCH servers"
      PIHOLE_DNS_1="84.200.69.80"
      PIHOLE_DNS_2="84.200.70.40"
      ;;
    Custom)
      # Until the DNS settings are selected,
      until [[ ${DNSSettingsCorrect} = True ]]; do
      #
      strInvalid="Invalid"
      # If the first
      if [ ! ${PIHOLE_DNS_1} ]; then
        # and second upstream servers do not exist
        if [ ! ${PIHOLE_DNS_2} ]; then
          #
          prePopulate=""
        # Otherwise,
        else
          #
          prePopulate=", ${PIHOLE_DNS_2}"
        fi
      #
      elif  [ ${PIHOLE_DNS_1} ] && [ ! ${PIHOLE_DNS_2} ]; then
        #
        prePopulate="${PIHOLE_DNS_1}"
      #
      elif [ ${PIHOLE_DNS_1} ] && [ ${PIHOLE_DNS_2} ]; then
        #
        prePopulate="${PIHOLE_DNS_1}, ${PIHOLE_DNS_2}"
      fi

      # Dialog for the user to enter custom upstream servers
      piholeDNS=$(whiptail --backtitle "Specify Upstream DNS Provider(s)"  --inputbox "Enter your desired upstream DNS provider(s), seperated by a comma.\n\nFor example '8.8.8.8, 8.8.4.4'" ${r} ${c} "${prePopulate}" 3>&1 1>&2 2>&3) || \
      { echo -e "  ${COL_LIGHT_RED}Cancel was selected, exiting installer${COL_NC}"; exit 1; }
      #
      PIHOLE_DNS_1=$(echo "${piholeDNS}" | sed 's/[, \t]\+/,/g' | awk -F, '{print$1}')
      PIHOLE_DNS_2=$(echo "${piholeDNS}" | sed 's/[, \t]\+/,/g' | awk -F, '{print$2}')
      # If the IP is valid,
      if ! valid_ip "${PIHOLE_DNS_1}" || [ ! "${PIHOLE_DNS_1}" ]; then
        # store it in the variable so we can use it
        PIHOLE_DNS_1=${strInvalid}
      fi
      # Do the same for the secondary server
      if ! valid_ip "${PIHOLE_DNS_2}" && [ "${PIHOLE_DNS_2}" ]; then
        PIHOLE_DNS_2=${strInvalid}
      fi
      # If either of the DNS servers are invalid,
      if [[ ${PIHOLE_DNS_1} == "${strInvalid}" ]] || [[ ${PIHOLE_DNS_2} == "${strInvalid}" ]]; then
        # explain this to the user
        whiptail --msgbox --backtitle "Invalid IP" --title "Invalid IP" "One or both entered IP addresses were invalid. Please try again.\n\n    DNS Server 1:   $PIHOLE_DNS_1\n    DNS Server 2:   ${PIHOLE_DNS_2}" ${r} ${c}
        # and set the variables back to nothing
        if [[ ${PIHOLE_DNS_1} == "${strInvalid}" ]]; then
          PIHOLE_DNS_1=""
        fi
        if [[ ${PIHOLE_DNS_2} == "${strInvalid}" ]]; then
          PIHOLE_DNS_2=""
        fi
        # Since the settings will not work, stay in the loop
        DNSSettingsCorrect=False
      # Othwerise,
      else
        # Show the settings
        if (whiptail --backtitle "Specify Upstream DNS Provider(s)" --title "Upstream DNS Provider(s)" --yesno "Are these settings correct?\n    DNS Server 1:   $PIHOLE_DNS_1\n    DNS Server 2:   ${PIHOLE_DNS_2}" ${r} ${c}); then
        # and break from the loop since the servers are vaid
        DNSSettingsCorrect=True
      # Otherwise,
      else
        # If the settings are wrong, the loop continues
        DNSSettingsCorrect=False
        fi
      fi
      done
      ;;
  esac
}

# Allow the user to enable/disable logging
setLogging() {
  # Local, named variables
  local LogToggleCommand
  local LogChooseOptions
  local LogChoices

  # Ask if the user wants to log queries
  LogToggleCommand=(whiptail --separate-output --radiolist "Do you want to log queries?\n (Disabling will render graphs on the Admin page useless):" ${r} ${c} 6)
  # The default selection is on
  LogChooseOptions=("On (Recommended)" "" on
      Off "" off)
  # Get the user's choice
  LogChoices=$("${LogToggleCommand[@]}" "${LogChooseOptions[@]}" 2>&1 >/dev/tty) || (echo -e "  ${COL_LIGHT_RED}Cancel was selected, exiting installer${COL_NC}" && exit 1)
    case ${LogChoices} in
      # If it's on
      "On (Recommended)")
        echo -e "  ${INFO} Logging On."
        # Set the GLOBAL variable to true so we know what they selected
        QUERY_LOGGING=true
        ;;
      # Othwerise, it's off,
      Off)
        echo -e "  ${INFO} Logging Off."
        # So set it to false
        QUERY_LOGGING=false
        ;;
    esac
}

# Funtion to ask the user if they want to install the dashboard
setAdminFlag() {
  # Local, named variables
  local WebToggleCommand
  local WebChooseOptions
  local WebChoices

  # Similar to the logging function, ask what the user wants
  WebToggleCommand=(whiptail --separate-output --radiolist "Do you wish to install the web admin interface?" ${r} ${c} 6)
  # with the default being enabled
  WebChooseOptions=("On (Recommended)" "" on
      Off "" off)
  WebChoices=$("${WebToggleCommand[@]}" "${WebChooseOptions[@]}" 2>&1 >/dev/tty) || (echo -e "  ${COL_LIGHT_RED}Cancel was selected, exiting installer${COL_NC}" && exit 1)
    # Depending on their choice
    case ${WebChoices} in
      "On (Recommended)")
        echo -e "  ${INFO} Web Interface On."
        # Set it to true
        INSTALL_WEB=true
        ;;
      Off)
        echo -e "  ${INFO} Web Interface off."
        # or false
        INSTALL_WEB=false
        ;;
    esac
}

# Check if /etc/dnsmasq.conf is from pihole.  If so replace with an original and install new in .d directory
version_check_dnsmasq() {
  # Local, named variables
  local dnsmasq_conf="/etc/dnsmasq.conf"
  local dnsmasq_conf_orig="/etc/dnsmasq.conf.orig"
  local dnsmasq_pihole_id_string="addn-hosts=/etc/pihole/gravity.list"
  local dnsmasq_original_config="${PI_HOLE_LOCAL_REPO}/advanced/dnsmasq.conf.original"
  local dnsmasq_pihole_01_snippet="${PI_HOLE_LOCAL_REPO}/advanced/01-pihole.conf"
  local dnsmasq_pihole_01_location="/etc/dnsmasq.d/01-pihole.conf"

  # If the dnsmasq config file exists
  if [ -f ${dnsmasq_conf} ]; then
    echo -ne "  ${INFO} Existing dnsmasq.conf found..."
    # If gravity.list is found within this file, we presume it's from older versions on Pi-hole,
    if grep -q ${dnsmasq_pihole_id_string} ${dnsmasq_conf}; then
      echo " it is from a previous Pi-hole install."
      echo -ne "  ${INFO} Backing up dnsmasq.conf to dnsmasq.conf.orig..."
      # so backup the original file
      mv -f ${dnsmasq_conf} ${dnsmasq_conf_orig}
      echo -e "${OVER}  ${TICK} Backing up dnsmasq.conf to dnsmasq.conf.orig..."
      echo -ne "  ${INFO} Restoring default dnsmasq.conf..."
      # and replace it with the default
      cp ${dnsmasq_original_config} ${dnsmasq_conf}
      echo -e "${OVER}  ${TICK} Restoring default dnsmasq.conf..."
    # Otherwise,
    else
      # Don't to anything
      echo " it is not a Pi-hole file, leaving alone!"
    fi
  else
    # If a file cannot be found,
    echo -ne "  ${INFO} No dnsmasq.conf found... restoring default dnsmasq.conf..."
    # restore the default one
    cp ${dnsmasq_original_config} ${dnsmasq_conf}
    echo -e "${OVER}  ${TICK} No dnsmasq.conf found... restoring default dnsmasq.conf..."
  fi

  echo -en "  ${INFO} Copying 01-pihole.conf to /etc/dnsmasq.d/01-pihole.conf..."
  # Copy the new Pi-hole DNS config file into the dnsmasq.d directory
  cp ${dnsmasq_pihole_01_snippet} ${dnsmasq_pihole_01_location}
  echo -e "${OVER}  ${TICK} Copying 01-pihole.conf to /etc/dnsmasq.d/01-pihole.conf"
  # Replace our placeholder values with the GLOBAL DNS variables that we populated earlier
  # First, swap in the interface to listen on
  sed -i "s/@INT@/$PIHOLE_INTERFACE/" ${dnsmasq_pihole_01_location}
  if [[ "${PIHOLE_DNS_1}" != "" ]]; then
    # Then swap in the primary DNS server
    sed -i "s/@DNS1@/$PIHOLE_DNS_1/" ${dnsmasq_pihole_01_location}
  else
    #
    sed -i '/^server=@DNS1@/d' ${dnsmasq_pihole_01_location}
  fi
  if [[ "${PIHOLE_DNS_2}" != "" ]]; then
    # Then swap in the primary DNS server
    sed -i "s/@DNS2@/$PIHOLE_DNS_2/" ${dnsmasq_pihole_01_location}
  else
    #
    sed -i '/^server=@DNS2@/d' ${dnsmasq_pihole_01_location}
  fi

  #
  sed -i 's/^#conf-dir=\/etc\/dnsmasq.d$/conf-dir=\/etc\/dnsmasq.d/' ${dnsmasq_conf}

  # If the user does not want to enable logging,
  if [[ "${QUERY_LOGGING}" == false ]] ; then
        # Disable it by commenting out the directive in the DNS config file
        sed -i 's/^log-queries/#log-queries/' ${dnsmasq_pihole_01_location}
    # Otherwise,
    else
        # enable it by uncommenting the directive in the DNS config file
        sed -i 's/^#log-queries/log-queries/' ${dnsmasq_pihole_01_location}
    fi
}

# Clean an existing installation to prepare for upgrade/reinstall
clean_existing() {
  # Local, named variables
  # ${1} Directory to clean
  local clean_directory="${1}"
  # Make ${2} the new one?
  shift
  # ${2} Array of files to remove
  local old_files=( "$@" )

  # For each script found in the old files array
  for script in "${old_files[@]}"; do
    # Remove them
    rm -f "${clean_directory}/${script}.sh"
  done
}

# Install the scripts from repository to their various locations
installScripts() {
  # Local, named variables
  local str="Installing scripts from ${PI_HOLE_LOCAL_REPO}"
  echo -ne "  ${INFO} ${str}..."

  # Clear out script files from Pi-hole scripts directory.
  clean_existing "${PI_HOLE_INSTALL_DIR}" "${PI_HOLE_FILES[@]}"

  # Install files from local core repository
  if is_repo "${PI_HOLE_LOCAL_REPO}"; then
    # move into the directory
    cd "${PI_HOLE_LOCAL_REPO}"
    # Install the scripts by:
    #  -o setting the owner to the user
    #  -Dm755 create all leading components of destiantion except the last, then copy the source to the destiantion and setting the permissions to 755
    #
    # This first one is the directory
    install -o "${USER}" -Dm755 -d "${PI_HOLE_INSTALL_DIR}"
    # The rest are the scripts Pi-hole needs
    install -o "${USER}" -Dm755 -t "${PI_HOLE_INSTALL_DIR}" gravity.sh
    install -o "${USER}" -Dm755 -t "${PI_HOLE_INSTALL_DIR}" ./advanced/Scripts/*.sh
    install -o "${USER}" -Dm755 -t "${PI_HOLE_INSTALL_DIR}" ./automated\ install/uninstall.sh
    install -o "${USER}" -Dm755 -t "${PI_HOLE_INSTALL_DIR}" ./advanced/Scripts/COL_TABLE
    install -o "${USER}" -Dm755 -t /usr/local/bin/ pihole
    install -Dm644 ./advanced/bash-completion/pihole /etc/bash_completion.d/pihole
    echo -e "${OVER}  ${TICK} ${str}"
 # Otherwise,
  else
    # Show an error and exit
    echo -e "${OVER}  ${CROSS} ${str}"
    echo -e "  ${COL_LIGHT_RED}Error: Local repo ${PI_HOLE_LOCAL_REPO} not found, exiting installer${COL_NC}"
    exit 1
  fi
}

# Install the configs from PI_HOLE_LOCAL_REPO to their various locations
installConfigs() {
  echo ""
  echo -e "  ${INFO} Installing configs from ${PI_HOLE_LOCAL_REPO}..."
  # Make sure Pi-hole's config files are in place
  version_check_dnsmasq

  # If the user chose to install the dashboard,
  if [[ ${INSTALL_WEB} == true ]]; then
    # and if the Web server conf directory does not exist,
    if [ ! -d "/etc/lighttpd" ]; then
      # make it
      mkdir /etc/lighttpd
      # and set the owners
      chown "${USER}":root /etc/lighttpd
    # Otherwise, if the config file already exists
    elif [ -f "/etc/lighttpd/lighttpd.conf" ]; then
      # back up the original
      mv /etc/lighttpd/lighttpd.conf /etc/lighttpd/lighttpd.conf.orig
    fi
    # and copy in the config file Pi-hole needs
    cp ${PI_HOLE_LOCAL_REPO}/advanced/${LIGHTTPD_CFG} /etc/lighttpd/lighttpd.conf
    # Make the directories if they do not exist and set the owners
    mkdir -p /var/run/lighttpd
    chown ${LIGHTTPD_USER}:${LIGHTTPD_GROUP} /var/run/lighttpd
    mkdir -p /var/cache/lighttpd/compress
    chown ${LIGHTTPD_USER}:${LIGHTTPD_GROUP} /var/cache/lighttpd/compress
    mkdir -p /var/cache/lighttpd/uploads
    chown ${LIGHTTPD_USER}:${LIGHTTPD_GROUP} /var/cache/lighttpd/uploads
  fi
}

stop_service() {
  # Stop service passed in as argument.
  # Can softfail, as process may not be installed when this is called
  local str="Stopping ${1} service"
  echo ""
  echo -ne "  ${INFO} ${str}..."
  if command -v systemctl &> /dev/null; then
    systemctl stop "${1}" &> /dev/null || true
  else
    service "${1}" stop &> /dev/null || true
  fi
  echo -e "${OVER}  ${TICK} ${str}..."
}

# Start/Restart service passed in as argument
start_service() {
  # Local, named variables
  local str="Starting ${1} service"
  echo ""
  echo -ne "  ${INFO} ${str}..."
  # If systemctl exists,
  if command -v systemctl &> /dev/null; then
    # use that to restart the service
    systemctl restart "${1}" &> /dev/null
  # Otherwise,
  else
    # fall back to the service command
    service "${1}" restart &> /dev/null
  fi
  echo -e "${OVER}  ${TICK} ${str}"
}

# Enable service so that it will start with next reboot
enable_service() {
  # Local, named variables
  local str="Enabling ${1} service to start on reboot"
  echo ""
  echo -ne "  ${INFO} ${str}..."
  # If systemctl exists,
  if command -v systemctl &> /dev/null; then
    # use that to enable the service
    systemctl enable "${1}" &> /dev/null
  # Othwerwise,
  else
    # use update-rc.d to accomplish this
    update-rc.d "${1}" defaults &> /dev/null
  fi
  echo -e "${OVER}  ${TICK} ${str}"
}

update_package_cache() {
  # Running apt-get update/upgrade with minimal output can cause some issues with
  # requiring user input (e.g password for phpmyadmin see #218)

  # Update package cache on apt based OSes. Do this every time since
  # it's quick and packages can be updated at any time.

  # Local, named variables
  local str="Update local cache of available packages"
  echo ""
  echo -ne "  ${INFO} ${str}..."
  # Create a command from the package cache variable
  if eval "${UPDATE_PKG_CACHE}" &> /dev/null; then
    echo -e "${OVER}  ${TICK} ${str}"
  # Otherwise,
  else
    # show an error and exit
    echo -e "${OVER}  ${CROSS} ${str}"
    echo -ne "  ${COL_LIGHT_RED}Error: Unable to update package cache. Please try \"${UPDATE_PKG_CACHE}\"${COL_NC}"
    return 1
  fi
}

# Let user know if they have outdated packages on their system and
# advise them to run a package update at soonest possible.
notify_package_updates_available() {
  # Local, named variables
  local str="Checking ${PKG_MANAGER} for upgraded packages"
  echo ""
  echo -ne "  ${INFO} ${str}..."
  # Store the list of packages in a variable
  updatesToInstall=$(eval "${PKG_COUNT}")
  #echo -e "\r\033[K  ${TICK} ${str}"
  #echo ""
  #
  if [[ -d "/lib/modules/$(uname -r)" ]]; then
    #
    if [[ ${updatesToInstall} -eq "0" ]]; then
      #
      echo -e "${OVER}  ${TICK} ${str}... up to date!"
      echo ""
    else
      #
      echo -e "${OVER}  ${TICK} ${str}... ${updatesToInstall} updates available"
      echo -e "  ${INFO} ${COL_LIGHT_GREEN}It is recommended to update your OS after installing the Pi-hole! ${COL_NC}"
      echo ""
    fi
  else
    #
    echo -e "${OVER}  ${CROSS} ${str}
       Kernel update detected. If the install fails, please reboot and try again"
    echo ""
  fi
}

# What's this doing outside of a function in the middle of nowhere?
counter=0

install_dependent_packages() {
  # Local, named variables should be used here, especially for an iterator
  # Add one to the counter
  counter=$((counter+1))
  # If it equals 1,
  if [ ${counter} == 1 ]; then
    #
    echo -e "  ${INFO} Installer Dependency checks..."
  else
    #
    echo -e "  ${INFO} Main Dependency checks..."
  fi

  # Install packages passed in via argument array
  # No spinner - conflicts with set -e
  declare -a argArray1=("${!1}")
  declare -a installArray

  # Debian based package install - debconf will download the entire package list
  # so we just create an array of packages not currently installed to cut down on the
  # amount of download traffic.
  # NOTE: We may be able to use this installArray in the future to create a list of package that were
  # installed by us, and remove only the installed packages, and not the entire list.
  if command -v debconf-apt-progress &> /dev/null; then
    # For each package,
    for i in "${argArray1[@]}"; do
      echo -ne "  ${INFO}  Checking for $i..."
      #
      if dpkg-query -W -f='${Status}' "${i}" 2>/dev/null | grep "ok installed" &> /dev/null; then
        #
        echo -e "${OVER}  ${TICK} Checking for $i"
      else
        #
        echo -e "${OVER}  ${CROSS} Checking for $i (will be installed)"
        #
        installArray+=("${i}")
      fi
    done
    #
    if [[ ${#installArray[@]} -gt 0 ]]; then
      #
      test_dpkg_lock
      #
      debconf-apt-progress -- "${PKG_INSTALL[@]}" "${installArray[@]}"
      return
    fi
      echo ""
      #
      return 0
  fi

  # Install Fedora/CentOS packages
  for i in "${argArray1[@]}"; do
    echo -ne "  ${INFO}  Checking for $i..."
    #
    if ${PKG_MANAGER} -q list installed "${i}" &> /dev/null; then
      echo -e "${OVER}  ${TICK} Checking for $i"
    else
      echo -e "${OVER}  ${CROSS} Checking for $i (will be installed)"
      #
      installArray+=("${i}")
    fi
  done
    #
    if [[ ${#installArray[@]} -gt 0 ]]; then
      #
      "${PKG_INSTALL[@]}" "${installArray[@]}" &> /dev/null
      return
    fi
    echo ""
    return 0
}

# Create logfiles if necessary
CreateLogFile() {
  local str="Creating log and changing owner to dnsmasq"
  echo ""
  echo -ne "  ${INFO} ${str}..."
  # If the pihole log does not exist,
  if [ ! -f /var/log/pihole.log ]; then
    # Make it,
    touch /var/log/pihole.log
    # set the permissions,
    chmod 644 /var/log/pihole.log
    # and owners
    chown "${DNSMASQ_USER}":root /var/log/pihole.log
    echo -e "${OVER}  ${TICK} ${str}"
  # Otherwise,
  else
    # the file should already exist
    echo -e " ${COL_LIGHT_GREEN}log already exists!${COL_NC}"
  fi
}

# Install the Web interface dashboard
installPiholeWeb() {
  echo ""
  echo "  ${INFO} Installing blocking page..."
  # If the pihole Web directory exists,
  if [ -d "/var/www/html/pihole" ]; then
    local str="Installing index.php"
    echo -ne "  ${INFO} ${str}..."
    # and if the index file exists,
    if [ -f "/var/www/html/pihole/index.php" ]; then
      # do not overwrite it,
      echo -e " ${COL_LIGHT_GREEN}detected index.php, not overwriting${COL_NC}"
    # if it doesn't exist
    else
      # install it by copying it from the repo
      cp ${PI_HOLE_LOCAL_REPO}/advanced/index.php /var/www/html/pihole/
      echo -e "${OVER}  ${TICK} ${str}"
    fi

    local str="Installing index.js"
    echo -ne "  ${INFO} ${str}..."
    # and if the index file exists,
    if [ -f "/var/www/html/pihole/index.js" ]; then
      # do not overwrite it,
      echo -e " ${COL_LIGHT_GREEN}detected index.js, not overwriting${COL_NC}"
    else
      # install it by copying it from the repo
      cp ${PI_HOLE_LOCAL_REPO}/advanced/index.js /var/www/html/pihole/
      echo -e "${OVER}  ${TICK} ${str}"
    fi

    local str="Installing blockingpage.css"
    echo -ne "  ${INFO} ${str}..."
    # and if the index file exists,
    if [ -f "/var/www/html/pihole/blockingpage.css" ]; then
      # do not overwrite it,
      echo -e " ${COL_LIGHT_GREEN}detected blockingpage.css, not overwriting${COL_NC}"
    else
      # install it by copying it from the repo
      cp ${PI_HOLE_LOCAL_REPO}/advanced/blockingpage.css /var/www/html/pihole
      echo -e "${OVER}  ${TICK} ${str}"
    fi
  # If the pihole Web directory does not exist,
  else
    local str="Creating directory for blocking page, and copying files"
    echo -ne "  ${INFO} ${str}..."
    # Install the directory
    install -d /var/www/html/pihole
    # and the blockpage
    install -D ${PI_HOLE_LOCAL_REPO}/advanced/{index,blockingpage}.* /var/www/html/pihole/
    echo -e "${OVER}  ${TICK} ${str}"

    local str="Backing up index.lighttpd.html"
    echo -ne "  ${INFO} ${str}..."
    # If the default index file exists,
    if [ -f /var/www/html/index.lighttpd.html ]; then
      # back it up
      mv /var/www/html/index.lighttpd.html /var/www/html/index.lighttpd.orig
      echo -e "${OVER}  ${TICK} ${str}"
    # Othwerwise,
    else
      # don't do anything
      echo -e "${OVER}  ${CROSS} ${str}"
      echo -e "        No default index.lighttpd.html file found... not backing up"
    fi

  fi

  # Install Sudoers file
  echo ""
  local str="Installing sudoer file"
  echo -ne "  ${INFO} ${str}..."
  # Make the .d directory if it doesn't exist
  mkdir -p /etc/sudoers.d/
  # and copy in the pihole sudoers file
  cp ${PI_HOLE_LOCAL_REPO}/advanced/pihole.sudo /etc/sudoers.d/pihole
  # Add lighttpd user (OS dependent) to sudoers file
  echo "${LIGHTTPD_USER} ALL=NOPASSWD: /usr/local/bin/pihole" >> /etc/sudoers.d/pihole

  # If the Web server user is lighttpd,
  if [[ "$LIGHTTPD_USER" == "lighttpd" ]]; then
    # Allow executing pihole via sudo with Fedora
    # Usually /usr/local/bin is not permitted as directory for sudoable programms
    echo "Defaults secure_path = /sbin:/bin:/usr/sbin:/usr/bin:/usr/local/bin" >> /etc/sudoers.d/pihole
  fi
  # Set the strict permissions on the file
  chmod 0440 /etc/sudoers.d/pihole
  echo -e "${OVER}  ${TICK} ${str}"
}

# Installs a cron file
installCron() {
  # Install the cron job
  local str="Installing latest Cron script"
  echo ""
  echo -ne "  ${INFO} ${str}..."
  # Copy the cron file over from the local repo
  cp ${PI_HOLE_LOCAL_REPO}/advanced/pihole.cron /etc/cron.d/pihole
  echo -e "${OVER}  ${TICK} ${str}"
}

# Gravity is a very important script as it aggregates all of the domains into a single HOSTS formatted list,
# which is what Pi-hole needs to begin blocking ads
runGravity() {
  echo ""
  echo -e "  ${INFO} Preparing to run gravity.sh to refresh hosts..."
  # If cached lists exist,
  if ls /etc/pihole/list* 1> /dev/null 2>&1; then
    echo -e "  ${INFO} Cleaning up previous install (preserving whitelist/blacklist)"
    # remove them
    rm /etc/pihole/list.*
  fi
  # If the default ad lists file exists,
  if [[ ! -e /etc/pihole/adlists.default ]]; then
    # copy it over from the local repo
    cp ${PI_HOLE_LOCAL_REPO}/adlists.default /etc/pihole/adlists.default
  fi
  echo -e "  ${INFO} Running gravity.sh"
  # Run gravity in the current shell
  { /opt/pihole/gravity.sh; }
}

# Check if the pihole user exists and create if it does not
create_pihole_user() {
<<<<<<< HEAD
  # Check if user pihole exists and create if not
  # For updates, check if /var/lib/pihole exists and create if not
=======
>>>>>>> c9a98b68
  local str="Checking for user 'pihole'"
  echo -ne "  ${INFO} ${str}..."
  # If the user pihole exists,
  if id -u pihole &> /dev/null; then
    # just show a success
    echo -ne "${OVER}  ${TICK} ${str}"
<<<<<<< HEAD
    [[ -d /var/lib/pihole ]] || mkdir -p /var/lib/pihole
    [[ $(stat -c %U /var/lib/pihole) = "pihole" ]] || chown pihole:pihole /var/lib/pihole
=======
  # Othwerwise,
>>>>>>> c9a98b68
  else
    echo -ne "${OVER}  ${CROSS} ${str}"
    local str="Creating user 'pihole'"
    echo -ne "  ${INFO} ${str}..."
<<<<<<< HEAD
    useradd -c 'pihole user' -d /var/lib/pihole -r -m -s /usr/sbin/nologin pihole
=======
    # create her with the useradd command
    useradd -r -s /usr/sbin/nologin pihole
>>>>>>> c9a98b68
    echo -ne "${OVER}  ${TICK} ${str}"
  fi
}

# Allow HTTP and DNS traffic
configureFirewall() {
  echo ""
  # If a firewall is running,
  if firewall-cmd --state &> /dev/null; then
    # ask if the user wants to install Pi-hole's default firwall rules
    whiptail --title "Firewall in use" --yesno "We have detected a running firewall\n\nPi-hole currently requires HTTP and DNS port access.\n\n\n\nInstall Pi-hole default firewall rules?" ${r} ${c} || \
    { echo -e "  ${INFO} Not installing firewall rulesets."; return 0; }
    echo -e "  ${TICK} Configuring FirewallD for httpd and dnsmasq."
    # Allow HTTP and DNS traffice
    firewall-cmd --permanent --add-service=http --add-service=dns
    # Reload the firewall to apply these changes
    firewall-cmd --reload
    return 0
  # Check for proper kernel modules to prevent failure
  elif modinfo ip_tables &> /dev/null && command -v iptables &> /dev/null; then
    # If chain Policy is not ACCEPT or last Rule is not ACCEPT
    # then check and insert our Rules above the DROP/REJECT Rule.
    if iptables -S INPUT | head -n1 | grep -qv '^-P.*ACCEPT$' || iptables -S INPUT | tail -n1 | grep -qv '^-\(A\|P\).*ACCEPT$'; then
      whiptail --title "Firewall in use" --yesno "We have detected a running firewall\n\nPi-hole currently requires HTTP and DNS port access.\n\n\n\nInstall Pi-hole default firewall rules?" ${r} ${c} || \
      { echo -e "  ${INFO} Not installing firewall rulesets."; return 0; }
      echo -e "  ${TICK} Installing new IPTables firewall rulesets."
      # Check chain first, otherwise a new rule will duplicate old ones
      iptables -C INPUT -p tcp -m tcp --dport 80 -j ACCEPT &> /dev/null || iptables -I INPUT 1 -p tcp -m tcp --dport 80 -j ACCEPT
      iptables -C INPUT -p tcp -m tcp --dport 53 -j ACCEPT &> /dev/null || iptables -I INPUT 1 -p tcp -m tcp --dport 53 -j ACCEPT
      iptables -C INPUT -p udp -m udp --dport 53 -j ACCEPT &> /dev/null || iptables -I INPUT 1 -p udp -m udp --dport 53 -j ACCEPT
      iptables -C INPUT -p tcp -m tcp --dport 4711:4720 -i lo -j ACCEPT &> /dev/null || iptables -I INPUT 1 -p tcp -m tcp --dport 4711:4720 -i lo -j ACCEPT
      return 0
    fi
  # Othwerwise,
  else
    # no firewall is running
    echo -e "  ${INFO} No active firewall detected.. skipping firewall configuration."
    # so just exit
    return 0
  fi
  echo -e "  ${INFO} Skipping firewall configuration."
}

#
finalExports() {
  # If the Web interface is not set to be installed,
  if [[ ${INSTALL_WEB} == false ]]; then
    # and if there is not an IPv4 address,
    if [ ${IPV4_ADDRESS} ]; then
      # there is no block page, so set IPv4 to 0.0.0.0 (all IP addresses)
      IPV4_ADDRESS="0.0.0.0"
    fi
    if [ ${IPV6_ADDRESS} ]; then
      # and IPv6 to ::/0
      IPV6_ADDRESS="::/0"
    fi
  fi

  # If the setup variable file exists,
  if [ -e "${setupVars}" ]; then
    sed -i.update.bak '/PIHOLE_INTERFACE/d;/IPV4_ADDRESS/d;/IPV6_ADDRESS/d;/PIHOLE_DNS_1/d;/PIHOLE_DNS_2/d;/QUERY_LOGGING/d;/INSTALL_WEB/d;/LIGHTTPD_ENABLED/d;' "${setupVars}"
  fi
  # echo the information to the user
    {
  echo "PIHOLE_INTERFACE=${PIHOLE_INTERFACE}"
  echo "IPV4_ADDRESS=${IPV4_ADDRESS}"
  echo "IPV6_ADDRESS=${IPV6_ADDRESS}"
  echo "PIHOLE_DNS_1=${PIHOLE_DNS_1}"
  echo "PIHOLE_DNS_2=${PIHOLE_DNS_2}"
  echo "QUERY_LOGGING=${QUERY_LOGGING}"
  echo "INSTALL_WEB=${INSTALL_WEB}"
  echo "LIGHTTPD_ENABLED=${LIGHTTPD_ENABLED}"
    }>> "${setupVars}"

  # Look for DNS server settings which would have to be reapplied
  source "${setupVars}"
  #
  source "${PI_HOLE_LOCAL_REPO}/advanced/Scripts/webpage.sh"

  #
  if [[ "${DNS_FQDN_REQUIRED}" != "" ]] ; then
    #
    ProcessDNSSettings
  fi

  #
  if [[ "${DHCP_ACTIVE}" != "" ]] ; then
    #
    ProcessDHCPSettings
  fi
}

# Install the logrotate script
installLogrotate() {

  local str="Installing latest logrotate script"
  echo ""
  echo -ne "  ${INFO} ${str}..."
  # Copy the file over from the local repo
  cp ${PI_HOLE_LOCAL_REPO}/advanced/logrotate /etc/pihole/logrotate
  # Different operating systems have different user / group
  # settings for logrotate that makes it impossible to create
  # a static logrotate file that will work with e.g.
  # Rasbian and Ubuntu at the same time. Hence, we have to
  # customize the logrotate script here in order to reflect
  # the local properties of the /var/log directory
  logusergroup="$(stat -c '%U %G' /var/log)"
  # If the variable has a value,
  if [[ ! -z $logusergroup ]]; then
    #
    sed -i "s/# su #/su ${logusergroup}/g;" /etc/pihole/logrotate
  fi
  echo -e "${OVER}  ${TICK} ${str}"
}

# Install base files and web interface
installPihole() {
  # Create the pihole user
  create_pihole_user

  # If the user wants to install the Web interface,
  if [[ ${INSTALL_WEB} == true ]]; then
    if [ ! -d "/var/www/html" ]; then
      # make the Web directory if necessary
      mkdir -p /var/www/html
    fi
    # Set the owner and permissions
    chown ${LIGHTTPD_USER}:${LIGHTTPD_GROUP} /var/www/html
    chmod 775 /var/www/html
    # Give pihole access to the Web server group
    usermod -a -G ${LIGHTTPD_GROUP} pihole
    # If the lighttpd command is executable,
    if [ -x "$(command -v lighty-enable-mod)" ]; then
      # enable fastcgi and fastcgi-php
      lighty-enable-mod fastcgi fastcgi-php > /dev/null || true
    else
      # Othweise, show info about installing them
      echo -e  "  ${INFO} Warning: 'lighty-enable-mod' utility not found
       Please ensure fastcgi is enabled if you experience issues\n"
    fi
  fi
  # Install scripts,
  installScripts
  # configs,
  installConfigs
  # and create the log file
  CreateLogFile
  # If the user wants to install the dashboard,
  if [[ ${INSTALL_WEB} == true ]]; then
    # do so
    installPiholeWeb
  fi
  # Install the cron file
  installCron
  # Install the logrotate file
  installLogrotate
  # Check if FTL is installed
  FTLdetect || echo -e "  ${CROSS} FTL Engine not installed."
  # Configure the firewall
  configureFirewall
}

# At some point in the future this list can be pruned, for now we'll need it to ensure updates don't break.
# Refactoring of install script has changed the name of a couple of variables. Sort them out here.
accountForRefactor() {
  sed -i 's/piholeInterface/PIHOLE_INTERFACE/g' ${setupVars}
  sed -i 's/IPv4_address/IPV4_ADDRESS/g' ${setupVars}
  sed -i 's/IPv4addr/IPV4_ADDRESS/g' ${setupVars}
  sed -i 's/IPv6_address/IPV6_ADDRESS/g' ${setupVars}
  sed -i 's/piholeIPv6/IPV6_ADDRESS/g' ${setupVars}
  sed -i 's/piholeDNS1/PIHOLE_DNS_1/g' ${setupVars}
  sed -i 's/piholeDNS2/PIHOLE_DNS_2/g' ${setupVars}
}

updatePihole() {
  accountForRefactor
  # Install base files and web interface
  installScripts
  # Install config files
  installConfigs
  # Create the log file
  CreateLogFile
  # If the user wants to install the dasboard,
  if [[ ${INSTALL_WEB} == true ]]; then
    # do so
    installPiholeWeb
  fi
  # Install the cron file
  installCron
  # Install logrotate
  installLogrotate
  # Detect if FTL is installed
  FTLdetect || echo -e "  ${CROSS} FTL Engine not installed."


}


# SELinux
checkSelinux() {
  # If the getenforce command exists,
  if command -v getenforce &> /dev/null; then
    echo ""
    echo -ne "  ${INFO} SELinux Support Detected... Mode: "
    # Store the current mode in a variable
    enforceMode=$(getenforce)
    echo "${enforceMode}"
    # If it's enforcing,
    if [[ "${enforceMode}" == "Enforcing" ]]; then
      # Explain Pi-hole does not support it yet
      whiptail --title "SELinux Enforcing Detected" --yesno "SELinux is being Enforced on your system!\n\nPi-hole currently does not support SELinux, but you may still continue with the installation.\n\nNote: Admin UI Will not function fully without setting your policies correctly\n\nContinue installing Pi-hole?" ${r} ${c} || \
      { echo ""; echo -e "  ${COL_LIGHT_RED}SELinux Enforcing detected, exiting installer${COL_NC}"; exit 1; }
      echo ""
      echo -e " ${INFO} Continuing installation with SELinux Enforcing"
      echo -e " ${INFO} Please refer to official SELinux documentation to create a custom policy"
    fi
  fi
}

# Installation complete message with instructions for the user
displayFinalMessage() {
  # If
  if [[ ${#1} -gt 0 ]] ; then
    pwstring="$1"
  # else, if the dashboard password in the setup variables exists,
  elif [[ $(grep 'WEBPASSWORD' -c /etc/pihole/setupVars.conf) -gt 0 ]]; then
    # set a variable for evaluation later
    pwstring="unchanged"
  else
    # set a variable for evaluation later
    pwstring="NOT SET"
  fi
   # If the user wants to install the dashboard,
   if [[ ${INSTALL_WEB} == true ]]; then
       # Store a message in a variable and display it
       additional="View the web interface at http://pi.hole/admin or http://${IPV4_ADDRESS%/*}/admin

Your Admin Webpage login password is ${pwstring}"
   fi

  # Final completion message to user
  whiptail --msgbox --backtitle "Make it so." --title "Installation Complete!" "Configure your devices to use the Pi-hole as their DNS server using:

IPv4:	${IPV4_ADDRESS%/*}
IPv6:	${IPV6_ADDRESS:-"Not Configured"}

If you set a new IP address, you should restart the Pi.

The install log is in /etc/pihole.

${additional}" ${r} ${c}
}

update_dialogs() {
  # If pihole -r "reconfigure" option was selected,
  if [ "${reconfigure}" = true ]; then
    # set some variables that will be used
    opt1a="Repair"
    opt1b="This will retain existing settings"
    strAdd="You will remain on the same version"
  # Othweise,
  else
    # set some variables with different values
    opt1a="Update"
    opt1b="This will retain existing settings."
    strAdd="You will be updated to the latest version."
  fi
  opt2a="Reconfigure"
  opt2b="This will allow you to enter new settings"

  # Display the information to the user
  UpdateCmd=$(whiptail --title "Existing Install Detected!" --menu "\n\nWe have detected an existing install.\n\nPlease choose from the following options: \n($strAdd)" ${r} ${c} 2 \
  "${opt1a}"  "${opt1b}" \
  "${opt2a}"  "${opt2b}" 3>&2 2>&1 1>&3) || \
  { echo -e "  ${COL_LIGHT_RED}Cancel was selected, exiting installer${COL_NC}"; exit 1; }

  # Set the variable based on if the user user chooses
  case ${UpdateCmd} in
    # repair, or
    ${opt1a})
      echo -e "  ${INFO} ${opt1a} option selected."
      useUpdateVars=true
      ;;
    # recongigure,
    ${opt2a})
      echo -e "  ${INFO} ${opt2a} option selected"
      useUpdateVars=false
      ;;
    esac
}


clone_or_update_repos() {
  # If the user wants to reconfigure,
  if [[ "${reconfigure}" == true ]]; then
    echo "  ${INFO} Performing reconfiguration, skipping download of local repos"
    # Reset the Core repo
    resetRepo ${PI_HOLE_LOCAL_REPO} || \
      { echo -e "  ${COL_LIGHT_RED}Unable to reset ${PI_HOLE_LOCAL_REPO}, exiting installer${COL_NC}"; \
        exit 1; \
      }
    # If the Web interface was installed,
    if [[ ${INSTALL_WEB} == true ]]; then
      # reset it's repo
      resetRepo ${webInterfaceDir} || \
        { echo -e "  ${COL_LIGHT_RED}Unable to reset ${webInterfaceDir}, exiting installer${COL_NC}"; \
          exit 1; \
        }
    fi
  # Otherwise, a repair is happening
  else
    # so get git files for Core
    getGitFiles ${PI_HOLE_LOCAL_REPO} ${piholeGitUrl} || \
      { echo "!!! Unable to clone ${piholeGitUrl} into ${PI_HOLE_LOCAL_REPO}, unable to continue."; \
        exit 1; \
      }
      # If the Web interface was installed,
      if [[ ${INSTALL_WEB} == true ]]; then
        # get the Web git files
        getGitFiles ${webInterfaceDir} ${webInterfaceGitUrl} || \
        { echo -e "  ${COL_LIGHT_RED}Unable to clone ${webInterfaceGitUrl} into ${webInterfaceDir}, exiting installer${COL_NC}"; \
          exit 1; \
        }
      fi
  fi
}

# Download and install FTL binary
FTLinstall() {
  # Local, named variables
  local binary="${1}"
  local latesttag
  local orig_dir
  local str="Installing FTL"
  echo -ne "  ${INFO} ${str}..."

  # Get the current working directory
  orig_dir="${PWD}"
  # Find the latest version tag for FTL
  latesttag=$(curl -sI https://github.com/pi-hole/FTL/releases/latest | grep "Location" | awk -F '/' '{print $NF}')
  # Tags should always start with v, check for that.
  if [[ ! "${latesttag}" == v* ]]; then
    echo -e "${OVER}  ${CROSS} ${str}"
    echo -e "  ${COL_LIGHT_RED}Error: Unable to get latest release location from GitHub${COL_NC}"
    return 1
  fi
  # If the download worked,
  if curl -sSL --fail "https://github.com/pi-hole/FTL/releases/download/${latesttag%$'\r'}/${binary}" -o "/tmp/${binary}"; then
    # get sha1 of the binary we just downloaded for verification.
    curl -sSL --fail "https://github.com/pi-hole/FTL/releases/download/${latesttag%$'\r'}/${binary}.sha1" -o "/tmp/${binary}.sha1"

    # Move into the temp directory
    cd /tmp
    # If we downloaded binary file (as opposed to text),
    if sha1sum --status --quiet -c "${binary}".sha1; then
      echo -n "transferred... "
      # Stop FTL
      stop_service pihole-FTL &> /dev/null
      # Install the new version with the correct permissions
      install -T -m 0755 /tmp/${binary} /usr/bin/pihole-FTL
      # Remove the tempoary file
      rm /tmp/${binary} /tmp/${binary}.sha1
      # Move back into the original directory the user was in
      cd "${orig_dir}"
      # Install the FTL service
      install -T -m 0755 "${PI_HOLE_LOCAL_REPO}/advanced/pihole-FTL.service" "/etc/init.d/pihole-FTL"
      echo -e "${OVER}  ${TICK} ${str}"
      return 0
    # Otherise,
    else
      echo -e "${OVER}  ${CROSS} ${str}"
      echo -e "  ${COL_LIGHT_RED}Error: Download of binary from Github failed${COL_NC}"
      # the download failed, so just go back to the original directory
      cd "${orig_dir}"
      return 1
    fi
  # Otherwise,
  else
    cd "${orig_dir}"
    echo -e "${OVER}  ${CROSS} ${str}"
    # The URL could not be found
    echo -e "  ${COL_LIGHT_RED}Error: URL not found${COL_NC}"
  fi
}

# Detect suitable FTL binary platform
FTLdetect() {
  echo ""
  echo -e "  ${INFO} Downloading latest version of FTL..."

  # Local, named variables
  local machine
  local binary

  # Store architecture in a variable
  machine=$(uname -m)

  local str="Detecting architecture"
  echo -ne "  ${INFO} ${str}..."
  # If the machine is arm or aarch
  if [[ ${machine} == arm* || ${machine} == *aarch* ]]; then
    # ARM
    #
    local rev=$(uname -m | sed "s/[^0-9]//g;")
    #
    local lib=$(ldd /bin/ls | grep -E '^\s*/lib' | awk '{ print $1 }')
    #
    if [[ "$lib" == "/lib/ld-linux-aarch64.so.1" ]]; then
      echo -e "${OVER}  ${TICK} Detected ARM-aarch64 architecture"
      # set the binary to be used
      binary="pihole-FTL-aarch64-linux-gnu"
    #
    elif [[ "$lib" == "/lib/ld-linux-armhf.so.3" ]]; then
      #
      if [ "$rev" -gt "6" ]; then
        echo -e "${OVER}  ${TICK} Detected ARM-hf architecture (armv7+)"
        # set the binary to be used
        binary="pihole-FTL-arm-linux-gnueabihf"
      # Otherwise,
      else
        echo -e "${OVER}  ${TICK} Detected ARM-hf architecture (armv6 or lower) Using ARM binary"
        # set the binary to be used
        binary="pihole-FTL-arm-linux-gnueabi"
      fi
    else
      echo -e "${OVER}  ${TICK} Detected ARM architecture"
      # set the binary to be used
      binary="pihole-FTL-arm-linux-gnueabi"
    fi
  elif [[ $machine == ppc ]]; then
    # PowerPC
    echo ":::  Detected PowerPC architecture"
    # set the binary to be used
    binary="pihole-FTL-powerpc-linux-gnu"
  elif [[ ${machine} == x86_64 ]]; then
    # 64bit
    echo -e "${OVER}  ${TICK} Detected x86_64 architecture"
    # set the binary to be used
    binary="pihole-FTL-linux-x86_64"
  else
    # Something else - we try to use 32bit executable and warn the user
    if [[ ! ${machine} == i686 ]]; then
      echo -e "${OVER}  ${CROSS} ${str}...
      ${COL_LIGHT_RED}Not able to detect architecture (unknown: ${machine}), trying 32bit executable
      Contact support if you experience issues (e.g: FTL not running)${COL_NC}"
    else
      echo -e "${OVER}  ${TICK} Detected 32bit (i686) architecture"
    fi
    binary="pihole-FTL-linux-x86_32"
  fi

  # Install FTL
  FTLinstall "${binary}" || return 1

}

main() {

  ######## FIRST CHECK ########
  # Show the Pi-hole logo so people know it's genuine since the logo and name are trademarked
  show_ascii_berry
  # Must be root to install
  local str="Root user check"
  echo ""

  # If the user's id is zero,
  if [[ ${EUID} -eq 0 ]]; then
    # they are root and all is good
    echo -e "  ${TICK} ${str}"
  # Otherwise,
  else
    # They do not have enough privileges, so let the user know
    echo -e "  ${CROSS} ${str}
       Script called with non-root privileges
       The Pi-hole requires elevated privleges to install and run
       Please check the installer for any concerns regarding this requirement
       Make sure to download this script from a trusted source"
    echo ""
    echo -ne "  ${INFO} Sudo utility check"

    # If the sudo command exists,
    if command -v sudo &> /dev/null; then
      echo -e "${OVER}  ${TICK} Sudo utility check"
      # Download the install script and run it with admin rights
      exec curl -sSL https://raw.githubusercontent.com/pi-hole/pi-hole/master/automated%20install/basic-install.sh | sudo bash "$@"
      exit $?
    # Otherwise,
    else
      # Let them know they need to run it as root
      echo -e "${OVER}  ${CROSS} Sudo utility check
       Sudo is needed for the Web Interface to run pihole commands\n
  ${COL_LIGHT_RED}Please re-run this installer as root${COL_NC}"
      exit 1
    fi
  fi

  # Check for supported distribution
  distro_check

  # Check arguments for the undocumented flags
  for var in "$@"; do
    case "$var" in
      "--reconfigure" ) reconfigure=true;;
      "--i_do_not_follow_recommendations" ) skipSpaceCheck=false;;
      "--unattended" ) runUnattended=true;;
    esac
  done

  # If the setup variable file exists,
  if [[ -f ${setupVars} ]]; then
    # if it's running unattended,
    if [[ "${runUnattended}" == true ]]; then
      echo -e "  ${INFO} Performing unattended setup, no whiptail dialogs will be displayed"
      # Use the setup variables
      useUpdateVars=true
    # Otherwise,
    else
      # show the available options (repair/reconfigure)
      update_dialogs
    fi
  fi

  # Start the installer
  # Verify there is enough disk space for the install
  if [[ "${skipSpaceCheck}" == true ]]; then
    echo -e "  ${INFO} Skipping free disk space verification"
  else
    verifyFreeDiskSpace
  fi

  # Update package cache
  update_package_cache || exit 1

  # Notify user of package availability
  notify_package_updates_available

  # Install packages used by this installation script
  install_dependent_packages INSTALLER_DEPS[@]

   # Check if SELinux is Enforcing
  checkSelinux


  if [[ ${useUpdateVars} == false ]]; then
    # Display welcome dialogs
    welcomeDialogs
    # Create directory for Pi-hole storage
    mkdir -p /etc/pihole/

    stop_service dnsmasq
    if [[ ${INSTALL_WEB} == true ]]; then
      stop_service lighttpd
    fi
    # Determine available interfaces
    get_available_interfaces
    # Find interfaces and let the user choose one
    chooseInterface
    # Decide what upstream DNS Servers to use
    setDNS
    # Let the user decide if they want to block ads over IPv4 and/or IPv6
    use4andor6
    # Let the user decide if they want the web interface to be installed automatically
    setAdminFlag
    # Let the user decide if they want query logging enabled...
    setLogging
    # Clone/Update the repos
    clone_or_update_repos

    # Install packages used by the Pi-hole
    if [[ ${INSTALL_WEB} == true ]]; then
      # Install the Web dependencies
      DEPS=("${PIHOLE_DEPS[@]}" "${PIHOLE_WEB_DEPS[@]}")
    # Otherwise,
    else
      # just install the Core dependencies
      DEPS=("${PIHOLE_DEPS[@]}")
    fi
    install_dependent_packages DEPS[@]


    # Install and log everything to a file
    installPihole | tee ${tmpLog}
  else
    # Clone/Update the repos
    clone_or_update_repos

    # Source ${setupVars} for use in the rest of the functions.
    source ${setupVars}

    # Install packages used by the Pi-hole
    if [[ ${INSTALL_WEB} == true ]]; then
      # Install the Web dependencies
      DEPS=("${PIHOLE_DEPS[@]}" "${PIHOLE_WEB_DEPS[@]}")
    # Otherwise,
    else
      # just install the Core dependencies
      DEPS=("${PIHOLE_DEPS[@]}")
    fi
    install_dependent_packages DEPS[@]

    updatePihole | tee ${tmpLog}
  fi

  # Move the log file into /etc/pihole for storage
  mv ${tmpLog} ${instalLogLoc}

  if [[ ${INSTALL_WEB} == true ]]; then
    # Add password to web UI if there is none
    pw=""
    # If no password is set,
    if [[ $(grep 'WEBPASSWORD' -c /etc/pihole/setupVars.conf) == 0 ]] ; then
        # generate a random password
        pw=$(tr -dc _A-Z-a-z-0-9 < /dev/urandom | head -c 8)
        . /opt/pihole/webpage.sh
        echo "WEBPASSWORD=$(HashPassword ${pw})" >> ${setupVars}
    fi
  fi

  echo -e "  ${INFO} Restarting services..."
  # Start services
  start_service dnsmasq
  enable_service dnsmasq

  # If the Web server was installed,
  if [[ "${INSTALL_WEB}" == true ]]; then
    # Check to see if lighttpd was already set to run on reboot
    if [[ "${useUpdateVars}" == true ]]; then
      if [[ -x "$(command -v systemctl)" ]]; then
        # Value will either be 1, if true, or 0
        LIGHTTPD_ENABLED=$(systemctl is-enabled lighttpd | grep -c 'enabled' || true)
      else
        # Value will either be 1, if true, or 0
        LIGHTTPD_ENABLED=$(service lighttpd status | awk '/Loaded:/ {print $0}' | grep -c 'enabled' || true)
      fi
    fi

    if [[ "${LIGHTTPD_ENABLED}" == "1" ]]; then
      start_service lighttpd
      enable_service lighttpd
    else
      echo -e "  ${INFO} Lighttpd is disabled, skipping service restart"
    fi
  fi

<<<<<<< HEAD
  # versions <=3.1 have lists in /etc/pihole/ so we move them to /var/lib/lxc/
  if [[ -d /var/lib/pihole ]]; then
    [[ $(find /etc/pihole -type f -name 'list.*.domains' | wc -l) -eq 0 ]] ||
      mv /etc/pihole/list.*.domains /var/lib/pihole
  fi

=======
  # Download and compile the aggregated block list
>>>>>>> c9a98b68
  runGravity

  # Enable FTL
  start_service pihole-FTL
  enable_service pihole-FTL

  #
  if [[ "${useUpdateVars}" == false ]]; then
      displayFinalMessage "${pw}"
  fi

  # If the Web interface was installed,
  if [[ ${INSTALL_WEB} == true ]]; then
    # If there is a password,
    if (( ${#pw} > 0 )) ; then
      # display the password
      echo -e "  ${INFO} Web Interface password: ${COL_LIGHT_GREEN}${pw}${COL_NC}
       This can be changed using 'pihole -a -p'"
      echo ""
    fi
  fi

  #
  if [[ "${useUpdateVars}" == false ]]; then
    # If the Web interface was installed,
    if [[ ${INSTALL_WEB} == true ]]; then
      echo -e "  View the web interface at http://pi.hole/admin or http://${IPV4_ADDRESS%/*}/admin"
      echo ""
    fi
    # Explain to the user how to use Pi-hole as their DNS server
    echo "  You may now configure your devices to use the Pi-hole as their DNS server"
    [[ -n "${IPV4_ADDRESS%/*}" ]] && echo -e "  ${INFO} Pi-hole DNS (IPv4): ${IPV4_ADDRESS%/*}"
    [[ -n "${IPV6_ADDRESS}" ]] && echo -e "  ${INFO} Pi-hole DNS (IPv6): ${IPV6_ADDRESS}"
    echo -e "  If you set a new IP address, please restart the server running the Pi-hole"
    #
    INSTALL_TYPE="Installation"
  else
    #
    INSTALL_TYPE="Update"
  fi

  # Display where the log file is
  echo -e "\n  ${INFO} The install log is located at: /etc/pihole/install.log
  ${COL_LIGHT_GREEN}${INSTALL_TYPE} Complete! ${COL_NC}"
  #update setupvars.conf with any variables that may or may not have been changed during the install
  finalExports
}

#
if [[ "${PH_TEST}" != true ]] ; then
  main "$@"
fi<|MERGE_RESOLUTION|>--- conflicted
+++ resolved
@@ -1412,33 +1412,22 @@
 
 # Check if the pihole user exists and create if it does not
 create_pihole_user() {
-<<<<<<< HEAD
-  # Check if user pihole exists and create if not
-  # For updates, check if /var/lib/pihole exists and create if not
-=======
->>>>>>> c9a98b68
   local str="Checking for user 'pihole'"
   echo -ne "  ${INFO} ${str}..."
   # If the user pihole exists,
   if id -u pihole &> /dev/null; then
     # just show a success
     echo -ne "${OVER}  ${TICK} ${str}"
-<<<<<<< HEAD
+    # For updates, check if /var/lib/pihole/ exists and create if not
     [[ -d /var/lib/pihole ]] || mkdir -p /var/lib/pihole
     [[ $(stat -c %U /var/lib/pihole) = "pihole" ]] || chown pihole:pihole /var/lib/pihole
-=======
   # Othwerwise,
->>>>>>> c9a98b68
   else
     echo -ne "${OVER}  ${CROSS} ${str}"
     local str="Creating user 'pihole'"
     echo -ne "  ${INFO} ${str}..."
-<<<<<<< HEAD
+    # create her with the useradd command
     useradd -c 'pihole user' -d /var/lib/pihole -r -m -s /usr/sbin/nologin pihole
-=======
-    # create her with the useradd command
-    useradd -r -s /usr/sbin/nologin pihole
->>>>>>> c9a98b68
     echo -ne "${OVER}  ${TICK} ${str}"
   fi
 }
@@ -2083,16 +2072,13 @@
     fi
   fi
 
-<<<<<<< HEAD
-  # versions <=3.1 have lists in /etc/pihole/ so we move them to /var/lib/lxc/
+  # Versions <=3.1 have lists in /etc/pihole/ so we move them to /var/lib/lxc/
   if [[ -d /var/lib/pihole ]]; then
     [[ $(find /etc/pihole -type f -name 'list.*.domains' | wc -l) -eq 0 ]] ||
       mv /etc/pihole/list.*.domains /var/lib/pihole
   fi
 
-=======
   # Download and compile the aggregated block list
->>>>>>> c9a98b68
   runGravity
 
   # Enable FTL
