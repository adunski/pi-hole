#!/usr/bin/env bash
# shellcheck disable=SC1090

# Pi-hole: A black hole for Internet advertisements
# (c) 2017 Pi-hole, LLC (https://pi-hole.net)
# Network-wide ad blocking via your own hardware.
#
# Installs and Updates Pi-hole
#
# This file is copyright under the latest version of the EUPL.
# Please see LICENSE file for your rights under this license.

# pi-hole.net/donate
#
# Install with this command (from your Linux machine):
#
# curl -L install.pi-hole.net | bash

# -e option instructs bash to immediately exit if any command [1] has a non-zero exit status
# We do not want users to end up with a partially working install, so we exit the script
# instead of continuing the installation with something broken
set -e

######## VARIABLES #########
# For better maintainability, we store as much information that can change in variables
# This allows us to make a change in one place that can propogate to all instances of the variable
# These variables should all be GLOBAL variables, written in CAPS
# Local variables will be in lowercase and will exist only within functions
# It's still a work in progress, so you may see some variance in this guideline until it is complete

# We write to a temporary file before moving the log to the pihole folder
tmpLog=/tmp/pihole-install.log
instalLogLoc=/etc/pihole/install.log
# This is an important file as it contains information specific to the machine it's being installed on
setupVars=/etc/pihole/setupVars.conf
# Pi-hole uses lighttpd as a Web server, and this is the config file for it
# shellcheck disable=SC2034
lighttpdConfig=/etc/lighttpd/lighttpd.conf
# This is a file used for the colorized output
coltable=/opt/pihole/COL_TABLE

# We store several other folders and
webInterfaceGitUrl="https://github.com/pi-hole/AdminLTE.git"
webInterfaceDir="/var/www/html/admin"
piholeGitUrl="https://github.com/pi-hole/pi-hole.git"
PI_HOLE_LOCAL_REPO="/etc/.pihole"
# These are the names of piholes files, stored in an array
PI_HOLE_FILES=(chronometer list piholeDebug piholeLogFlush setupLCD update version gravity uninstall webpage)
# This folder is where the Pi-hole scripts will be installed
PI_HOLE_INSTALL_DIR="/opt/pihole"
useUpdateVars=false

# Pi-hole needs an IP address; to begin, these variables are empty since we don't know what the IP is until
# this script can run
IPV4_ADDRESS=""
IPV6_ADDRESS=""
# By default, query logging is enabled and the dashboard is set to be installed
QUERY_LOGGING=true
INSTALL_WEB=true


# Find the rows and columns will default to 80x24 is it can not be detected
screen_size=$(stty size 2>/dev/null || echo 24 80)
rows=$(echo "${screen_size}" | awk '{print $1}')
columns=$(echo "${screen_size}" | awk '{print $2}')

# Divide by two so the dialogs take up half of the screen, which looks nice.
r=$(( rows / 2 ))
c=$(( columns / 2 ))
# Unless the screen is tiny
r=$(( r < 20 ? 20 : r ))
c=$(( c < 70 ? 70 : c ))

######## Undocumented Flags. Shhh ########
# These are undocumented flags; some of which we can use when repairing an installation
# The runUnattended flag is one example of this
skipSpaceCheck=false
reconfigure=false
runUnattended=false

# If the color table file exists,
if [[ -f "${coltable}" ]]; then
  # source it
  source ${coltable}
# Othwerise,
else
  # Set these values so the installer can still run in color
  COL_NC='\e[0m' # No Color
  COL_LIGHT_GREEN='\e[1;32m'
  COL_LIGHT_RED='\e[1;31m'
  TICK="[${COL_LIGHT_GREEN}✓${COL_NC}]"
  CROSS="[${COL_LIGHT_RED}✗${COL_NC}]"
  INFO="[i]"
  # shellcheck disable=SC2034
  DONE="${COL_LIGHT_GREEN} done!${COL_NC}"
  OVER="\\r\\033[K"
fi

# A simple function that just echoes out our logo in ASCII format
# This lets users know that it is a Pi-hole, LLC product
show_ascii_berry() {
  echo -e "
        ${COL_LIGHT_GREEN}.;;,.
        .ccccc:,.
         :cccclll:.      ..,,
          :ccccclll.   ;ooodc
           'ccll:;ll .oooodc
             .;cll.;;looo:.
                 ${COL_LIGHT_RED}.. ','.
                .',,,,,,'.
              .',,,,,,,,,,.
            .',,,,,,,,,,,,....
          ....''',,,,,,,'.......
        .........  ....  .........
        ..........      ..........
        ..........      ..........
        .........  ....  .........
          ........,,,,,,,'......
            ....',,,,,,,,,,,,.
               .',,,,,,,,,'.
                .',,,,,,'.
                  ..'''.${COL_NC}
"
}

# Compatibility
distro_check() {
# If apt-get is installed, then we know it's part of the Debian family
if command -v apt-get &> /dev/null; then
  # Set some global variables here
  # We don't set them earlier since the family might be Red Hat, so these values would be different
  PKG_MANAGER="apt-get"
  # A variable to store the command used to update the package cache
  UPDATE_PKG_CACHE="${PKG_MANAGER} update"
  # An array for something...
  PKG_INSTALL=(${PKG_MANAGER} --yes --no-install-recommends install)
  # grep -c will return 1 retVal on 0 matches, block this throwing the set -e with an OR TRUE
  PKG_COUNT="${PKG_MANAGER} -s -o Debug::NoLocking=true upgrade | grep -c ^Inst || true"
  # Some distros vary slightly so these fixes for dependencies may apply
  # Debian 7 doesn't have iproute2 so if the dry run install is successful,
  if ${PKG_MANAGER} install --dry-run iproute2 > /dev/null 2>&1; then
    # we can install it
    iproute_pkg="iproute2"
  # Otherwise,
  else
    # use iproute
    iproute_pkg="iproute"
  fi
  # We prefer the php metapackage if it's there
  if ${PKG_MANAGER} install --dry-run php > /dev/null 2>&1; then
    phpVer="php"
  # If not,
  else
    # fall back on the php5 packages
    phpVer="php5"
  fi

  # Since our install script is so large, we need several other programs to successfuly get a machine provisioned
  # These programs are stored in an array so they can be looped through later
  INSTALLER_DEPS=(apt-utils dialog debconf dhcpcd5 git ${iproute_pkg} whiptail)
  # Pi-hole itself has several dependencies that also need to be installed
  PIHOLE_DEPS=(bc cron curl dnsmasq dnsutils iputils-ping lsof netcat sudo unzip wget)
  # The Web dashboard has some that also need to be installed
  # It's useful to separate the two since our repos are also setup as "Core" code and "Web" code
  PIHOLE_WEB_DEPS=(lighttpd ${phpVer}-common ${phpVer}-cgi)
  # The Web server user,
  LIGHTTPD_USER="www-data"
  # group,
  LIGHTTPD_GROUP="www-data"
  # and config file
  LIGHTTPD_CFG="lighttpd.conf.debian"
  # The DNS server user
  DNSMASQ_USER="dnsmasq"

# A function to check...
test_dpkg_lock() {
    # An iterator used for counting loop iterations
    i=0
    # fuser is a program to show which processes use the named files, sockets, or filesystems
    # So while the command is true
    while fuser /var/lib/dpkg/lock >/dev/null 2>&1 ; do
      # Wait half a second
      sleep 0.5
      # and increase the iterator
      ((i=i+1))
    done
    # Always return success, since we only return if there is no
    # lock (anymore)
    return 0
  }

# If apt-get is not found, check for rpm to see if it's a Red Hat family OS
elif command -v rpm &> /dev/null; then
  # Then check if dnf or yum is the package manager
  if command -v dnf &> /dev/null; then
    PKG_MANAGER="dnf"
  else
    PKG_MANAGER="yum"
  fi

  # Fedora and family update cache on every PKG_INSTALL call, no need for a separate update.
  UPDATE_PKG_CACHE=":"
  PKG_INSTALL=(${PKG_MANAGER} install -y)
  PKG_COUNT="${PKG_MANAGER} check-update | egrep '(.i686|.x86|.noarch|.arm|.src)' | wc -l"
  INSTALLER_DEPS=(dialog git iproute net-tools newt procps-ng)
  PIHOLE_DEPS=(bc bind-utils cronie curl dnsmasq findutils nmap-ncat sudo unzip wget)
  PIHOLE_WEB_DEPS=(lighttpd lighttpd-fastcgi php php-common php-cli)
  if ! grep -q 'Fedora' /etc/redhat-release; then
    INSTALLER_DEPS=("${INSTALLER_DEPS[@]}" "epel-release");
  fi
    LIGHTTPD_USER="lighttpd"
    LIGHTTPD_GROUP="lighttpd"
    LIGHTTPD_CFG="lighttpd.conf.fedora"
    DNSMASQ_USER="nobody"

# If neither apt-get or rmp/dnf are not found
else
  # it's not an OS we can support,
  echo -e "  ${CROSS} OS distribution not supported"
  # so exit the installer
  exit
fi
}

# A function for checking if a folder is a git repository
is_repo() {
  # Use a named, local variable instead of the vague $1, which is the first arguement passed to this function
  # These local variables should always be lowercase
  local directory="${1}"
  # A local variable for the current directory
  local curdir
  # A variable to store the return code
  local rc
  # Assign the current directory variable by using pwd
  curdir="${PWD}"
  # If the first argument passed to this function is a directory,
  if [[ -d "${directory}" ]]; then
    # move into the directory
    cd "${directory}"
    # Use git to check if the folder is a repo
    # git -C is not used here to support git versions older than 1.8.4
    git status --short &> /dev/null || rc=$?
  # If the command was not successful,
  else
    # Set a non-zero return code if directory does not exist
    rc=1
  fi
  # Move back into the directory the user started in
  cd "${curdir}"
  # Return the code; if one is not set, return 0
  return "${rc:-0}"
}

# A function to clone a repo
make_repo() {
  # Set named variables for better readability
  local directory="${1}"
  local remoteRepo="${2}"
  # The message to display when this function is running
  str="Clone ${remoteRepo} into ${directory}"
  # Display the message and use the color table to preface the message with an "info" indicator
  echo -ne "  ${INFO} ${str}..."
  # If the directory exists,
  if [[ -d "${directory}" ]]; then
    # delete everything in it so git can clone into it
    rm -rf "${directory}"
  fi
  # Clone the repo and return the return code from this command
  git clone -q --depth 1 "${remoteRepo}" "${directory}" &> /dev/null || return $?
  # Show a colored message showing it's status
  echo -e "${OVER}  ${TICK} ${str}"
  # Always return 0? Not sure this is correct
  return 0
}

# We need to make sure the repos are up-to-date so we can effectively install Clean out the directory if it exists for git to clone into
update_repo() {
  # Use named, local variables
  # As you can see, these are the same variable names used in the last function,
  # but since they are local, their scope does not go beyond this function
  # This helps prevent the wrong value from being assigned if you were to set the variable as a GLOBAL one
  local directory="${1}"
  local curdir

  # A variable to store the message we want to display;
  # Again, it's useful to store these in variables in case we need to reuse or change the message;
  # we only need to make one change here
  local str="Update repo in ${1}"

  # Make sure we know what directory we are in so we can move back into it
  curdir="${PWD}"
  # Move into the directory that was passed as an argument
  cd "${directory}" &> /dev/null || return 1
  # Let the user know what's happening
  echo -ne "  ${INFO} ${str}..."
  # Stash any local commits as they conflict with our working code
  git stash --all --quiet &> /dev/null || true # Okay for stash failure
  git clean --quiet --force -d || true # Okay for already clean directory
  # Pull the latest commits
  git pull --quiet &> /dev/null || return $?
  # Show a completion message
  echo -e "${OVER}  ${TICK} ${str}"
  # Move back into the oiginal directory
  cd "${curdir}" &> /dev/null || return 1
  return 0
}

# A function that combines the functions previously made
getGitFiles() {
  # Setup named variables for the git repos
  # We need the directory
  local directory="${1}"
  # as well as the repo URL
  local remoteRepo="${2}"
  # A local varible containing the message to be displayed
  local str="Check for existing repository in ${1}"
  # Show the message
  echo -ne "  ${INFO} ${str}..."
  # Check if the directory is a repository
  if is_repo "${directory}"; then
    # Show that we're checking it
    echo -e "${OVER}  ${TICK} ${str}"
    # Update the repo, returning an error message on failure
    update_repo "${directory}" || { echo -e "\\n  ${COL_LIGHT_RED}Error: Could not update local repository. Contact support.${COL_NC}"; exit 1; }
  # If it's not a .git repo,
  else
    # Show an error
    echo -e "${OVER}  ${CROSS} ${str}"
    # Attempt to make the repository, showing an error on falure
    make_repo "${directory}" "${remoteRepo}" || { echo -e "\\n  ${COL_LIGHT_RED}Error: Could not update local repository. Contact support.${COL_NC}"; exit 1; }
  fi
  # echo a blank line
  echo ""
  # and return success?
  return 0
}

# Reset a repo to get rid of any local changed
resetRepo() {
  # Use named varibles for arguments
  local directory="${1}"
  # Move into the directory
  cd "${directory}" &> /dev/null || return 1
  # Store the message in a varible
  str="Resetting repository within ${1}..."
  # Show the message
  echo -ne "  ${INFO} ${str}"
  # Use git to remove the local changes
  git reset --hard &> /dev/null || return $?
  # And show the status
  echo -e "${OVER}  ${TICK} ${str}"
  # Returning success anyway?
  return 0
}

# We need to know the IPv4 information so we can effectively setup the DNS server
# Without this information, we won't know where to Pi-hole will be found
find_IPv4_information() {
  # Named, local variables
  local route
  # Find IP used to route to outside world by checking the the route to Google's public DNS server
  route=$(ip route get 8.8.8.8)
  # Use awk to strip out just the interface device as it is used in future commands
  IPv4dev=$(awk '{for (i=1; i<=NF; i++) if ($i~/dev/) print $(i+1)}' <<< "${route}")
  # Get just the IP address
  IPv4bare=$(awk '{print $7}' <<< "${route}")
  # Append the CIDR notation to the IP address
  IPV4_ADDRESS=$(ip -o -f inet addr show | grep "${IPv4bare}" |  awk '{print $4}' | awk 'END {print}')
  # Get the default gateway (the way to reach the Internet)
  IPv4gw=$(awk '{print $3}' <<< "${route}")

}

# Get available interfaces that are UP
get_available_interfaces() {
  # There may be more than one so it's all stored in a variable
  availableInterfaces=$(ip --oneline link show up | grep -v "lo" | awk '{print $2}' | cut -d':' -f1 | cut -d'@' -f1)
}

# A function for displaying the dialogs the user sees when first running the installer
welcomeDialogs() {
  # Display the welcome dialog using an approriately sized window via the calculation conducted earlier in the script
  whiptail --msgbox --backtitle "Welcome" --title "Pi-hole automated installer" "\\n\\nThis installer will transform your device into a network-wide ad blocker!" ${r} ${c}

  # Request that users donate if they enjoy the software since we all work on it in our free time
  whiptail --msgbox --backtitle "Plea" --title "Free and open source" "\\n\\nThe Pi-hole is free, but powered by your donations:  http://pi-hole.net/donate" ${r} ${c}

  # Explain the need for a static address
  whiptail --msgbox --backtitle "Initiating network interface" --title "Static IP Needed" "\\n\\nThe Pi-hole is a SERVER so it needs a STATIC IP ADDRESS to function properly.

In the next section, you can choose to use your current network settings (DHCP) or to manually edit them." ${r} ${c}
}

# We need to make sure there is enough space before installing, so there is a function to check this
verifyFreeDiskSpace() {

  # 50MB is the minimum space needed (45MB install (includes web admin bootstrap/jquery libraries etc) + 5MB one day of logs.)
  # - Fourdee: Local ensures the variable is only created, and accessible within this function/void. Generally considered a "good" coding practice for non-global variables.
  local str="Disk space check"
  # Reqired space in KB
  local required_free_kilobytes=51200
  # Calculate existing free space on this machine
  local existing_free_kilobytes
  existing_free_kilobytes=$(df -Pk | grep -m1 '\/$' | awk '{print $4}')

  # If the existing space is not an integer,
  if ! [[ "${existing_free_kilobytes}" =~ ^([0-9])+$ ]]; then
    # show an error that we can't determine the free space
    echo -e "  ${CROSS} ${str}
      Unknown free disk space!
      We were unable to determine available free disk space on this system.
      You may override this check, however, it is not recommended
      The option '${COL_LIGHT_RED}--i_do_not_follow_recommendations${COL_NC}' can override this
      e.g: curl -L https://install.pi-hole.net | bash /dev/stdin ${COL_LIGHT_RED}<option>${COL_NC}"
    # exit with an error code
    exit 1
  # If there is insufficient free disk space,
  elif [[ "${existing_free_kilobytes}" -lt "${required_free_kilobytes}" ]]; then
    # show an error message
    echo -e "  ${CROSS} ${str}
      Your system disk appears to only have ${existing_free_kilobytes} KB free
      It is recommended to have a minimum of ${required_free_kilobytes} KB to run the Pi-hole"
    # if the vcgencmd command exists,
    if command -v vcgencmd &> /dev/null; then
      # it's probably a Raspbian install, so show a message about expanding the filesystem
      echo "      If this is a new install you may need to expand your disk
      Run 'sudo raspi-config', and choose the 'expand file system' option
      After rebooting, run this installation again
      e.g: curl -L https://install.pi-hole.net | bash"
    fi
    # Show there is not enough free space
    echo -e "\\n      ${COL_LIGHT_RED}Insufficient free space, exiting...${COL_NC}"
    # and exit with an error
    exit 1
  # Otherwise,
  else
    # Show that we're running a disk space check
    echo -e "  ${TICK} ${str}"
  fi
}

# A function that let's the user pick an interface to use with Pi-hole
chooseInterface() {
  # Turn the available interfaces into an array so it can be used with a whiptail dialog
  local interfacesArray=()
  # Number of available interfaces
  local interfaceCount
  # Whiptail variable storage
  local chooseInterfaceCmd
  # Temporary Whiptail options storage
  local chooseInterfaceOptions
  # Loop sentinel variable
  local firstLoop=1

  # Find out how many interfaces are available to choose from
  interfaceCount=$(echo "${availableInterfaces}" | wc -l)

  # If there is one interface,
  if [[ "${interfaceCount}" -eq 1 ]]; then
      # Set it as the interface to use since there is no other option
      PIHOLE_INTERFACE="${availableInterfaces}"
  # Otherwise,
  else
      # While reading through the available interfaces
      while read -r line; do
        # use a variable to set the option as OFF to begin with
        mode="OFF"
        # If it's the first loop,
        if [[ "${firstLoop}" -eq 1 ]]; then
          # set this as the interface to use (ON)
          firstLoop=0
          mode="ON"
        fi
        # Put all these interfaces into an array
        interfacesArray+=("${line}" "available" "${mode}")
      # Feed the available interfaces into this while loop
      done <<< "${availableInterfaces}"
      # The whiptail command that will be run, stored in a variable
      chooseInterfaceCmd=(whiptail --separate-output --radiolist "Choose An Interface (press space to select)" ${r} ${c} ${interfaceCount})
      # Now run the command using the interfaces saved into the array
      chooseInterfaceOptions=$("${chooseInterfaceCmd[@]}" "${interfacesArray[@]}" 2>&1 >/dev/tty) || \
      # If the user chooses Canel, exit
      { echo -e "  ${COL_LIGHT_RED}Cancel was selected, exiting installer${COL_NC}"; exit 1; }
      # For each interface
      for desiredInterface in ${chooseInterfaceOptions}; do
        # Set the one the user selected as the interface to use
        PIHOLE_INTERFACE=${desiredInterface}
        # and show this information to the user
        echo -e "  ${INFO} Using interface: $PIHOLE_INTERFACE"
      done
  fi
}

# This lets us prefer ULA addresses over GUA
# This caused problems for some users when their ISP changed their IPv6 addresses
# See https://github.com/pi-hole/pi-hole/issues/1473#issuecomment-301745953
testIPv6() {
  # first will contain fda2 (ULA)
  first="$(cut -f1 -d":" <<< "$1")"
  # value1 will contain 253 which is the decimal value corresponding to 0xfd
  value1=$(((0x$first)/256))
  # will contain 162 which is the decimal value corresponding to 0xa2
  value2=$(((0x$first)%256))
  # the ULA test is testing for fc00::/7 according to RFC 4193
  (((value1&254)==252)) && echo "ULA" || true
  # the GUA test is testing for 2000::/3 according to RFC 4291
  (((value1&112)==32)) && echo "GUA" || true
  # the LL test is testing for fe80::/10 according to RFC 4193
  (((value1==254) && ((value2&192)==128))) && echo "Link-local" || true
}

# A dialog for showing the user about IPv6 blocking
useIPv6dialog() {
  # Determine the IPv6 address used for blocking
  IPV6_ADDRESSES=($(ip -6 address | grep 'scope global' | awk '{print $2}'))

  # For each address in the array above, determine the type of IPv6 address it is
  for i in "${IPV6_ADDRESSES[@]}"; do
    # Check if it's ULA, GUA, or LL by using the function created earlier
    result=$(testIPv6 "$i")
<<<<<<< HEAD
    [[ "${result}" == "ULA" ]] && ULA_ADDRESS="${i%/*}"
=======
    # If it's a ULA address, use it and store it as a global variable
    [[ "${result}" == "ULA" ]] && ULA_ADDRESS="${i%/*}"
    # If it's a GUA address, we can still use it si store it as a global variable
>>>>>>> fdf2649f
    [[ "${result}" == "GUA" ]] && GUA_ADDRESS="${i%/*}"
  done

  # Determine which address to be used: Prefer ULA over GUA or don't use any if none found
  # If the ULA_ADDRESS contains a value,
  if [[ ! -z "${ULA_ADDRESS}" ]]; then
    # set the IPv6 address to the ULA address
    IPV6_ADDRESS="${ULA_ADDRESS}"
    # Show this info to the user
    echo -e "  ${INFO} Found IPv6 ULA address, using it for blocking IPv6 ads"
  # Otherwise, if the GUA_ADDRESS has a value,
  elif [[ ! -z "${GUA_ADDRESS}" ]]; then
    # Let the user know
    echo -e "  ${INFO} Found IPv6 GUA address, using it for blocking IPv6 ads"
    # And assign it to the global variable
    IPV6_ADDRESS="${GUA_ADDRESS}"
  # If none of those work,
  else
    # explain that IPv6 blocking will not be used
    echo -e "  ${INFO} Unable to find IPv6 ULA/GUA address, IPv6 adblocking will not be enabled"
    # So set the variable to be empty
    IPV6_ADDRESS=""
  fi

  # If the IPV6_ADDRESS contains a value
  if [[ ! -z "${IPV6_ADDRESS}" ]]; then
    # Display that IPv6 is supported and will be used
    whiptail --msgbox --backtitle "IPv6..." --title "IPv6 Supported" "$IPV6_ADDRESS will be used to block ads." ${r} ${c}
  fi
}

# A function to check if we should use IPv4 and/or IPv6 for blocking ads
use4andor6() {
  # Named local variables
  local useIPv4
  local useIPv6
  # Let use select IPv4 and/or IPv6 via a checklist
  cmd=(whiptail --separate-output --checklist "Select Protocols (press space to select)" ${r} ${c} 2)
  # In an array, show the options available:
  # IPv4 (on by default)
  options=(IPv4 "Block ads over IPv4" on
  # or IPv6 (on by default if available)
  IPv6 "Block ads over IPv6" on)
  # In a variable, show the choices available; exit if Cancel is selected
  choices=$("${cmd[@]}" "${options[@]}" 2>&1 >/dev/tty) || { echo -e "  ${COL_LIGHT_RED}Cancel was selected, exiting installer${COL_NC}"; exit 1; }
  # For each choice available,
  for choice in ${choices}
  do
    # Set the values to true
    case ${choice} in
    IPv4  )   useIPv4=true;;
    IPv6  )   useIPv6=true;;
    esac
  done
  # If IPv4 is to be used,
  if [[ "${useIPv4}" ]]; then
    # Run our function to get the information we need
    find_IPv4_information
    getStaticIPv4Settings
    setStaticIPv4
  fi
  # If IPv6 is to be used,
  if [[ "${useIPv6}" ]]; then
    # Run our function to get this information
    useIPv6dialog
  fi
  # Echo the information to the user
    echo -e "  ${INFO} IPv4 address: ${IPV4_ADDRESS}"
    echo -e "  ${INFO} IPv6 address: ${IPV6_ADDRESS}"
  # If neither protocol is selected,
  if [[ ! "${useIPv4}" ]] && [[ ! "${useIPv6}" ]]; then
    # Show an error in red
    echo -e "  ${COL_LIGHT_RED}Error: Neither IPv4 or IPv6 selected${COL_NC}"
    # and exit with an error
    exit 1
  fi
}

#
getStaticIPv4Settings() {
  # Local, named variables
  local ipSettingsCorrect
  # Ask if the user wants to use DHCP settings as their static IP
  # This is useful for users that are using DHCP reservations; then we can just use the information gathered via our functions
  if whiptail --backtitle "Calibrating network interface" --title "Static IP Address" --yesno "Do you want to use your current network settings as a static address?
          IP address:    ${IPV4_ADDRESS}
          Gateway:       ${IPv4gw}" ${r} ${c}; then
    # If they choose yes, let the user know that the IP address will not be available via DHCP and may cause a conflict.
    whiptail --msgbox --backtitle "IP information" --title "FYI: IP Conflict" "It is possible your router could still try to assign this IP to a device, which would cause a conflict.  But in most cases the router is smart enough to not do that.
If you are worried, either manually set the address, or modify the DHCP reservation pool so it does not include the IP you want.
It is also possible to use a DHCP reservation, but if you are going to do that, you might as well set a static address." ${r} ${c}
  # Nothing else to do since the variables are already set above
  else
    # Otherwise, we need to ask the user to input their desired settings.
    # Start by getting the IPv4 address (pre-filling it with info gathered from DHCP)
    # Start a loop to let the user enter their information with the chance to go back and edit it if necessary
    until [[ "${ipSettingsCorrect}" = True ]]; do

      # Ask for the IPv4 address
      IPV4_ADDRESS=$(whiptail --backtitle "Calibrating network interface" --title "IPv4 address" --inputbox "Enter your desired IPv4 address" ${r} ${c} "${IPV4_ADDRESS}" 3>&1 1>&2 2>&3) || \
      # Cancelling IPv4 settings window
      { ipSettingsCorrect=False; echo -e "  ${COL_LIGHT_RED}Cancel was selected, exiting installer${COL_NC}"; exit 1; }
      echo -e "  ${INFO} Your static IPv4 address: ${IPV4_ADDRESS}"

      # Ask for the gateway
      IPv4gw=$(whiptail --backtitle "Calibrating network interface" --title "IPv4 gateway (router)" --inputbox "Enter your desired IPv4 default gateway" ${r} ${c} "${IPv4gw}" 3>&1 1>&2 2>&3) || \
      # Cancelling gateway settings window
      { ipSettingsCorrect=False; echo -e "  ${COL_LIGHT_RED}Cancel was selected, exiting installer${COL_NC}"; exit 1; }
      echo -e "  ${INFO} Your static IPv4 gateway: ${IPv4gw}"

      # Give the user a chance to review their settings before moving on
      if whiptail --backtitle "Calibrating network interface" --title "Static IP Address" --yesno "Are these settings correct?
        IP address: ${IPV4_ADDRESS}
        Gateway:    ${IPv4gw}" ${r} ${c}; then
        # After that's done, the loop ends and we move on
        ipSettingsCorrect=True
        else
        # If the settings are wrong, the loop continues
        ipSettingsCorrect=False
      fi
    done
    # End the if statement for DHCP vs. static
  fi
}

# dhcpcd is very annoying,
setDHCPCD() {
  # but we can append these lines to dhcpcd.conf to enable a static IP
  echo "interface ${PIHOLE_INTERFACE}
  static ip_address=${IPV4_ADDRESS}
  static routers=${IPv4gw}
  static domain_name_servers=127.0.0.1" | tee -a /etc/dhcpcd.conf >/dev/null
}

setStaticIPv4() {
  # Local, named variables
  local IFCFG_FILE
  local IPADDR
  local CIDR
  # For the Debian family, if dhcpcd.conf exists,
  if [[ -f "/etc/dhcpcd.conf" ]]; then
    # check if the IP is already in the file
    if grep -q "${IPV4_ADDRESS}" /etc/dhcpcd.conf; then
      echo -e "  ${INFO} Static IP already configured"
    # If it's not,
    else
      # set it using our function
      setDHCPCD
      # Then use the ip command to immediately set the new address
      ip addr replace dev "${PIHOLE_INTERFACE}" "${IPV4_ADDRESS}"
      # Also give a warning that the user may need to reboot their system
      echo -e "  ${TICK} Set IP address to ${IPV4_ADDRESS%/*}
      You may need to restart after the install is complete"
    fi
  # If it's not Debian, check if it's the Fedora family by checking for the file below
  elif [[ -f "/etc/sysconfig/network-scripts/ifcfg-${PIHOLE_INTERFACE}" ]];then
    # If it exists,
    IFCFG_FILE=/etc/sysconfig/network-scripts/ifcfg-${PIHOLE_INTERFACE}
    # check if the desired IP is already set
    if grep -q "${IPV4_ADDRESS}" "${IFCFG_FILE}"; then
      echo -e "  ${INFO} Static IP already configured"
    # Otherwise,
    else
      # Put the IP in variables without the CIDR notation
      IPADDR=$(echo "${IPV4_ADDRESS}" | cut -f1 -d/)
      CIDR=$(echo "${IPV4_ADDRESS}" | cut -f2 -d/)
      # Backup existing interface configuration:
      cp "${IFCFG_FILE}" "${IFCFG_FILE}".pihole.orig
      # Build Interface configuration file using the GLOBAL variables we have
      {
        echo "# Configured via Pi-hole installer"
        echo "DEVICE=$PIHOLE_INTERFACE"
        echo "BOOTPROTO=none"
        echo "ONBOOT=yes"
        echo "IPADDR=$IPADDR"
        echo "PREFIX=$CIDR"
        echo "GATEWAY=$IPv4gw"
        echo "DNS1=$PIHOLE_DNS_1"
        echo "DNS2=$PIHOLE_DNS_2"
        echo "USERCTL=no"
      }> "${IFCFG_FILE}"
      # Use ip to immediately set the new address
      ip addr replace dev "${PIHOLE_INTERFACE}" "${IPV4_ADDRESS}"
      # If NetworkMangler command line interface exists,
      if command -v nmcli &> /dev/null;then
        # Tell NetworkManagler to read our new sysconfig file
        nmcli con load "${IFCFG_FILE}" > /dev/null
      fi
      # Show a warning that the user may need to restart
      echo -e "  ${TICK} Set IP address to ${IPV4_ADDRESS%/*}
      You may need to restart after the install is complete"
    fi
  # If all that fails,
  else
    # show an error and exit
    echo -e "  ${INFO} Warning: Unable to locate configuration file to set static IPv4 address"
    exit 1
  fi
}

# Check an IP address to see if it is a valid one
valid_ip() {
  # Local, named variables
  local ip=${1}
  local stat=1

  # If the IP matches the format xxx.xxx.xxx.xxx,
  if [[ "${ip}" =~ ^[0-9]{1,3}\.[0-9]{1,3}\.[0-9]{1,3}\.[0-9]{1,3}$ ]]; then
    # Save the old Interfal Field Separator in a variable
    OIFS=$IFS
    # and set the new one to a dot (period)
    IFS='.'
    # Put the IP into an array
    ip=(${ip})
    # Restore the IFS to what it was
    IFS=${OIFS}
    ## Evaluate each octet by checking if it's less than or equal to 255 (the max for each octet)
    [[ "${ip[0]}" -le 255 && "${ip[1]}" -le 255 \
    && "${ip[2]}" -le 255 && "${ip[3]}" -le 255 ]]
    # Save the exit code
    stat=$?
  fi
  # Return the exit code
  return ${stat}
}

# A function to choose the upstream DNS provider(s)
setDNS() {
  # Local, named variables
  local DNSSettingsCorrect

  # In an array, list the available upstream providers
  DNSChooseOptions=(Google ""
      OpenDNS ""
      Level3 ""
      Norton ""
      Comodo ""
      DNSWatch ""
      Custom "")
  # In a whiptail dialog, show the options
  DNSchoices=$(whiptail --separate-output --menu "Select Upstream DNS Provider. To use your own, select Custom." ${r} ${c} 6 \
    "${DNSChooseOptions[@]}" 2>&1 >/dev/tty) || \
    # exit if Cancel is selected
    { echo -e "  ${COL_LIGHT_RED}Cancel was selected, exiting installer${COL_NC}"; exit 1; }

  # Display the selection
  echo -ne "  ${INFO} Using "
  # Depending on the user's choice, set the GLOBAl variables to the IP of the respective provider
  case ${DNSchoices} in
    Google)
      echo "Google DNS servers"
      PIHOLE_DNS_1="8.8.8.8"
      PIHOLE_DNS_2="8.8.4.4"
      ;;
    OpenDNS)
      echo "OpenDNS servers"
      PIHOLE_DNS_1="208.67.222.222"
      PIHOLE_DNS_2="208.67.220.220"
      ;;
    Level3)
      echo "Level3 servers"
      PIHOLE_DNS_1="4.2.2.1"
      PIHOLE_DNS_2="4.2.2.2"
      ;;
    Norton)
      echo "Norton ConnectSafe servers"
      PIHOLE_DNS_1="199.85.126.10"
      PIHOLE_DNS_2="199.85.127.10"
      ;;
    Comodo)
      echo "Comodo Secure servers"
      PIHOLE_DNS_1="8.26.56.26"
      PIHOLE_DNS_2="8.20.247.20"
      ;;
    DNSWatch)
      echo "DNS.WATCH servers"
      PIHOLE_DNS_1="84.200.69.80"
      PIHOLE_DNS_2="84.200.70.40"
      ;;
    Custom)
      # Until the DNS settings are selected,
      until [[ "${DNSSettingsCorrect}" = True ]]; do
      #
      strInvalid="Invalid"
      # If the first
      if [[ ! "${PIHOLE_DNS_1}" ]]; then
        # and second upstream servers do not exist
        if [[ ! "${PIHOLE_DNS_2}" ]]; then
          #
          prePopulate=""
        # Otherwise,
        else
          #
          prePopulate=", ${PIHOLE_DNS_2}"
        fi
      #
      elif  [[ "${PIHOLE_DNS_1}" ]] && [[ ! "${PIHOLE_DNS_2}" ]]; then
        #
        prePopulate="${PIHOLE_DNS_1}"
      #
      elif [[ "${PIHOLE_DNS_1}" ]] && [[ "${PIHOLE_DNS_2}" ]]; then
        #
        prePopulate="${PIHOLE_DNS_1}, ${PIHOLE_DNS_2}"
      fi

      # Dialog for the user to enter custom upstream servers
      piholeDNS=$(whiptail --backtitle "Specify Upstream DNS Provider(s)"  --inputbox "Enter your desired upstream DNS provider(s), seperated by a comma.\\n\\nFor example '8.8.8.8, 8.8.4.4'" ${r} ${c} "${prePopulate}" 3>&1 1>&2 2>&3) || \
      { echo -e "  ${COL_LIGHT_RED}Cancel was selected, exiting installer${COL_NC}"; exit 1; }
      #
      PIHOLE_DNS_1=$(echo "${piholeDNS}" | sed 's/[, \t]\+/,/g' | awk -F, '{print$1}')
      PIHOLE_DNS_2=$(echo "${piholeDNS}" | sed 's/[, \t]\+/,/g' | awk -F, '{print$2}')
      # If the IP is valid,
      if ! valid_ip "${PIHOLE_DNS_1}" || [[ ! "${PIHOLE_DNS_1}" ]]; then
        # store it in the variable so we can use it
        PIHOLE_DNS_1=${strInvalid}
      fi
      # Do the same for the secondary server
      if ! valid_ip "${PIHOLE_DNS_2}" && [[ "${PIHOLE_DNS_2}" ]]; then
        PIHOLE_DNS_2=${strInvalid}
      fi
      # If either of the DNS servers are invalid,
      if [[ "${PIHOLE_DNS_1}" == "${strInvalid}" ]] || [[ "${PIHOLE_DNS_2}" == "${strInvalid}" ]]; then
        # explain this to the user
        whiptail --msgbox --backtitle "Invalid IP" --title "Invalid IP" "One or both entered IP addresses were invalid. Please try again.\\n\\n    DNS Server 1:   $PIHOLE_DNS_1\\n    DNS Server 2:   ${PIHOLE_DNS_2}" ${r} ${c}
        # and set the variables back to nothing
        if [[ "${PIHOLE_DNS_1}" == "${strInvalid}" ]]; then
          PIHOLE_DNS_1=""
        fi
        if [[ "${PIHOLE_DNS_2}" == "${strInvalid}" ]]; then
          PIHOLE_DNS_2=""
        fi
        # Since the settings will not work, stay in the loop
        DNSSettingsCorrect=False
      # Othwerise,
      else
        # Show the settings
        if (whiptail --backtitle "Specify Upstream DNS Provider(s)" --title "Upstream DNS Provider(s)" --yesno "Are these settings correct?\\n    DNS Server 1:   $PIHOLE_DNS_1\\n    DNS Server 2:   ${PIHOLE_DNS_2}" ${r} ${c}); then
        # and break from the loop since the servers are vaid
        DNSSettingsCorrect=True
      # Otherwise,
      else
        # If the settings are wrong, the loop continues
        DNSSettingsCorrect=False
        fi
      fi
      done
      ;;
  esac
}

# Allow the user to enable/disable logging
setLogging() {
  # Local, named variables
  local LogToggleCommand
  local LogChooseOptions
  local LogChoices

  # Ask if the user wants to log queries
  LogToggleCommand=(whiptail --separate-output --radiolist "Do you want to log queries?\\n (Disabling will render graphs on the Admin page useless):" ${r} ${c} 6)
  # The default selection is on
  LogChooseOptions=("On (Recommended)" "" on
      Off "" off)
  # Get the user's choice
  LogChoices=$("${LogToggleCommand[@]}" "${LogChooseOptions[@]}" 2>&1 >/dev/tty) || (echo -e "  ${COL_LIGHT_RED}Cancel was selected, exiting installer${COL_NC}" && exit 1)
    case ${LogChoices} in
      # If it's on
      "On (Recommended)")
        echo -e "  ${INFO} Logging On."
        # Set the GLOBAL variable to true so we know what they selected
        QUERY_LOGGING=true
        ;;
      # Othwerise, it's off,
      Off)
        echo -e "  ${INFO} Logging Off."
        # So set it to false
        QUERY_LOGGING=false
        ;;
    esac
}

# Funtion to ask the user if they want to install the dashboard
setAdminFlag() {
  # Local, named variables
  local WebToggleCommand
  local WebChooseOptions
  local WebChoices

  # Similar to the logging function, ask what the user wants
  WebToggleCommand=(whiptail --separate-output --radiolist "Do you wish to install the web admin interface?" ${r} ${c} 6)
  # with the default being enabled
  WebChooseOptions=("On (Recommended)" "" on
      Off "" off)
  WebChoices=$("${WebToggleCommand[@]}" "${WebChooseOptions[@]}" 2>&1 >/dev/tty) || (echo -e "  ${COL_LIGHT_RED}Cancel was selected, exiting installer${COL_NC}" && exit 1)
    # Depending on their choice
    case ${WebChoices} in
      "On (Recommended)")
        echo -e "  ${INFO} Web Interface On"
        # Set it to true
        INSTALL_WEB=true
        ;;
      Off)
        echo -e "  ${INFO} Web Interface Off"
        # or false
        INSTALL_WEB=false
        ;;
    esac
}

# Check if /etc/dnsmasq.conf is from pihole.  If so replace with an original and install new in .d directory
version_check_dnsmasq() {
  # Local, named variables
  local dnsmasq_conf="/etc/dnsmasq.conf"
  local dnsmasq_conf_orig="/etc/dnsmasq.conf.orig"
  local dnsmasq_pihole_id_string="addn-hosts=/etc/pihole/gravity.list"
  local dnsmasq_original_config="${PI_HOLE_LOCAL_REPO}/advanced/dnsmasq.conf.original"
  local dnsmasq_pihole_01_snippet="${PI_HOLE_LOCAL_REPO}/advanced/01-pihole.conf"
  local dnsmasq_pihole_01_location="/etc/dnsmasq.d/01-pihole.conf"

  # If the dnsmasq config file exists
  if [[ -f "${dnsmasq_conf}" ]]; then
    echo -ne "  ${INFO} Existing dnsmasq.conf found..."
    # If gravity.list is found within this file, we presume it's from older versions on Pi-hole,
    if grep -q ${dnsmasq_pihole_id_string} ${dnsmasq_conf}; then
      echo " it is from a previous Pi-hole install."
      echo -ne "  ${INFO} Backing up dnsmasq.conf to dnsmasq.conf.orig..."
      # so backup the original file
      mv -f ${dnsmasq_conf} ${dnsmasq_conf_orig}
      echo -e "${OVER}  ${TICK} Backing up dnsmasq.conf to dnsmasq.conf.orig..."
      echo -ne "  ${INFO} Restoring default dnsmasq.conf..."
      # and replace it with the default
      cp ${dnsmasq_original_config} ${dnsmasq_conf}
      echo -e "${OVER}  ${TICK} Restoring default dnsmasq.conf..."
    # Otherwise,
    else
      # Don't to anything
      echo " it is not a Pi-hole file, leaving alone!"
    fi
  else
    # If a file cannot be found,
    echo -ne "  ${INFO} No dnsmasq.conf found... restoring default dnsmasq.conf..."
    # restore the default one
    cp ${dnsmasq_original_config} ${dnsmasq_conf}
    echo -e "${OVER}  ${TICK} No dnsmasq.conf found... restoring default dnsmasq.conf..."
  fi

  echo -en "  ${INFO} Copying 01-pihole.conf to /etc/dnsmasq.d/01-pihole.conf..."
  # Copy the new Pi-hole DNS config file into the dnsmasq.d directory
  cp ${dnsmasq_pihole_01_snippet} ${dnsmasq_pihole_01_location}
  echo -e "${OVER}  ${TICK} Copying 01-pihole.conf to /etc/dnsmasq.d/01-pihole.conf"
  # Replace our placeholder values with the GLOBAL DNS variables that we populated earlier
  # First, swap in the interface to listen on
  sed -i "s/@INT@/$PIHOLE_INTERFACE/" ${dnsmasq_pihole_01_location}
  if [[ "${PIHOLE_DNS_1}" != "" ]]; then
    # Then swap in the primary DNS server
    sed -i "s/@DNS1@/$PIHOLE_DNS_1/" ${dnsmasq_pihole_01_location}
  else
    #
    sed -i '/^server=@DNS1@/d' ${dnsmasq_pihole_01_location}
  fi
  if [[ "${PIHOLE_DNS_2}" != "" ]]; then
    # Then swap in the primary DNS server
    sed -i "s/@DNS2@/$PIHOLE_DNS_2/" ${dnsmasq_pihole_01_location}
  else
    #
    sed -i '/^server=@DNS2@/d' ${dnsmasq_pihole_01_location}
  fi

  #
  sed -i 's/^#conf-dir=\/etc\/dnsmasq.d$/conf-dir=\/etc\/dnsmasq.d/' ${dnsmasq_conf}

  # If the user does not want to enable logging,
  if [[ "${QUERY_LOGGING}" == false ]] ; then
        # Disable it by commenting out the directive in the DNS config file
        sed -i 's/^log-queries/#log-queries/' ${dnsmasq_pihole_01_location}
    # Otherwise,
    else
        # enable it by uncommenting the directive in the DNS config file
        sed -i 's/^#log-queries/log-queries/' ${dnsmasq_pihole_01_location}
    fi
}

# Clean an existing installation to prepare for upgrade/reinstall
clean_existing() {
  # Local, named variables
  # ${1} Directory to clean
  local clean_directory="${1}"
  # Make ${2} the new one?
  shift
  # ${2} Array of files to remove
  local old_files=( "$@" )

  # For each script found in the old files array
  for script in "${old_files[@]}"; do
    # Remove them
    rm -f "${clean_directory}/${script}.sh"
  done
}

# Install the scripts from repository to their various locations
installScripts() {
  # Local, named variables
  local str="Installing scripts from ${PI_HOLE_LOCAL_REPO}"
  echo -ne "  ${INFO} ${str}..."

  # Clear out script files from Pi-hole scripts directory.
  clean_existing "${PI_HOLE_INSTALL_DIR}" "${PI_HOLE_FILES[@]}"

  # Install files from local core repository
  if is_repo "${PI_HOLE_LOCAL_REPO}"; then
    # move into the directory
    cd "${PI_HOLE_LOCAL_REPO}"
    # Install the scripts by:
    #  -o setting the owner to the user
    #  -Dm755 create all leading components of destiantion except the last, then copy the source to the destiantion and setting the permissions to 755
    #
    # This first one is the directory
    install -o "${USER}" -Dm755 -d "${PI_HOLE_INSTALL_DIR}"
    # The rest are the scripts Pi-hole needs
    install -o "${USER}" -Dm755 -t "${PI_HOLE_INSTALL_DIR}" gravity.sh
    install -o "${USER}" -Dm755 -t "${PI_HOLE_INSTALL_DIR}" ./advanced/Scripts/*.sh
    install -o "${USER}" -Dm755 -t "${PI_HOLE_INSTALL_DIR}" ./automated\ install/uninstall.sh
    install -o "${USER}" -Dm755 -t "${PI_HOLE_INSTALL_DIR}" ./advanced/Scripts/COL_TABLE
    install -o "${USER}" -Dm755 -t /usr/local/bin/ pihole
    install -Dm644 ./advanced/bash-completion/pihole /etc/bash_completion.d/pihole
    echo -e "${OVER}  ${TICK} ${str}"
 # Otherwise,
  else
    # Show an error and exit
    echo -e "${OVER}  ${CROSS} ${str}
  ${COL_LIGHT_RED}Error: Local repo ${PI_HOLE_LOCAL_REPO} not found, exiting installer${COL_NC}"
    exit 1
  fi
}

# Install the configs from PI_HOLE_LOCAL_REPO to their various locations
installConfigs() {
  echo ""
  echo -e "  ${INFO} Installing configs from ${PI_HOLE_LOCAL_REPO}..."
  # Make sure Pi-hole's config files are in place
  version_check_dnsmasq

  # If the user chose to install the dashboard,
  if [[ "${INSTALL_WEB}" == true ]]; then
    # and if the Web server conf directory does not exist,
    if [[ ! -d "/etc/lighttpd" ]]; then
      # make it
      mkdir /etc/lighttpd
      # and set the owners
      chown "${USER}":root /etc/lighttpd
    # Otherwise, if the config file already exists
    elif [[ -f "/etc/lighttpd/lighttpd.conf" ]]; then
      # back up the original
      mv /etc/lighttpd/lighttpd.conf /etc/lighttpd/lighttpd.conf.orig
    fi
    # and copy in the config file Pi-hole needs
    cp ${PI_HOLE_LOCAL_REPO}/advanced/${LIGHTTPD_CFG} /etc/lighttpd/lighttpd.conf
    # Make the directories if they do not exist and set the owners
    mkdir -p /var/run/lighttpd
    chown ${LIGHTTPD_USER}:${LIGHTTPD_GROUP} /var/run/lighttpd
    mkdir -p /var/cache/lighttpd/compress
    chown ${LIGHTTPD_USER}:${LIGHTTPD_GROUP} /var/cache/lighttpd/compress
    mkdir -p /var/cache/lighttpd/uploads
    chown ${LIGHTTPD_USER}:${LIGHTTPD_GROUP} /var/cache/lighttpd/uploads
  fi
}

stop_service() {
  # Stop service passed in as argument.
  # Can softfail, as process may not be installed when this is called
  local str="Stopping ${1} service"
  echo ""
  echo -ne "  ${INFO} ${str}..."
  if command -v systemctl &> /dev/null; then
    systemctl stop "${1}" &> /dev/null || true
  else
    service "${1}" stop &> /dev/null || true
  fi
  echo -e "${OVER}  ${TICK} ${str}..."
}

# Start/Restart service passed in as argument
start_service() {
  # Local, named variables
  local str="Starting ${1} service"
  echo ""
  echo -ne "  ${INFO} ${str}..."
  # If systemctl exists,
  if command -v systemctl &> /dev/null; then
    # use that to restart the service
    systemctl restart "${1}" &> /dev/null
  # Otherwise,
  else
    # fall back to the service command
    service "${1}" restart &> /dev/null
  fi
  echo -e "${OVER}  ${TICK} ${str}"
}

# Enable service so that it will start with next reboot
enable_service() {
  # Local, named variables
  local str="Enabling ${1} service to start on reboot"
  echo ""
  echo -ne "  ${INFO} ${str}..."
  # If systemctl exists,
  if command -v systemctl &> /dev/null; then
    # use that to enable the service
    systemctl enable "${1}" &> /dev/null
  # Othwerwise,
  else
    # use update-rc.d to accomplish this
    update-rc.d "${1}" defaults &> /dev/null
  fi
  echo -e "${OVER}  ${TICK} ${str}"
}

update_package_cache() {
  # Running apt-get update/upgrade with minimal output can cause some issues with
  # requiring user input (e.g password for phpmyadmin see #218)

  # Update package cache on apt based OSes. Do this every time since
  # it's quick and packages can be updated at any time.

  # Local, named variables
  local str="Update local cache of available packages"
  echo ""
  echo -ne "  ${INFO} ${str}..."
  # Create a command from the package cache variable
  if eval "${UPDATE_PKG_CACHE}" &> /dev/null; then
    echo -e "${OVER}  ${TICK} ${str}"
  # Otherwise,
  else
    # show an error and exit
    echo -e "${OVER}  ${CROSS} ${str}"
    echo -ne "  ${COL_LIGHT_RED}Error: Unable to update package cache. Please try \"${UPDATE_PKG_CACHE}\"${COL_NC}"
    return 1
  fi
}

# Let user know if they have outdated packages on their system and
# advise them to run a package update at soonest possible.
notify_package_updates_available() {
  # Local, named variables
  local str="Checking ${PKG_MANAGER} for upgraded packages"
  echo -ne "\\n  ${INFO} ${str}..."
  # Store the list of packages in a variable
  updatesToInstall=$(eval "${PKG_COUNT}")

  if [[ -d "/lib/modules/$(uname -r)" ]]; then
    #
    if [[ "${updatesToInstall}" -eq 0 ]]; then
      #
      echo -e "${OVER}  ${TICK} ${str}... up to date!"
      echo ""
    else
      #
      echo -e "${OVER}  ${TICK} ${str}... ${updatesToInstall} updates available"
      echo -e "  ${INFO} ${COL_LIGHT_GREEN}It is recommended to update your OS after installing the Pi-hole! ${COL_NC}"
      echo ""
    fi
  else
    echo -e "${OVER}  ${CROSS} ${str}
      Kernel update detected. If the install fails, please reboot and try again\\n"
  fi
}

# What's this doing outside of a function in the middle of nowhere?
counter=0

install_dependent_packages() {
  # Local, named variables should be used here, especially for an iterator
  # Add one to the counter
  counter=$((counter+1))
  # If it equals 1,
  if [[ "${counter}" == 1 ]]; then
    #
    echo -e "  ${INFO} Installer Dependency checks..."
  else
    #
    echo -e "  ${INFO} Main Dependency checks..."
  fi

  # Install packages passed in via argument array
  # No spinner - conflicts with set -e
  declare -a argArray1=("${!1}")
  declare -a installArray

  # Debian based package install - debconf will download the entire package list
  # so we just create an array of packages not currently installed to cut down on the
  # amount of download traffic.
  # NOTE: We may be able to use this installArray in the future to create a list of package that were
  # installed by us, and remove only the installed packages, and not the entire list.
  if command -v debconf-apt-progress &> /dev/null; then
    # For each package,
    for i in "${argArray1[@]}"; do
      echo -ne "  ${INFO}  Checking for $i..."
      #
      if dpkg-query -W -f='${Status}' "${i}" 2>/dev/null | grep "ok installed" &> /dev/null; then
        #
        echo -e "${OVER}  ${TICK} Checking for $i"
      else
        #
        echo -e "${OVER}  ${CROSS} Checking for $i (will be installed)"
        #
        installArray+=("${i}")
      fi
    done
    #
    if [[ "${#installArray[@]}" -gt 0 ]]; then
      #
      test_dpkg_lock
      #
      debconf-apt-progress -- "${PKG_INSTALL[@]}" "${installArray[@]}"
      return
    fi
      echo ""
      #
      return 0
  fi

  # Install Fedora/CentOS packages
  for i in "${argArray1[@]}"; do
    echo -ne "  ${INFO}  Checking for $i..."
    #
    if ${PKG_MANAGER} -q list installed "${i}" &> /dev/null; then
      echo -e "${OVER}  ${TICK} Checking for $i"
    else
      echo -e "${OVER}  ${CROSS} Checking for $i (will be installed)"
      #
      installArray+=("${i}")
    fi
  done
    #
    if [[ "${#installArray[@]}" -gt 0 ]]; then
      #
      "${PKG_INSTALL[@]}" "${installArray[@]}" &> /dev/null
      return
    fi
    echo ""
    return 0
}

# Create logfiles if necessary
CreateLogFile() {
  local str="Creating log and changing owner to dnsmasq"
  echo ""
  echo -ne "  ${INFO} ${str}..."
  # If the pihole log does not exist,
  if [[ ! -f "/var/log/pihole.log" ]]; then
    # Make it,
    touch /var/log/pihole.log
    # set the permissions,
    chmod 644 /var/log/pihole.log
    # and owners
    chown "${DNSMASQ_USER}":root /var/log/pihole.log
    echo -e "${OVER}  ${TICK} ${str}"
  # Otherwise,
  else
    # the file should already exist
    echo -e " ${COL_LIGHT_GREEN}log already exists!${COL_NC}"
  fi
}

# Install the Web interface dashboard
installPiholeWeb() {
  echo ""
  echo "  ${INFO} Installing blocking page..."
  # If the pihole Web directory exists,
  if [[ -d "/var/www/html/pihole" ]]; then
    local str="Installing index.php"
    echo -ne "  ${INFO} ${str}..."
    # and if the index file exists,
    if [[ -f "/var/www/html/pihole/index.php" ]]; then
      # do not overwrite it,
      echo -e " ${COL_LIGHT_GREEN}detected index.php, not overwriting${COL_NC}"
    # if it doesn't exist
    else
      # install it by copying it from the repo
      cp ${PI_HOLE_LOCAL_REPO}/advanced/index.php /var/www/html/pihole/
      echo -e "${OVER}  ${TICK} ${str}"
    fi

    local str="Installing index.js"
    echo -ne "  ${INFO} ${str}..."
    # and if the index file exists,
    if [[ -f "/var/www/html/pihole/index.js" ]]; then
      # do not overwrite it,
      echo -e " ${COL_LIGHT_GREEN}detected index.js, not overwriting${COL_NC}"
    else
      # install it by copying it from the repo
      cp ${PI_HOLE_LOCAL_REPO}/advanced/index.js /var/www/html/pihole/
      echo -e "${OVER}  ${TICK} ${str}"
    fi

    local str="Installing blockingpage.css"
    echo -ne "  ${INFO} ${str}..."
    # and if the index file exists,
    if [[ -f "/var/www/html/pihole/blockingpage.css" ]]; then
      # do not overwrite it,
      echo -e " ${COL_LIGHT_GREEN}detected blockingpage.css, not overwriting${COL_NC}"
    else
      # install it by copying it from the repo
      cp ${PI_HOLE_LOCAL_REPO}/advanced/blockingpage.css /var/www/html/pihole
      echo -e "${OVER}  ${TICK} ${str}"
    fi
  # If the pihole Web directory does not exist,
  else
    local str="Creating directory for blocking page, and copying files"
    echo -ne "  ${INFO} ${str}..."
    # Install the directory
    install -d /var/www/html/pihole
    # and the blockpage
    install -D ${PI_HOLE_LOCAL_REPO}/advanced/{index,blockingpage}.* /var/www/html/pihole/
    echo -e "${OVER}  ${TICK} ${str}"

    local str="Backing up index.lighttpd.html"
    echo -ne "  ${INFO} ${str}..."
    # If the default index file exists,
    if [[ -f "/var/www/html/index.lighttpd.html" ]]; then
      # back it up
      mv /var/www/html/index.lighttpd.html /var/www/html/index.lighttpd.orig
      echo -e "${OVER}  ${TICK} ${str}"
    # Othwerwise,
    else
      # don't do anything
      echo -e "${OVER}  ${CROSS} ${str}
      No default index.lighttpd.html file found... not backing up"
    fi

  fi

  # Install Sudoers file
  echo ""
  local str="Installing sudoer file"
  echo -ne "  ${INFO} ${str}..."
  # Make the .d directory if it doesn't exist
  mkdir -p /etc/sudoers.d/
  # and copy in the pihole sudoers file
  cp ${PI_HOLE_LOCAL_REPO}/advanced/pihole.sudo /etc/sudoers.d/pihole
  # Add lighttpd user (OS dependent) to sudoers file
  echo "${LIGHTTPD_USER} ALL=NOPASSWD: /usr/local/bin/pihole" >> /etc/sudoers.d/pihole

  # If the Web server user is lighttpd,
  if [[ "$LIGHTTPD_USER" == "lighttpd" ]]; then
    # Allow executing pihole via sudo with Fedora
    # Usually /usr/local/bin is not permitted as directory for sudoable programms
    echo "Defaults secure_path = /sbin:/bin:/usr/sbin:/usr/bin:/usr/local/bin" >> /etc/sudoers.d/pihole
  fi
  # Set the strict permissions on the file
  chmod 0440 /etc/sudoers.d/pihole
  echo -e "${OVER}  ${TICK} ${str}"
}

# Installs a cron file
installCron() {
  # Install the cron job
  local str="Installing latest Cron script"
  echo ""
  echo -ne "  ${INFO} ${str}..."
  # Copy the cron file over from the local repo
  cp ${PI_HOLE_LOCAL_REPO}/advanced/pihole.cron /etc/cron.d/pihole
  echo -e "${OVER}  ${TICK} ${str}"
}

# Gravity is a very important script as it aggregates all of the domains into a single HOSTS formatted list,
# which is what Pi-hole needs to begin blocking ads
runGravity() {
  echo ""
  echo -e "  ${INFO} Preparing to run gravity.sh to refresh hosts..."
  # If cached lists exist,
  if ls /etc/pihole/list* 1> /dev/null 2>&1; then
    echo -e "  ${INFO} Cleaning up previous install (preserving whitelist/blacklist)"
    # remove them
    rm /etc/pihole/list.*
  fi
  # If the default ad lists file exists,
  if [[ ! -e /etc/pihole/adlists.default ]]; then
    # copy it over from the local repo
    cp ${PI_HOLE_LOCAL_REPO}/adlists.default /etc/pihole/adlists.default
  fi
  echo -e "  ${INFO} Running gravity.sh"
  # Run gravity in the current shell
  { /opt/pihole/gravity.sh; }
}

# Check if the pihole user exists and create if it does not
create_pihole_user() {
  local str="Checking for user 'pihole'"
  echo -ne "  ${INFO} ${str}..."
  # If the user pihole exists,
  if id -u pihole &> /dev/null; then
    # just show a success
    echo -ne "${OVER}  ${TICK} ${str}"
  # Othwerwise,
  else
    echo -ne "${OVER}  ${CROSS} ${str}"
    local str="Creating user 'pihole'"
    echo -ne "  ${INFO} ${str}..."
    # create her with the useradd command
    useradd -r -s /usr/sbin/nologin pihole
    echo -ne "${OVER}  ${TICK} ${str}"
  fi
}

# Allow HTTP and DNS traffic
configureFirewall() {
  echo ""
  # If a firewall is running,
  if firewall-cmd --state &> /dev/null; then
    # ask if the user wants to install Pi-hole's default firwall rules
    whiptail --title "Firewall in use" --yesno "We have detected a running firewall\\n\\nPi-hole currently requires HTTP and DNS port access.\\n\\n\\n\\nInstall Pi-hole default firewall rules?" ${r} ${c} || \
    { echo -e "  ${INFO} Not installing firewall rulesets."; return 0; }
    echo -e "  ${TICK} Configuring FirewallD for httpd and dnsmasq"
    # Allow HTTP and DNS traffice
    firewall-cmd --permanent --add-service=http --add-service=dns
    # Reload the firewall to apply these changes
    firewall-cmd --reload
    return 0
  # Check for proper kernel modules to prevent failure
  elif modinfo ip_tables &> /dev/null && command -v iptables &> /dev/null; then
    # If chain Policy is not ACCEPT or last Rule is not ACCEPT
    # then check and insert our Rules above the DROP/REJECT Rule.
    if iptables -S INPUT | head -n1 | grep -qv '^-P.*ACCEPT$' || iptables -S INPUT | tail -n1 | grep -qv '^-\(A\|P\).*ACCEPT$'; then
      whiptail --title "Firewall in use" --yesno "We have detected a running firewall\\n\\nPi-hole currently requires HTTP and DNS port access.\\n\\n\\n\\nInstall Pi-hole default firewall rules?" ${r} ${c} || \
      { echo -e "  ${INFO} Not installing firewall rulesets."; return 0; }
      echo -e "  ${TICK} Installing new IPTables firewall rulesets"
      # Check chain first, otherwise a new rule will duplicate old ones
      iptables -C INPUT -p tcp -m tcp --dport 80 -j ACCEPT &> /dev/null || iptables -I INPUT 1 -p tcp -m tcp --dport 80 -j ACCEPT
      iptables -C INPUT -p tcp -m tcp --dport 53 -j ACCEPT &> /dev/null || iptables -I INPUT 1 -p tcp -m tcp --dport 53 -j ACCEPT
      iptables -C INPUT -p udp -m udp --dport 53 -j ACCEPT &> /dev/null || iptables -I INPUT 1 -p udp -m udp --dport 53 -j ACCEPT
      iptables -C INPUT -p tcp -m tcp --dport 4711:4720 -i lo -j ACCEPT &> /dev/null || iptables -I INPUT 1 -p tcp -m tcp --dport 4711:4720 -i lo -j ACCEPT
      return 0
    fi
  # Othwerwise,
  else
    # no firewall is running
    echo -e "  ${INFO} No active firewall detected.. skipping firewall configuration"
    # so just exit
    return 0
  fi
  echo -e "  ${INFO} Skipping firewall configuration"
}

#
finalExports() {
  # If the Web interface is not set to be installed,
  if [[ "${INSTALL_WEB}" == false ]]; then
    # and if there is not an IPv4 address,
    if [[ "${IPV4_ADDRESS}" ]]; then
      # there is no block page, so set IPv4 to 0.0.0.0 (all IP addresses)
      IPV4_ADDRESS="0.0.0.0"
    fi
    if [[ "${IPV6_ADDRESS}" ]]; then
      # and IPv6 to ::/0
      IPV6_ADDRESS="::/0"
    fi
  fi

  # If the setup variable file exists,
  if [[ -e "${setupVars}" ]]; then
    # update the variables in the file
    sed -i.update.bak '/PIHOLE_INTERFACE/d;/IPV4_ADDRESS/d;/IPV6_ADDRESS/d;/PIHOLE_DNS_1/d;/PIHOLE_DNS_2/d;/QUERY_LOGGING/d;/INSTALL_WEB/d;' "${setupVars}"
  fi
  # echo the information to the user
    {
  echo "PIHOLE_INTERFACE=${PIHOLE_INTERFACE}"
  echo "IPV4_ADDRESS=${IPV4_ADDRESS}"
  echo "IPV6_ADDRESS=${IPV6_ADDRESS}"
  echo "PIHOLE_DNS_1=${PIHOLE_DNS_1}"
  echo "PIHOLE_DNS_2=${PIHOLE_DNS_2}"
  echo "QUERY_LOGGING=${QUERY_LOGGING}"
  echo "INSTALL_WEB=${INSTALL_WEB}"
  echo "LIGHTTPD_ENABLED=${LIGHTTPD_ENABLED}"
    }>> "${setupVars}"

  # Bring in the current settings and the functions to manipulate them
  source "${setupVars}"
  source "${PI_HOLE_LOCAL_REPO}/advanced/Scripts/webpage.sh"

  # Look for DNS server settings which would have to be reapplied
  ProcessDNSSettings

  # Look for DHCP server settings which would have to be reapplied
  ProcessDHCPSettings
}

# Install the logrotate script
installLogrotate() {

  local str="Installing latest logrotate script"
  echo ""
  echo -ne "  ${INFO} ${str}..."
  # Copy the file over from the local repo
  cp ${PI_HOLE_LOCAL_REPO}/advanced/logrotate /etc/pihole/logrotate
  # Different operating systems have different user / group
  # settings for logrotate that makes it impossible to create
  # a static logrotate file that will work with e.g.
  # Rasbian and Ubuntu at the same time. Hence, we have to
  # customize the logrotate script here in order to reflect
  # the local properties of the /var/log directory
  logusergroup="$(stat -c '%U %G' /var/log)"
  # If the variable has a value,
  if [[ ! -z "${logusergroup}" ]]; then
    #
    sed -i "s/# su #/su ${logusergroup}/g;" /etc/pihole/logrotate
  fi
  echo -e "${OVER}  ${TICK} ${str}"
}

# Install base files and web interface
installPihole() {
  # Create the pihole user
  create_pihole_user

  # If the user wants to install the Web interface,
  if [[ "${INSTALL_WEB}" == true ]]; then
    if [[ ! -d "/var/www/html" ]]; then
      # make the Web directory if necessary
      mkdir -p /var/www/html
    fi
    # Set the owner and permissions
    chown ${LIGHTTPD_USER}:${LIGHTTPD_GROUP} /var/www/html
    chmod 775 /var/www/html
    # Give pihole access to the Web server group
    usermod -a -G ${LIGHTTPD_GROUP} pihole
    # If the lighttpd command is executable,
    if [[ -x "$(command -v lighty-enable-mod)" ]]; then
      # enable fastcgi and fastcgi-php
      lighty-enable-mod fastcgi fastcgi-php > /dev/null || true
    else
      # Othweise, show info about installing them
      echo -e  "  ${INFO} Warning: 'lighty-enable-mod' utility not found
      Please ensure fastcgi is enabled if you experience issues\\n"
    fi
  fi
  # Install scripts,
  installScripts
  # configs,
  installConfigs
  # and create the log file
  CreateLogFile
  # If the user wants to install the dashboard,
  if [[ "${INSTALL_WEB}" == true ]]; then
    # do so
    installPiholeWeb
  fi
  # Install the cron file
  installCron
  # Install the logrotate file
  installLogrotate
  # Check if FTL is installed
  FTLdetect || echo -e "  ${CROSS} FTL Engine not installed"
  # Configure the firewall
  configureFirewall

  #update setupvars.conf with any variables that may or may not have been changed during the install
  finalExports
}

# At some point in the future this list can be pruned, for now we'll need it to ensure updates don't break.
# Refactoring of install script has changed the name of a couple of variables. Sort them out here.
accountForRefactor() {
  sed -i 's/piholeInterface/PIHOLE_INTERFACE/g' ${setupVars}
  sed -i 's/IPv4_address/IPV4_ADDRESS/g' ${setupVars}
  sed -i 's/IPv4addr/IPV4_ADDRESS/g' ${setupVars}
  sed -i 's/IPv6_address/IPV6_ADDRESS/g' ${setupVars}
  sed -i 's/piholeIPv6/IPV6_ADDRESS/g' ${setupVars}
  sed -i 's/piholeDNS1/PIHOLE_DNS_1/g' ${setupVars}
  sed -i 's/piholeDNS2/PIHOLE_DNS_2/g' ${setupVars}
}

updatePihole() {
  accountForRefactor
  # Install base files and web interface
  installScripts
  # Install config files
  installConfigs
  # Create the log file
  CreateLogFile
  # If the user wants to install the dasboard,
  if [[ "${INSTALL_WEB}" == true ]]; then
    # do so
    installPiholeWeb
  fi
  # Install the cron file
  installCron
  # Install logrotate
  installLogrotate
  # Detect if FTL is installed
  FTLdetect || echo -e "  ${CROSS} FTL Engine not installed."

  #update setupvars.conf with any variables that may or may not have been changed during the install
  finalExports

}


# SELinux
checkSelinux() {
  # If the getenforce command exists,
  if command -v getenforce &> /dev/null; then
    # Store the current mode in a variable
    enforceMode=$(getenforce)
    echo -e "\\n  ${INFO} SELinux mode detected: ${enforceMode}"

    # If it's enforcing,
    if [[ "${enforceMode}" == "Enforcing" ]]; then
      # Explain Pi-hole does not support it yet
      whiptail --defaultno --title "SELinux Enforcing Detected" --yesno "SELinux is being ENFORCED on your system! \\n\\nPi-hole currently does not support SELinux, but you may still continue with the installation.\\n\\nNote: Web Admin will not be fully functional unless you set your policies correctly\\n\\nContinue installing Pi-hole?" ${r} ${c} || \
        { echo -e "\\n  ${COL_LIGHT_RED}SELinux Enforcing detected, exiting installer${COL_NC}"; exit 1; }
      echo -e "  ${INFO} Continuing installation with SELinux Enforcing
  ${INFO} Please refer to official SELinux documentation to create a custom policy"
    fi
  fi
}

# Installation complete message with instructions for the user
displayFinalMessage() {
  # If
  if [[ "${#1}" -gt 0 ]] ; then
    pwstring="$1"
  # else, if the dashboard password in the setup variables exists,
  elif [[ $(grep 'WEBPASSWORD' -c /etc/pihole/setupVars.conf) -gt 0 ]]; then
    # set a variable for evaluation later
    pwstring="unchanged"
  else
    # set a variable for evaluation later
    pwstring="NOT SET"
  fi
   # If the user wants to install the dashboard,
   if [[ "${INSTALL_WEB}" == true ]]; then
       # Store a message in a variable and display it
       additional="View the web interface at http://pi.hole/admin or http://${IPV4_ADDRESS%/*}/admin

Your Admin Webpage login password is ${pwstring}"
   fi

  # Final completion message to user
  whiptail --msgbox --backtitle "Make it so." --title "Installation Complete!" "Configure your devices to use the Pi-hole as their DNS server using:

IPv4:	${IPV4_ADDRESS%/*}
IPv6:	${IPV6_ADDRESS:-"Not Configured"}

If you set a new IP address, you should restart the Pi.

The install log is in /etc/pihole.

${additional}" ${r} ${c}
}

update_dialogs() {
  # If pihole -r "reconfigure" option was selected,
  if [[ "${reconfigure}" = true ]]; then
    # set some variables that will be used
    opt1a="Repair"
    opt1b="This will retain existing settings"
    strAdd="You will remain on the same version"
  # Othweise,
  else
    # set some variables with different values
    opt1a="Update"
    opt1b="This will retain existing settings."
    strAdd="You will be updated to the latest version."
  fi
  opt2a="Reconfigure"
  opt2b="This will allow you to enter new settings"

  # Display the information to the user
  UpdateCmd=$(whiptail --title "Existing Install Detected!" --menu "\\n\\nWe have detected an existing install.\\n\\nPlease choose from the following options: \\n($strAdd)" ${r} ${c} 2 \
  "${opt1a}"  "${opt1b}" \
  "${opt2a}"  "${opt2b}" 3>&2 2>&1 1>&3) || \
  { echo -e "  ${COL_LIGHT_RED}Cancel was selected, exiting installer${COL_NC}"; exit 1; }

  # Set the variable based on if the user user chooses
  case ${UpdateCmd} in
    # repair, or
    ${opt1a})
      echo -e "  ${INFO} ${opt1a} option selected"
      useUpdateVars=true
      ;;
    # recongigure,
    ${opt2a})
      echo -e "  ${INFO} ${opt2a} option selected"
      useUpdateVars=false
      ;;
    esac
}

clone_or_update_repos() {
  # If the user wants to reconfigure,
  if [[ "${reconfigure}" == true ]]; then
    echo "  ${INFO} Performing reconfiguration, skipping download of local repos"
    # Reset the Core repo
    resetRepo ${PI_HOLE_LOCAL_REPO} || \
      { echo -e "  ${COL_LIGHT_RED}Unable to reset ${PI_HOLE_LOCAL_REPO}, exiting installer${COL_NC}"; \
        exit 1; \
      }
    # If the Web interface was installed,
    if [[ "${INSTALL_WEB}" == true ]]; then
      # reset it's repo
      resetRepo ${webInterfaceDir} || \
        { echo -e "  ${COL_LIGHT_RED}Unable to reset ${webInterfaceDir}, exiting installer${COL_NC}"; \
          exit 1; \
        }
    fi
  # Otherwise, a repair is happening
  else
    # so get git files for Core
    getGitFiles ${PI_HOLE_LOCAL_REPO} ${piholeGitUrl} || \
      { echo -e "  ${COL_LIGHT_RED}Unable to clone ${piholeGitUrl} into ${PI_HOLE_LOCAL_REPO}, unable to continue${COL_NC}"; \
        exit 1; \
      }
      # If the Web interface was installed,
      if [[ "${INSTALL_WEB}" == true ]]; then
        # get the Web git files
        getGitFiles ${webInterfaceDir} ${webInterfaceGitUrl} || \
        { echo -e "  ${COL_LIGHT_RED}Unable to clone ${webInterfaceGitUrl} into ${webInterfaceDir}, exiting installer${COL_NC}"; \
          exit 1; \
        }
      fi
  fi
}

# Download and install FTL binary
FTLinstall() {
  # Local, named variables
  local binary="${1}"
  local latesttag
  local orig_dir
  local str="Downloading and Installing FTL"
  echo -ne "  ${INFO} ${str}..."

  # Get the current working directory
  orig_dir="${PWD}"
  # Find the latest version tag for FTL
  latesttag=$(curl -sI https://github.com/pi-hole/FTL/releases/latest | grep "Location" | awk -F '/' '{print $NF}')
  # Tags should always start with v, check for that.
  if [[ ! "${latesttag}" == v* ]]; then
    echo -e "${OVER}  ${CROSS} ${str}"
    echo -e "  ${COL_LIGHT_RED}Error: Unable to get latest release location from GitHub${COL_NC}"
    return 1
  fi

  # If the download worked,
  if curl -sSL --fail "https://github.com/pi-hole/FTL/releases/download/${latesttag%$'\r'}/${binary}" -o "/tmp/${binary}"; then
    # get sha1 of the binary we just downloaded for verification.
    curl -sSL --fail "https://github.com/pi-hole/FTL/releases/download/${latesttag%$'\r'}/${binary}.sha1" -o "/tmp/${binary}.sha1"

    # Move into the temp directory
    cd /tmp
    # If we downloaded binary file (as opposed to text),
    if sha1sum --status --quiet -c "${binary}".sha1; then
      echo -n "transferred... "
      # Stop FTL
      stop_service pihole-FTL &> /dev/null
      # Install the new version with the correct permissions
      install -T -m 0755 /tmp/${binary} /usr/bin/pihole-FTL
      # Remove the tempoary file
      rm /tmp/${binary} /tmp/${binary}.sha1
      # Move back into the original directory the user was in
      cd "${orig_dir}"
      # Install the FTL service
      install -T -m 0755 "${PI_HOLE_LOCAL_REPO}/advanced/pihole-FTL.service" "/etc/init.d/pihole-FTL"
      echo -e "${OVER}  ${TICK} ${str}"
      return 0
    # Otherise,
    else
      echo -e "${OVER}  ${CROSS} ${str}"
      echo -e "  ${COL_LIGHT_RED}Error: Download of binary from Github failed${COL_NC}"
      # the download failed, so just go back to the original directory
      cd "${orig_dir}"
      return 1
    fi
  # Otherwise,
  else
    cd "${orig_dir}"
    echo -e "${OVER}  ${CROSS} ${str}"
    # The URL could not be found
    echo -e "  ${COL_LIGHT_RED}Error: URL not found${COL_NC}"
  fi
}

# Detect suitable FTL binary platform
FTLdetect() {
  echo ""
  echo -e "  ${INFO} FTL Checks..."

  # Local, named variables
  local machine
  local binary

  # Store architecture in a variable
  machine=$(uname -m)

  local str="Detecting architecture"
  echo -ne "  ${INFO} ${str}..."
  # If the machine is arm or aarch
  if [[ "${machine}" == "arm"* || "${machine}" == *"aarch"* ]]; then
    # ARM
    #
    local rev
    rev=$(uname -m | sed "s/[^0-9]//g;")
    #
    local lib
    lib=$(ldd /bin/ls | grep -E '^\s*/lib' | awk '{ print $1 }')
    #
    if [[ "${lib}" == "/lib/ld-linux-aarch64.so.1" ]]; then
      echo -e "${OVER}  ${TICK} Detected ARM-aarch64 architecture"
      # set the binary to be used
      binary="pihole-FTL-aarch64-linux-gnu"
    #
    elif [[ "${lib}" == "/lib/ld-linux-armhf.so.3" ]]; then
      #
      if [[ "${rev}" -gt 6 ]]; then
        echo -e "${OVER}  ${TICK} Detected ARM-hf architecture (armv7+)"
        # set the binary to be used
        binary="pihole-FTL-arm-linux-gnueabihf"
      # Otherwise,
      else
        echo -e "${OVER}  ${TICK} Detected ARM-hf architecture (armv6 or lower) Using ARM binary"
        # set the binary to be used
        binary="pihole-FTL-arm-linux-gnueabi"
      fi
    else
      echo -e "${OVER}  ${TICK} Detected ARM architecture"
      # set the binary to be used
      binary="pihole-FTL-arm-linux-gnueabi"
    fi
  elif [[ "${machine}" == "ppc" ]]; then
    # PowerPC
    echo -e "${OVER}  ${TICK} Detected PowerPC architecture"
    # set the binary to be used
    binary="pihole-FTL-powerpc-linux-gnu"
  elif [[ "${machine}" == "x86_64" ]]; then
    # 64bit
    echo -e "${OVER}  ${TICK} Detected x86_64 architecture"
    # set the binary to be used
    binary="pihole-FTL-linux-x86_64"
  else
    # Something else - we try to use 32bit executable and warn the user
    if [[ ! "${machine}" == "i686" ]]; then
      echo -e "${OVER}  ${CROSS} ${str}...
      ${COL_LIGHT_RED}Not able to detect architecture (unknown: ${machine}), trying 32bit executable${COL_NC}
      Contact Pi-hole Support if you experience issues (e.g: FTL not running)"
    else
      echo -e "${OVER}  ${TICK} Detected 32bit (i686) architecture"
    fi
    binary="pihole-FTL-linux-x86_32"
  fi

  #In the next section we check to see if FTL is already installed (in case of pihole -r).
  #If the installed version matches the latest version, then check the installed sha1sum of the binary vs the remote sha1sum. If they do not match, then download
  echo -e "  ${INFO} Checking for existing FTL binary..."

  local ftlLoc=$(which pihole-FTL)

  if [[ ${ftlLoc} ]]; then
    local FTLversion=$(/usr/bin/pihole-FTL tag)
	  local FTLlatesttag=$(curl -sI https://github.com/pi-hole/FTL/releases/latest | grep 'Location' | awk -F '/' '{print $NF}' | tr -d '\r\n')

	  if [[ "${FTLversion}" != "${FTLlatesttag}" ]]; then
		  # Install FTL
      FTLinstall "${binary}" || return 1
	  else
	    echo -e "  ${INFO} Latest FTL Binary already installed (${FTLlatesttag}). Confirming Checksum..."

	    local remoteSha1=$(curl -sSL --fail "https://github.com/pi-hole/FTL/releases/download/${FTLversion%$'\r'}/${binary}.sha1" | cut -d ' ' -f 1)
	    local localSha1=$(sha1sum "$(which pihole-FTL)" | cut -d ' ' -f 1)

	    if [[ "${remoteSha1}" != "${localSha1}" ]]; then
	      echo -e "  ${INFO} Corruption detected..."
	      FTLinstall "${binary}" || return 1
	    else
	      echo -e "  ${INFO} Checksum correct. No need to download!"
	    fi
	  fi
	else
	  # Install FTL
    FTLinstall "${binary}" || return 1
  fi


}

main() {
  ######## FIRST CHECK ########
  # Show the Pi-hole logo so people know it's genuine since the logo and name are trademarked
  show_ascii_berry
  # Must be root to install
  local str="Root user check"
  echo ""

  # If the user's id is zero,
  if [[ "${EUID}" -eq 0 ]]; then
    # they are root and all is good
    echo -e "  ${TICK} ${str}"
  # Otherwise,
  else
    # They do not have enough privileges, so let the user know
    echo -e "  ${CROSS} ${str}
      ${COL_LIGHT_RED}Script called with non-root privileges${COL_NC}
      The Pi-hole requires elevated privleges to install and run
      Please check the installer for any concerns regarding this requirement
      Make sure to download this script from a trusted source\\n"
    echo -ne "  ${INFO} Sudo utility check"

    # If the sudo command exists,
    if command -v sudo &> /dev/null; then
      echo -e "${OVER}  ${TICK} Sudo utility check"
      # Download the install script and run it with admin rights
      exec curl -sSL https://raw.githubusercontent.com/pi-hole/pi-hole/master/automated%20install/basic-install.sh | sudo bash "$@"
      exit $?
    # Otherwise,
    else
      # Let them know they need to run it as root
      echo -e "${OVER}  ${CROSS} Sudo utility check
      Sudo is needed for the Web Interface to run pihole commands\\n
  ${COL_LIGHT_RED}Please re-run this installer as root${COL_NC}"
      exit 1
    fi
  fi

  # Check for supported distribution
  distro_check

  # Check arguments for the undocumented flags
  for var in "$@"; do
    case "$var" in
      "--reconfigure" ) reconfigure=true;;
      "--i_do_not_follow_recommendations" ) skipSpaceCheck=false;;
      "--unattended" ) runUnattended=true;;
    esac
  done

  # If the setup variable file exists,
  if [[ -f "${setupVars}" ]]; then
    # if it's running unattended,
    if [[ "${runUnattended}" == true ]]; then
      echo -e "  ${INFO} Performing unattended setup, no whiptail dialogs will be displayed"
      # Use the setup variables
      useUpdateVars=true
    # Otherwise,
    else
      # show the available options (repair/reconfigure)
      update_dialogs
    fi
  fi

  # Start the installer
  # Verify there is enough disk space for the install
  if [[ "${skipSpaceCheck}" == true ]]; then
    echo -e "  ${INFO} Skipping free disk space verification"
  else
    verifyFreeDiskSpace
  fi

  # Update package cache
  update_package_cache || exit 1

  # Notify user of package availability
  notify_package_updates_available

  # Install packages used by this installation script
  install_dependent_packages INSTALLER_DEPS[@]

   # Check if SELinux is Enforcing
  checkSelinux

  if [[ "${useUpdateVars}" == false ]]; then
    # Display welcome dialogs
    welcomeDialogs
    # Create directory for Pi-hole storage
    mkdir -p /etc/pihole/

    stop_service dnsmasq
    if [[ "${INSTALL_WEB}" == true ]]; then
      stop_service lighttpd
    fi
    # Determine available interfaces
    get_available_interfaces
    # Find interfaces and let the user choose one
    chooseInterface
    # Decide what upstream DNS Servers to use
    setDNS
    # Let the user decide if they want to block ads over IPv4 and/or IPv6
    use4andor6
    # Let the user decide if they want the web interface to be installed automatically
    setAdminFlag
    # Let the user decide if they want query logging enabled...
    setLogging
    # Clone/Update the repos
    clone_or_update_repos

    # Install packages used by the Pi-hole
    if [[ "${INSTALL_WEB}" == true ]]; then
      # Install the Web dependencies
      DEPS=("${PIHOLE_DEPS[@]}" "${PIHOLE_WEB_DEPS[@]}")
    # Otherwise,
    else
      # just install the Core dependencies
      DEPS=("${PIHOLE_DEPS[@]}")
    fi
    install_dependent_packages DEPS[@]

    if [[ -x "$(command -v systemctl)" ]]; then
      # Value will either be 1, if true, or 0
      LIGHTTPD_ENABLED=$(systemctl is-enabled lighttpd | grep -c 'enabled' || true)
    else
      # Value will either be 1, if true, or 0
      LIGHTTPD_ENABLED=$(service lighttpd status | awk '/Loaded:/ {print $0}' | grep -c 'enabled' || true)
    fi

    # Install and log everything to a file
    installPihole | tee ${tmpLog}
  else
    # Clone/Update the repos
    clone_or_update_repos

    # Source ${setupVars} for use in the rest of the functions
    source ${setupVars}

    # Install packages used by the Pi-hole
    if [[ "${INSTALL_WEB}" == true ]]; then
      # Install the Web dependencies
      DEPS=("${PIHOLE_DEPS[@]}" "${PIHOLE_WEB_DEPS[@]}")
    # Otherwise,
    else
      # just install the Core dependencies
      DEPS=("${PIHOLE_DEPS[@]}")
    fi
    install_dependent_packages DEPS[@]

    if [[ -x "$(command -v systemctl)" ]]; then
      # Value will either be 1, if true, or 0
      LIGHTTPD_ENABLED=$(systemctl is-enabled lighttpd | grep -c 'enabled' || true)
    else
      # Value will either be 1, if true, or 0
      LIGHTTPD_ENABLED=$(service lighttpd status | awk '/Loaded:/ {print $0}' | grep -c 'enabled' || true)
    fi

    updatePihole | tee ${tmpLog}
  fi

  # Move the log file into /etc/pihole for storage
  mv ${tmpLog} ${instalLogLoc}

  if [[ "${INSTALL_WEB}" == true ]]; then
    # Add password to web UI if there is none
    pw=""
    # If no password is set,
    if [[ $(grep 'WEBPASSWORD' -c /etc/pihole/setupVars.conf) == 0 ]] ; then
        # generate a random password
        pw=$(tr -dc _A-Z-a-z-0-9 < /dev/urandom | head -c 8)
        # shellcheck disable=SC1091
        . /opt/pihole/webpage.sh
        echo "WEBPASSWORD=$(HashPassword ${pw})" >> ${setupVars}
    fi
  fi

  echo -e "  ${INFO} Restarting services..."
  # Start services
  start_service dnsmasq
  enable_service dnsmasq

  # If the Web server was installed,
  if [[ "${INSTALL_WEB}" == true ]]; then

    if [[ "${LIGHTTPD_ENABLED}" == "1" ]]; then
      start_service lighttpd
      enable_service lighttpd
    else
      echo -e "  ${INFO} Lighttpd is disabled, skipping service restart"
    fi
  fi

  # Download and compile the aggregated block list
  runGravity

  # Enable FTL
  start_service pihole-FTL
  enable_service pihole-FTL

  #
  if [[ "${useUpdateVars}" == false ]]; then
      displayFinalMessage "${pw}"
  fi

  # If the Web interface was installed,
  if [[ "${INSTALL_WEB}" == true ]]; then
    # If there is a password,
    if (( ${#pw} > 0 )) ; then
      # display the password
      echo -e "  ${INFO} Web Interface password: ${COL_LIGHT_GREEN}${pw}${COL_NC}
      This can be changed using 'pihole -a -p'\\n"
    fi
  fi
<<<<<<< HEAD
  if [[ ${INSTALL_WEB} == true ]]; then
    if (( ${#pw} > 0 )) ; then
  echo ":::"
      echo "::: Note: As security measure a password has been installed for your web interface"
      echo "::: The currently set password is"
      echo ":::                                ${pw}"
      echo ":::"
      echo "::: You can always change it using"
      echo ":::                                pihole -a -p"
=======

  #
  if [[ "${useUpdateVars}" == false ]]; then
    # If the Web interface was installed,
    if [[ "${INSTALL_WEB}" == true ]]; then
      echo -e "  View the web interface at http://pi.hole/admin or http://${IPV4_ADDRESS%/*}/admin"
      echo ""
>>>>>>> fdf2649f
    fi
    # Explain to the user how to use Pi-hole as their DNS server
    echo "  You may now configure your devices to use the Pi-hole as their DNS server"
    [[ -n "${IPV4_ADDRESS%/*}" ]] && echo -e "  ${INFO} Pi-hole DNS (IPv4): ${IPV4_ADDRESS%/*}"
    [[ -n "${IPV6_ADDRESS}" ]] && echo -e "  ${INFO} Pi-hole DNS (IPv6): ${IPV6_ADDRESS}"
    echo -e "  If you set a new IP address, please restart the server running the Pi-hole"
    #
    INSTALL_TYPE="Installation"
  else
    #
    INSTALL_TYPE="Update"
  fi

<<<<<<< HEAD
  echo ":::"
  echo "::: The install log is located at: /etc/pihole/install.log
  "
=======
  # Display where the log file is
  echo -e "\\n  ${INFO} The install log is located at: /etc/pihole/install.log
  ${COL_LIGHT_GREEN}${INSTALL_TYPE} Complete! ${COL_NC}"

>>>>>>> fdf2649f
}

#
if [[ "${PH_TEST}" != true ]] ; then
  main "$@"
fi<|MERGE_RESOLUTION|>--- conflicted
+++ resolved
@@ -518,13 +518,9 @@
   for i in "${IPV6_ADDRESSES[@]}"; do
     # Check if it's ULA, GUA, or LL by using the function created earlier
     result=$(testIPv6 "$i")
-<<<<<<< HEAD
-    [[ "${result}" == "ULA" ]] && ULA_ADDRESS="${i%/*}"
-=======
     # If it's a ULA address, use it and store it as a global variable
     [[ "${result}" == "ULA" ]] && ULA_ADDRESS="${i%/*}"
     # If it's a GUA address, we can still use it si store it as a global variable
->>>>>>> fdf2649f
     [[ "${result}" == "GUA" ]] && GUA_ADDRESS="${i%/*}"
   done
 
@@ -2121,17 +2117,6 @@
       This can be changed using 'pihole -a -p'\\n"
     fi
   fi
-<<<<<<< HEAD
-  if [[ ${INSTALL_WEB} == true ]]; then
-    if (( ${#pw} > 0 )) ; then
-  echo ":::"
-      echo "::: Note: As security measure a password has been installed for your web interface"
-      echo "::: The currently set password is"
-      echo ":::                                ${pw}"
-      echo ":::"
-      echo "::: You can always change it using"
-      echo ":::                                pihole -a -p"
-=======
 
   #
   if [[ "${useUpdateVars}" == false ]]; then
@@ -2139,7 +2124,6 @@
     if [[ "${INSTALL_WEB}" == true ]]; then
       echo -e "  View the web interface at http://pi.hole/admin or http://${IPV4_ADDRESS%/*}/admin"
       echo ""
->>>>>>> fdf2649f
     fi
     # Explain to the user how to use Pi-hole as their DNS server
     echo "  You may now configure your devices to use the Pi-hole as their DNS server"
@@ -2153,16 +2137,10 @@
     INSTALL_TYPE="Update"
   fi
 
-<<<<<<< HEAD
-  echo ":::"
-  echo "::: The install log is located at: /etc/pihole/install.log
-  "
-=======
   # Display where the log file is
   echo -e "\\n  ${INFO} The install log is located at: /etc/pihole/install.log
   ${COL_LIGHT_GREEN}${INSTALL_TYPE} Complete! ${COL_NC}"
 
->>>>>>> fdf2649f
 }
 
 #
