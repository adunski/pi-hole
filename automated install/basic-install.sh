--- conflicted
+++ resolved
@@ -1144,85 +1144,22 @@
 # exist, and ensure that it configures dnsmasq to look in /etc/dnsmasq.d
 install_base_dnsmasq_config() {
     local dnsmasq_conf="/etc/dnsmasq.conf"
-<<<<<<< HEAD
-=======
-    local dnsmasq_conf_orig="/etc/dnsmasq.conf.orig"
-    local dnsmasq_pihole_id_string="addn-hosts=/etc/pihole/gravity.list"
-    local dnsmasq_pihole_id_string2="# Dnsmasq config for Pi-hole's FTLDNS"
-    local dnsmasq_original_config="${PI_HOLE_LOCAL_REPO}/advanced/dnsmasq.conf.original"
-    local dnsmasq_pihole_01_snippet="${PI_HOLE_LOCAL_REPO}/advanced/01-pihole.conf"
-    local dnsmasq_pihole_01_location="/etc/dnsmasq.d/01-pihole.conf"
->>>>>>> b961a501
 
     printf "  %b Setting up the base dnsmasq config\\n" "${INFO}"
 
     # Backup existing /etc/dnsmasq.conf if present and ensure that
     # /etc/dnsmasq.conf contains only "conf-dir=/etc/dnsmasq.d"
     if [[ -f "${dnsmasq_conf}" ]]; then
-<<<<<<< HEAD
         printf "  %b Backing up %s to %s.old\\n" "${INFO}" "${dnsmasq_conf}" "${dnsmasq_conf}"
         mv "${dnsmasq_conf}" "${dnsmasq_conf}.old"
-=======
-        printf "  %b Existing dnsmasq.conf found..." "${INFO}"
-        # If a specific string is found within this file, we presume it's from older versions on Pi-hole,
-        if grep -q "${dnsmasq_pihole_id_string}" "${dnsmasq_conf}" ||
-           grep -q "${dnsmasq_pihole_id_string2}" "${dnsmasq_conf}"; then
-            printf " it is from a previous Pi-hole install.\\n"
-            printf "  %b Backing up dnsmasq.conf to dnsmasq.conf.orig..." "${INFO}"
-            # so backup the original file
-            mv -f ${dnsmasq_conf} ${dnsmasq_conf_orig}
-            printf "%b  %b Backing up dnsmasq.conf to dnsmasq.conf.orig...\\n" "${OVER}"  "${TICK}"
-            printf "  %b Restoring default dnsmasq.conf..." "${INFO}"
-            # and replace it with the default
-            install -D -m 644 -T ${dnsmasq_original_config} ${dnsmasq_conf}
-            printf "%b  %b Restoring default dnsmasq.conf...\\n" "${OVER}"  "${TICK}"
-        # Otherwise,
-        else
-        # Don't to anything
-        printf " it is not a Pi-hole file, leaving alone!\\n"
-        fi
-    else
-        # If a file cannot be found,
-        printf "  %b No dnsmasq.conf found... restoring default dnsmasq.conf..." "${INFO}"
-        # restore the default one
-        install -D -m 644 -T ${dnsmasq_original_config} ${dnsmasq_conf}
-        printf "%b  %b No dnsmasq.conf found... restoring default dnsmasq.conf...\\n" "${OVER}"  "${TICK}"
-    fi
-
-    printf "  %b Copying 01-pihole.conf to /etc/dnsmasq.d/01-pihole.conf..." "${INFO}"
-    # Check to see if dnsmasq directory exists (it may not due to being a fresh install and dnsmasq no longer being a dependency)
-    if [[ ! -d "/etc/dnsmasq.d"  ]];then
-        install -d -m 755 "/etc/dnsmasq.d"
-    fi
-    # Copy the new Pi-hole DNS config file into the dnsmasq.d directory
-    install -D -m 644 -T ${dnsmasq_pihole_01_snippet} ${dnsmasq_pihole_01_location}
-    printf "%b  %b Copying 01-pihole.conf to /etc/dnsmasq.d/01-pihole.conf\\n" "${OVER}"  "${TICK}"
-    # Replace our placeholder values with the GLOBAL DNS variables that we populated earlier
-    # First, swap in the interface to listen on
-    sed -i "s/@INT@/$PIHOLE_INTERFACE/" ${dnsmasq_pihole_01_location}
-    if [[ "${PIHOLE_DNS_1}" != "" ]]; then
-        # Then swap in the primary DNS server
-        sed -i "s/@DNS1@/$PIHOLE_DNS_1/" ${dnsmasq_pihole_01_location}
-    else
-        #
-        sed -i '/^server=@DNS1@/d' ${dnsmasq_pihole_01_location}
-    fi
-    if [[ "${PIHOLE_DNS_2}" != "" ]]; then
-        # Then swap in the primary DNS server
-        sed -i "s/@DNS2@/$PIHOLE_DNS_2/" ${dnsmasq_pihole_01_location}
-    else
-        #
-        sed -i '/^server=@DNS2@/d' ${dnsmasq_pihole_01_location}
->>>>>>> b961a501
     fi
     # Create /etc/dnsmasq.conf
     echo "conf-dir=/etc/dnsmasq.d" > "${dnsmasq_conf}"
+    chmod 644 "${dnsmasq_conf}"
 
     # Ensure that the dnsmasq.d directory exists (it may not due to being a
     # fresh install and dnsmasq no longer being a dependency)
-    mkdir -p /etc/dnsmasq.d
-
-    chown pihole:pihole -R /etc/dnsmasq.d
+    install -d -m 755 -o pihole -g pihole "/etc/dnsmasq.d"
 
     printf "  %b Finished setting up the base dnsmasq config\\n" "${TICK}"
 }
@@ -1303,40 +1240,7 @@
     fi
     # Install an empty regex file
     if [[ ! -f "${regexFile}" ]]; then
-<<<<<<< HEAD
         install -o pihole -m 644 /dev/null "${regexFile}"
-=======
-        # Let PHP edit the regex file, if installed
-        install -o pihole -g "${LIGHTTPD_GROUP:-pihole}" -m 664 /dev/null "${regexFile}"
-    fi
-    # If the user chose to install the dashboard,
-    if [[ "${INSTALL_WEB_SERVER}" == true ]]; then
-        # and if the Web server conf directory does not exist,
-        if [[ ! -d "/etc/lighttpd" ]]; then
-            # make it and set the owners
-            install -d -m 755 -o "${USER}" -g root /etc/lighttpd
-        # Otherwise, if the config file already exists
-        elif [[ -f "/etc/lighttpd/lighttpd.conf" ]]; then
-            # back up the original
-            mv /etc/lighttpd/lighttpd.conf /etc/lighttpd/lighttpd.conf.orig
-        fi
-        # and copy in the config file Pi-hole needs
-        install -D -m 644 -T ${PI_HOLE_LOCAL_REPO}/advanced/${LIGHTTPD_CFG} /etc/lighttpd/lighttpd.conf
-        # Make sure the external.conf file exists, as lighttpd v1.4.50 crashes without it
-        touch /etc/lighttpd/external.conf
-        chmod 644 /etc/lighttpd/external.conf
-        # if there is a custom block page in the html/pihole directory, replace 404 handler in lighttpd config
-        if [[ -f "${PI_HOLE_BLOCKPAGE_DIR}/custom.php" ]]; then
-            sed -i 's/^\(server\.error-handler-404\s*=\s*\).*$/\1"pihole\/custom\.php"/' /etc/lighttpd/lighttpd.conf
-        fi
-        # Make the directories if they do not exist and set the owners
-        mkdir -p /var/run/lighttpd
-        chown ${LIGHTTPD_USER}:${LIGHTTPD_GROUP} /var/run/lighttpd
-        mkdir -p /var/cache/lighttpd/compress
-        chown ${LIGHTTPD_USER}:${LIGHTTPD_GROUP} /var/cache/lighttpd/compress
-        mkdir -p /var/cache/lighttpd/uploads
-        chown ${LIGHTTPD_USER}:${LIGHTTPD_GROUP} /var/cache/lighttpd/uploads
->>>>>>> b961a501
     fi
 }
 
@@ -1588,39 +1492,6 @@
 
 # Install the Web interface dashboard
 installPiholeWeb() {
-<<<<<<< HEAD
-=======
-    printf "\\n  %b Installing blocking page...\\n" "${INFO}"
-
-    local str="Creating directory for blocking page, and copying files"
-    printf "  %b %s..." "${INFO}" "${str}"
-    # Install the directory
-    install -d -m 0755 ${PI_HOLE_BLOCKPAGE_DIR}
-    # and the blockpage
-    install -D -m 644 ${PI_HOLE_LOCAL_REPO}/advanced/{index,blockingpage}.* ${PI_HOLE_BLOCKPAGE_DIR}/
-
-    # Remove superseded file
-    if [[ -e "${PI_HOLE_BLOCKPAGE_DIR}/index.js" ]]; then
-        rm "${PI_HOLE_BLOCKPAGE_DIR}/index.js"
-    fi
-
-    printf "%b  %b %s\\n" "${OVER}" "${TICK}" "${str}"
-
-    local str="Backing up index.lighttpd.html"
-    printf "  %b %s..." "${INFO}" "${str}"
-    # If the default index file exists,
-    if [[ -f "${webroot}/index.lighttpd.html" ]]; then
-        # back it up
-        mv ${webroot}/index.lighttpd.html ${webroot}/index.lighttpd.orig
-        printf "%b  %b %s\\n" "${OVER}" "${TICK}" "${str}"
-    # Otherwise,
-    else
-        # don't do anything
-        printf "%b  %b %s\\n" "${OVER}" "${CROSS}" "${str}"
-        printf "      No default index.lighttpd.html file found... not backing up\\n"
-    fi
-
->>>>>>> b961a501
     # Install Sudoers file
     local str="Installing sudoer file"
     printf "\\n  %b %s..." "${INFO}" "${str}"
@@ -1801,39 +1672,6 @@
 
 # Install base files and web interface
 installPihole() {
-<<<<<<< HEAD
-    # Create the pihole user
-    create_pihole_user
-
-=======
-    # If the user wants to install the Web interface,
-    if [[ "${INSTALL_WEB_INTERFACE}" == true ]]; then
-        if [[ ! -d "${webroot}" ]]; then
-            # make the Web directory if necessary
-            install -d -m 0755 ${webroot}
-        fi
-
-        if [[ "${INSTALL_WEB_SERVER}" == true ]]; then
-            # Set the owner and permissions
-            chown ${LIGHTTPD_USER}:${LIGHTTPD_GROUP} ${webroot}
-            chmod 0775 ${webroot}
-            # Repair permissions if /var/www/html is not world readable
-            chmod a+rx /var/www
-            chmod a+rx /var/www/html
-            # Give pihole access to the Web server group
-            usermod -a -G ${LIGHTTPD_GROUP} pihole
-            # If the lighttpd command is executable,
-            if is_command lighty-enable-mod ; then
-                # enable fastcgi and fastcgi-php
-                lighty-enable-mod fastcgi fastcgi-php > /dev/null || true
-            else
-                # Otherwise, show info about installing them
-                printf "  %b Warning: 'lighty-enable-mod' utility not found\\n" "${INFO}"
-                printf "      Please ensure fastcgi is enabled if you experience issues\\n"
-            fi
-        fi
-    fi
->>>>>>> b961a501
     # For updates and unattended install.
     if [[ "${useUpdateVars}" == true ]]; then
         accountForRefactor
@@ -2156,20 +1994,6 @@
             disable_service dnsmasq
         fi
     fi
-<<<<<<< HEAD
-=======
-
-    # Backup existing /etc/dnsmasq.conf if present and ensure that
-    # /etc/dnsmasq.conf contains only "conf-dir=/etc/dnsmasq.d"
-    local conffile="/etc/dnsmasq.conf"
-    if [[ -f "${conffile}" ]]; then
-        printf "  %b Backing up %s to %s.old\\n" "${INFO}" "${conffile}" "${conffile}"
-        mv "${conffile}" "${conffile}.old"
-    fi
-    # Create /etc/dnsmasq.conf
-    echo "conf-dir=/etc/dnsmasq.d" > "${conffile}"
-    chmod 644 "${conffile}"
->>>>>>> b961a501
 }
 
 get_binary_name() {
@@ -2641,25 +2465,9 @@
     # Install the Core dependencies
     install_dependent_packages PIHOLE_DEPS[@]
 
-<<<<<<< HEAD
-=======
-    install_dependent_packages dep_install_list[@]
-    unset dep_install_list
-
-    # On some systems, lighttpd is not enabled on first install. We need to enable it here if the user
-    # has chosen to install the web interface, else the `LIGHTTPD_ENABLED` check will fail
-    if [[ "${INSTALL_WEB_SERVER}" == true ]]; then
-        enable_service lighttpd
-    fi
-    # Determine if lighttpd is correctly enabled
-    if check_service_active "lighttpd"; then
-        LIGHTTPD_ENABLED=true
-    else
-        LIGHTTPD_ENABLED=false
-    fi
     # Create the pihole user
     create_pihole_user
->>>>>>> b961a501
+
     # Check if FTL is installed - do this early on as FTL is a hard dependency for Pi-hole
     if ! FTLdetect; then
         printf "  %b FTL Engine not installed\\n" "${CROSS}"
