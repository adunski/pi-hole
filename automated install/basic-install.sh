--- conflicted
+++ resolved
@@ -1021,13 +1021,8 @@
     local ipv4elem="(25[0-5]|2[0-4][0-9]|1[0-9][0-9]|[1-9][0-9]?|0)";
     # Regex matching an optional port beginning with # matching optional port number starting '#' with range of 1 to 65536
     local portelem="(#([1-9]|[1-8][0-9]|9[0-9]|[1-8][0-9]{2}|9[0-8][0-9]|99[0-9]|[1-8][0-9]{3}|9[0-8][0-9]{2}|99[0-8][0-9]|999[0-9]|[1-5][0-9]{4}|6[0-4][0-9]{3}|65[0-4][0-9]{2}|655[0-2][0-9]|6553[0-6]))?"
-<<<<<<< HEAD
-    # build a full regex string from the above parts
+    # Build a full IPv4 regex from the above subexpressions
     local regex="^${ipv4elem}\\.${ipv4elem}\\.${ipv4elem}\\.${ipv4elem}${portelem}$"
-=======
-    # Build a full IPv4 regex from the above subexpressions
-    local regex="^${ipv4elem}\.${ipv4elem}\.${ipv4elem}\.${ipv4elem}${portelem}$"
->>>>>>> b51751e8
 
     # Evaluate the regex, and return the result
     [[ $ip =~ ${regex} ]]
