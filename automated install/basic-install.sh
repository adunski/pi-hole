--- conflicted
+++ resolved
@@ -50,26 +50,18 @@
 PI_HOLE_INSTALL_DIR="/opt/pihole"
 useUpdateVars=false
 
-<<<<<<< HEAD
+# Pi-hole needs an IP address; to begin, these variables are empty since we don't know what the IP is until
+# this script can run
 PIHOLE_INTERFACE=""
 NETWORKING4=""
 NET_CONF_FILE=""
-=======
-# Pi-hole needs an IP address; to begin, these variables are empty since we don't know what the IP is until
-# this script can run
->>>>>>> 5221767a
 IPV4_ADDRESS=""
 IPV6_ADDRESS=""
 # By default, query logging is enabled and the dashboard is set to be installed
 QUERY_LOGGING=true
 INSTALL_WEB=true
 
-<<<<<<< HEAD
-# Find the rows and columns will default to 80x24 is it can not be detected
-=======
-
 # Find the rows and columns will default to 80x24 if it can not be detected
->>>>>>> 5221767a
 screen_size=$(stty size 2>/dev/null || echo 24 80)
 rows=$(echo "${screen_size}" | awk '{print $1}')
 columns=$(echo "${screen_size}" | awk '{print $2}')
@@ -164,12 +156,6 @@
     # fall back on the php5 packages
     phpVer="php5"
   fi
-<<<<<<< HEAD
-  # #########################################
-  INSTALLER_DEPS=(apt-utils debconf git ${iproute_pkg} whiptail)
-  PIHOLE_DEPS=(bc cron curl dnsmasq dnsutils iputils-ping lsof netcat sudo unzip wget)
-  PIHOLE_WEB_DEPS=(lighttpd ${phpVer}-common ${phpVer}-cgi)
-=======
   # We also need the correct version for `php-sqlite` (which differs across distros)
   if ${PKG_MANAGER} install --dry-run ${phpVer}-sqlite3 > /dev/null 2>&1; then
     phpSqlite="sqlite3"
@@ -178,14 +164,13 @@
   fi
   # Since our install script is so large, we need several other programs to successfuly get a machine provisioned
   # These programs are stored in an array so they can be looped through later
-  INSTALLER_DEPS=(apt-utils dialog debconf dhcpcd5 git ${iproute_pkg} whiptail)
+  INSTALLER_DEPS=(apt-utils dialog debconf git ${iproute_pkg} whiptail)
   # Pi-hole itself has several dependencies that also need to be installed
   PIHOLE_DEPS=(bc cron curl dnsmasq dnsutils iputils-ping lsof netcat sudo unzip wget idn2)
   # The Web dashboard has some that also need to be installed
   # It's useful to separate the two since our repos are also setup as "Core" code and "Web" code
   PIHOLE_WEB_DEPS=(lighttpd ${phpVer}-common ${phpVer}-cgi ${phpVer}-${phpSqlite})
   # The Web server user,
->>>>>>> 5221767a
   LIGHTTPD_USER="www-data"
   # group,
   LIGHTTPD_GROUP="www-data"
@@ -357,8 +342,6 @@
   return 0
 }
 
-<<<<<<< HEAD
-=======
 # Reset a repo to get rid of any local changed
 resetRepo() {
   # Use named varibles for arguments
@@ -402,7 +385,6 @@
 }
 
 # A function for displaying the dialogs the user sees when first running the installer
->>>>>>> 5221767a
 welcomeDialogs() {
   # Display the welcome dialog using an approriately sized window via the calculation conducted earlier in the script
   whiptail --msgbox --backtitle "Welcome" --title "Pi-hole automated installer" "\\n\\nThis installer will transform your device into a network-wide ad blocker!" ${r} ${c}
@@ -464,15 +446,7 @@
   fi
 }
 
-<<<<<<< HEAD
-get_available_interfaces() {
-  # Get available UP interfaces.
-  availableInterfaces=$(ip --oneline link show up | grep -v "lo" | awk '{print $2}' | cut -d':' -f1 | cut -d'@' -f1)
-}
-
-=======
 # A function that let's the user pick an interface to use with Pi-hole
->>>>>>> 5221767a
 chooseInterface() {
   # Turn the available interfaces into an array so it can be used with a whiptail dialog
   local interfacesArray=()
@@ -494,12 +468,6 @@
   else
       # While reading through the available interfaces
       while read -r line; do
-<<<<<<< HEAD
-        interfacesArray+=("${line}" "available")
-      done <<< "${availableInterfaces}"
-
-      chooseInterfaceCmd=(whiptail --separate-output --menu "Choose An Interface (press space to select)" ${r} ${c} ${interfaceCount})
-=======
         # use a variable to set the option as OFF to begin with
         mode="OFF"
         # If it's the first loop,
@@ -513,9 +481,8 @@
       # Feed the available interfaces into this while loop
       done <<< "${availableInterfaces}"
       # The whiptail command that will be run, stored in a variable
-      chooseInterfaceCmd=(whiptail --separate-output --radiolist "Choose An Interface (press space to select)" ${r} ${c} ${interfaceCount})
+      chooseInterfaceCmd=(whiptail --separate-output --menu "Choose An Interface (press space to select)" ${r} ${c} ${interfaceCount})
       # Now run the command using the interfaces saved into the array
->>>>>>> 5221767a
       chooseInterfaceOptions=$("${chooseInterfaceCmd[@]}" "${interfacesArray[@]}" 2>&1 >/dev/tty) || \
       # If the user chooses Canel, exit
       { echo -e "  ${COL_LIGHT_RED}Cancel was selected, exiting installer${COL_NC}"; exit 1; }
@@ -529,7 +496,6 @@
   fi
 }
 
-<<<<<<< HEAD
 find_interface_type() {
   # interfaces configuration file does not exist, configured by user in
   # some other way.
@@ -577,7 +543,6 @@
 
 }
 
-=======
 # This lets us prefer ULA addresses over GUA
 # This caused problems for some users when their ISP changed their IPv6 addresses
 # See https://github.com/pi-hole/pi-hole/issues/1473#issuecomment-301745953
@@ -597,7 +562,6 @@
 }
 
 # A dialog for showing the user about IPv6 blocking
->>>>>>> 5221767a
 useIPv6dialog() {
   # Determine the IPv6 address used for blocking
   IPV6_ADDRESSES=($(ip -6 address | grep 'scope global' | awk '{print $2}'))
@@ -640,7 +604,7 @@
   fi
 }
 
-<<<<<<< HEAD
+
 getStaticIPv4Settings() {
   local ipSettingsCorrect
   # Ask if the user wants to use DHCP settings as their static IP
@@ -699,10 +663,7 @@
       done
   fi
 }
-
-=======
 # A function to check if we should use IPv4 and/or IPv6 for blocking ads
->>>>>>> 5221767a
 use4andor6() {
   # Named local variables
   local useIPv4
@@ -749,31 +710,6 @@
   fi
 }
 
-<<<<<<< HEAD
-setDHCPCD() {
-  # Append these lines to dhcpcd.conf to enable a static IP for Raspbian DHCPCD.conf installs
-  if grep -q "static ip_address" /etc/dhcpcd.conf; then
-  echo -e "!!!\n!!! Static IP already configured in /etc/dhcpcd.conf.\n!!! Please manually configure IPv4 addresses.\n!!!"
-  else
-    echo "# Configured via Pi-hole installer
-    interface ${PIHOLE_INTERFACE}
-    static ip_address=${IPV4_ADDRESS}
-    static routers=${IPv4_GW}
-    static domain_name_servers=${IPv4_GW}" | tee -a /etc/dhcpcd.conf >/dev/null
-
-    # Replace existing IP with requested IP
-    ip addr replace dev "${PIHOLE_INTERFACE}" "${IPV4_ADDRESS}"
-    echo -e ":::\n::: Setting IP to ${IPV4_ADDRESS}.  You may need to restart after the install is complete.\n:::"
-  fi
-}
-
-setStaticIPv4() {
-  # If Raspbian, will be DHCPCD.conf
-  if [[ -f /etc/dhcpcd.conf && DHCPC_MODIFY="true" ]]; then
-    # Debian Family
-    if grep -q "static ip_address=${IPV4_ADDRESS}" /etc/dhcpcd.conf; then
-      echo "::: Static IP already configured"
-=======
 #
 getStaticIPv4Settings() {
   # Local, named variables
@@ -823,11 +759,20 @@
 
 # dhcpcd is very annoying,
 setDHCPCD() {
-  # but we can append these lines to dhcpcd.conf to enable a static IP
-  echo "interface ${PIHOLE_INTERFACE}
-  static ip_address=${IPV4_ADDRESS}
-  static routers=${IPv4gw}
-  static domain_name_servers=127.0.0.1" | tee -a /etc/dhcpcd.conf >/dev/null
+  # Append these lines to dhcpcd.conf to enable a static IP for Raspbian DHCPCD.conf installs
+  if grep -q "static ip_address" /etc/dhcpcd.conf; then
+  echo -e "!!!\n!!! Static IP already configured in /etc/dhcpcd.conf.\n!!! Please manually configure IPv4 addresses.\n!!!"
+  else
+    echo "# Configured via Pi-hole installer
+    interface ${PIHOLE_INTERFACE}
+    static ip_address=${IPV4_ADDRESS}
+    static routers=${IPv4_GW}
+    static domain_name_servers=${IPv4_GW}" | tee -a /etc/dhcpcd.conf >/dev/null
+
+    # Replace existing IP with requested IP
+    ip addr replace dev "${PIHOLE_INTERFACE}" "${IPV4_ADDRESS}"
+    echo -e ":::\n::: Setting IP to ${IPV4_ADDRESS}.  You may need to restart after the install is complete.\n:::"
+  fi
 }
 
 setStaticIPv4() {
@@ -841,13 +786,9 @@
     if grep -q "${IPV4_ADDRESS}" /etc/dhcpcd.conf; then
       echo -e "  ${INFO} Static IP already configured"
     # If it's not,
->>>>>>> 5221767a
     else
       # set it using our function
       setDHCPCD
-<<<<<<< HEAD
-    fi
-=======
       # Then use the ip command to immediately set the new address
       ip addr replace dev "${PIHOLE_INTERFACE}" "${IPV4_ADDRESS}"
       # Also give a warning that the user may need to reboot their system
@@ -897,7 +838,6 @@
     # show an error and exit
     echo -e "  ${INFO} Warning: Unable to locate configuration file to set static IPv4 address"
     exit 1
->>>>>>> 5221767a
   fi
 }
 
