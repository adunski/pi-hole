--- conflicted
+++ resolved
@@ -176,10 +176,6 @@
 static ip_address=$IPv4addr
 static routers=$IPv4gw
 static domain_name_servers=$IPv4gw" | sudo tee -a $dhcpcdFile >/dev/null
-<<<<<<< HEAD
-echo "Setting IP to $IPv4addr.  You may need to restart after the install is complete."
-sudo ip addr replace dev $piholeInterface $IPv4addr
-=======
 }
 
 setStaticIPv4(){
@@ -191,7 +187,6 @@
 	sudo ip addr replace dev $piholeInterface $IPv4addr
 	echo "Setting IP to $IPv4addr.  You may need to restart after the install is complete."
 fi
->>>>>>> 66953319
 }
 
 installScripts(){
