--- conflicted
+++ resolved
@@ -3,6 +3,13 @@
 # by Jacob Salmela
 # Network-wide ad blocking via your Raspberry Pi
 #
+# (c) 2015 by Jacob Salmela
+# This file is part of Pi-hole.
+#
+# Pi-hole is free software: you can redistribute it and/or modify
+# it under the terms of the GNU General Public License as published by
+# the Free Software Foundation, either version 2 of the License, or
+# (at your option) any later version.
 # pi-hole.net/donate
 #
 # Install with this command (from your Pi):
@@ -23,40 +30,27 @@
 tmpLog=/tmp/pihole-install.log
 instalLogLoc=/etc/pihole/install.log
 
-# Get the screen size in case we need a full-screen message and so we can display a dialog that is sized nicely
-screenSize=$(stty -a | tr \; \\012 | egrep 'rows|columns' | cut '-d ' -f3)
-
 # Find the rows and columns
-rows=$(stty -a | tr \; \\012 | egrep 'rows' | cut -d' ' -f3)
-columns=$(stty -a | tr \; \\012 | egrep 'columns' | cut -d' ' -f3)
+rows=$(tput lines)
+columns=$(tput cols)
 
 # Divide by two so the dialogs take up half of the screen, which looks nice.
 r=$(( rows / 2 ))
 c=$(( columns / 2 ))
 
 # Find IP used to route to outside world
-IPv4info=$(ip route get 8.8.8.8)
-IPv4dev=$(echo $IPv4info| awk '{print $5}')
-IPv4addr=$(ip -o -f inet addr show dev $IPv4dev | awk '{print $4}')
-IPv4gw=$(echo $IPv4info | awk '{print $3}')
-
-# IPv6 support to be added later
-#IPv6eui64=$(ip addr show | awk '/scope\ global/ && /ff:fe/ {print $2}' | cut -d'/' -f1)
-#IPv6linkLocal=$(ip addr show | awk '/inet/ && /scope\ link/ && /fe80/ {print $2}' | cut -d'/' -f1)
-
-<<<<<<< HEAD
-#Checks if the script is being run as root and sets sudo accordingly
-echo "Checking if running as root..."
-if (( $EUID==0 )); then SUDO=''
-echo "WE ARE ROOT!"
-elif [ $(dpkg-query -s -f='${Status}' sudo 2>/dev/null | grep -c "ok installed") -eq 1 ]; then SUDO='sudo' 
-echo "sudo IS installed... setting SUDO to sudo!"
-else echo "Sudo NOT found AND not ROOT! Must run script as root!"
-exit 1
-fi
-
+IPv4dev=$(ip route get 8.8.8.8 | awk '{for(i=1;i<=NF;i++)if($i~/dev/)print $(i+1)}')
+IPv4addr=$(ip -o -f inet addr show dev $IPv4dev | awk '{print $4}' | awk 'END {print}')
+IPv4gw=$(ip route get 8.8.8.8 | awk '{print $3}')
+
+availableInterfaces=$(ip -o link | awk '{print $2}' | grep -v "lo" | cut -d':' -f1)
+dhcpcdFile=/etc/dhcpcd.conf
+
+####### FUCNTIONS ##########
+backupLegacyPihole()
+{
 if [[ -f /etc/dnsmasq.d/adList.conf ]];then
-	echo "Original Pi-hole detected.  Initiating sub space transport..."
+	echo "Original Pi-hole detected.  Initiating sub space transport"
 	$SUDO mkdir -p /etc/pihole/original/
 	$SUDO mv /etc/dnsmasq.d/adList.conf /etc/pihole/original/adList.conf.$(date "+%Y-%m-%d")
 	$SUDO mv /etc/dnsmasq.conf /etc/pihole/original/dnsmasq.conf.$(date "+%Y-%m-%d")
@@ -64,99 +58,19 @@
 	$SUDO mv /etc/lighttpd/lighttpd.conf /etc/pihole/original/lighttpd.conf.$(date "+%Y-%m-%d")
 	$SUDO mv /var/www/pihole/index.html /etc/pihole/original/index.html.$(date "+%Y-%m-%d")
 	$SUDO mv /usr/local/bin/gravity.sh /etc/pihole/original/gravity.sh.$(date "+%Y-%m-%d")
-=======
-availableInterfaces=$(ip link show | awk -F' ' '/[0-9]: [a-z]/ {print $2}' | grep -v "lo" | cut -d':' -f1)
-dhcpcdFile=/etc/dhcpcd.conf
-
-####### FUCNTIONS ##########
-backupLegacyPihole()
-{
-if [[ -f /etc/dnsmasq.d/adList.conf ]];then
-	echo "Original Pi-hole detected.  Initiating sub space transport"
-<<<<<<< HEAD
-	sudo mkdir -p /etc/pihole/original/
-	sudo mv /etc/dnsmasq.d/adList.conf /etc/pihole/original/adList.conf.$(date "+%Y-%m-%d")
-	sudo mv /etc/dnsmasq.conf /etc/pihole/original/dnsmasq.conf.$(date "+%Y-%m-%d")
-	sudo mv /etc/resolv.conf /etc/pihole/original/resolv.conf.$(date "+%Y-%m-%d")
-	sudo mv /etc/lighttpd/lighttpd.conf /etc/pihole/original/lighttpd.conf.$(date "+%Y-%m-%d")
-	sudo mv /var/www/pihole/index.html /etc/pihole/original/index.html.$(date "+%Y-%m-%d")
-	sudo mv /usr/local/bin/gravity.sh /etc/pihole/original/gravity.sh.$(date "+%Y-%m-%d")
->>>>>>> refs/remotes/jacobsalmela/master
-=======
-	$SUDO mkdir -p /etc/pihole/original/
-	$SUDO mv /etc/dnsmasq.d/adList.conf /etc/pihole/original/adList.conf.$(date "+%Y-%m-%d")
-	$SUDO mv /etc/dnsmasq.conf /etc/pihole/original/dnsmasq.conf.$(date "+%Y-%m-%d")
-	$SUDO mv /etc/resolv.conf /etc/pihole/original/resolv.conf.$(date "+%Y-%m-%d")
-	$SUDO mv /etc/lighttpd/lighttpd.conf /etc/pihole/original/lighttpd.conf.$(date "+%Y-%m-%d")
-	$SUDO mv /var/www/pihole/index.html /etc/pihole/original/index.html.$(date "+%Y-%m-%d")
-	$SUDO mv /usr/local/bin/gravity.sh /etc/pihole/original/gravity.sh.$(date "+%Y-%m-%d")
->>>>>>> e03375a8
 else
 	:
 fi
 }
 
-<<<<<<< HEAD
-echo "Updating the Pi..."
-$SUDO apt-get update
-$SUDO apt-get -y upgrade
-
-echo "Installing tools..."
-$SUDO apt-get -y install dnsutils
-$SUDO apt-get -y install bc
-$SUDO apt-get -y install toilet
-
-echo "Installing DNS..."
-$SUDO apt-get -y install dnsmasq
-$SUDO update-rc.d dnsmasq enable
-
-echo "Installing a Web server"
-$SUDO apt-get -y install lighttpd php5-common php5-cgi php5
-$SUDO mkdir /var/www/html
-$SUDO chown www-data:www-data /var/www/html
-$SUDO chmod 775 /var/www/html
-$SUDO usermod -a -G www-data pi
-
-echo "Stopping services to modify them..."
-$SUDO service dnsmasq stop
-$SUDO service lighttpd stop
-
-echo "Backing up original config files and downloading Pi-hole ones..."
-$SUDO mv /etc/dnsmasq.conf /etc/dnsmasq.conf.orig
-$SUDO mv /etc/lighttpd/lighttpd.conf /etc/lighttpd/lighttpd.conf.orig
-$SUDO mv /var/www/html/index.lighttpd.html /var/www/html/index.lighttpd.orig
-$SUDO curl -o /etc/dnsmasq.conf "https://raw.githubusercontent.com/jacobsalmela/pi-hole/master/advanced/dnsmasq.conf"
-$SUDO curl -o /etc/lighttpd/lighttpd.conf "https://raw.githubusercontent.com/jacobsalmela/pi-hole/master/advanced/lighttpd.conf"
-$SUDO lighty-enable-mod fastcgi fastcgi-php
-$SUDO mkdir /var/www/html/pihole
-$SUDO curl -o /var/www/html/pihole/index.html "https://raw.githubusercontent.com/jacobsalmela/pi-hole/master/advanced/index.html"
-
-echo "Installing the Web interface..."
-$SUDO wget https://github.com/jacobsalmela/AdminLTE/archive/master.zip -O /var/www/master.zip
-$SUDO unzip /var/www/master.zip -d /var/www/html/
-$SUDO mv /var/www/html/AdminLTE-master /var/www/html/admin
-$SUDO rm /var/www/master.zip 2>/dev/null
-$SUDO touch /var/log/pihole.log
-$SUDO chmod 644 /var/log/pihole.log
-$SUDO chown dnsmasq:root /var/log/pihole.log
-
-echo "Locating the Pi-hole..."
-$SUDO curl -o /usr/local/bin/gravity.sh "https://raw.githubusercontent.com/jacobsalmela/pi-hole/master/gravity.sh"
-$SUDO curl -o /usr/local/bin/chronometer.sh "https://raw.githubusercontent.com/jacobsalmela/pi-hole/master/advanced/Scripts/chronometer.sh"
-$SUDO chmod 755 /usr/local/bin/gravity.sh
-$SUDO chmod 755 /usr/local/bin/chronometer.sh
-
-echo "Entering the event horizon..."
-$SUDO /usr/local/bin/gravity.sh
-
-echo "Restarting..."
-$SUDO reboot
-=======
 welcomeDialogs()
 {
 # Display the welcome dialog
 whiptail --msgbox --backtitle "Welcome" --title "Pi-hole automated installer" "This installer will transform your Raspberry Pi into a network-wide ad blocker!" $r $c
 
+# Support for a part-time dev
+whiptail --msgbox --backtitle "Plea" --title "Free and open source" "The Pi-hole is free, but powered by your donations:  http://pi-hole.net/donate" $r $c
+
 # Explain the need for a static address
 whiptail --msgbox --backtitle "Initating network interface" --title "Static IP Needed" "The Pi-hole is a SERVER so it needs a STATIC IP ADDRESS to function properly.
 
@@ -167,9 +81,16 @@
 {
 # Turn the available interfaces into an array so it can be used with a whiptail dialog
 interfacesArray=()
+firstloop=1
+
 while read -r line
 do
-interfacesArray+=("$line" "available" "ON")
+mode="OFF"
+if [[ $firstloop -eq 1 ]]; then
+  firstloop=0
+  mode="ON"
+fi
+interfacesArray+=("$line" "available" "$mode")
 done <<< "$availableInterfaces"
 
 # Find out how many interfaces are available to choose from
@@ -180,6 +101,7 @@
 do
 	piholeInterface=$desiredInterface
 	echo "Using interface: $piholeInterface"
+	echo ${piholeInterface} > /tmp/piholeINT
 done
 }
 
@@ -188,9 +110,8 @@
 # Let use select IPv4 and/or IPv6
 cmd=(whiptail --separate-output --checklist "Select Protocols" $r $c 2)
 options=(IPv4 "Block ads over IPv4" on
-         IPv6 "Block ads over IPv4" off)
+         IPv6 "Block ads over IPv6" off)
 choices=$("${cmd[@]}" "${options[@]}" 2>&1 >/dev/tty)
-clear
 for choice in $choices
 do
     case $choice in
@@ -208,7 +129,10 @@
 
 useIPv6dialog()
 {
-whiptail --msgbox --backtitle "Coming soon..." --title "IPv6 not yet supported" "I need your help for IPv6.  Consider donating at: http://pi-hole.net/donate" $r $c
+piholeIPv6=$(ip -6 route get 2001:4860:4860::8888 | awk -F " " '{ for(i=1;i<=NF;i++) if ($i == "src") print $(i+1) }')
+whiptail --msgbox --backtitle "IPv6..." --title "IPv6 Supported" "$piholeIPv6 will be used to block ads." $r $c
+$SUDO mkdir -p /etc/pihole/
+$SUDO touch /etc/pihole/.useIPv6
 }
 
 getStaticIPv4Settings()
@@ -246,6 +170,7 @@
 					# If the settings are correct, then we need to set the piholeIP
 					# Saving it to a temporary file us to retrieve it later when we run the gravity.sh script
 					echo ${IPv4addr%/*} > /tmp/piholeIP
+					echo $piholeInterface > /tmp/piholeINT
 					# After that's done, the loop ends and we move on
 					ipSettingsCorrect=True
 				else
@@ -269,61 +194,100 @@
 fi
 }
 
-
-setStaticIPv4()
-{
-# Append these lines to /etc/dhcpcd.conf to enable a static IP
+setDHCPCD(){
+# Append these lines to dhcpcd.conf to enable a static IP
 echo "interface $piholeInterface
 static ip_address=$IPv4addr
 static routers=$IPv4gw
-<<<<<<< HEAD
-static domain_name_servers=$IPv4gw" | sudo tee -a $dhcpcdFile >/dev/null
-sudo ip addr replace dev $piholeInterface $IPv4addr
-=======
 static domain_name_servers=$IPv4gw" | $SUDO tee -a $dhcpcdFile >/dev/null
->>>>>>> e03375a8
-}
-
-installPihole()
-{
+}
+
+setStaticIPv4(){
+if grep -q $IPv4addr $dhcpcdFile; then
+	# address already set, noop
+	:
+else
+	setDHCPCD
+	$SUDO ip addr replace dev $piholeInterface $IPv4addr
+	echo "Setting IP to $IPv4addr.  You may need to restart after the install is complete."
+fi
+}
+
+installScripts(){
+$SUDO curl -o /usr/local/bin/gravity.sh https://raw.githubusercontent.com/jacobsalmela/pi-hole/master/gravity.sh
+$SUDO curl -o /usr/local/bin/chronometer.sh https://raw.githubusercontent.com/jacobsalmela/pi-hole/master/advanced/Scripts/chronometer.sh
+$SUDO curl -o /usr/local/bin/whitelist.sh https://raw.githubusercontent.com/jacobsalmela/pi-hole/master/advanced/Scripts/whitelist.sh
+$SUDO curl -o /usr/local/bin/piholeLogFlush.sh https://raw.githubusercontent.com/jacobsalmela/pi-hole/master/advanced/Scripts/piholeLogFlush.sh
+$SUDO chmod 755 /usr/local/bin/{gravity,chronometer,whitelist,piholeLogFlush}.sh
+}
+
+installConfigs(){
+$SUDO mv /etc/dnsmasq.conf /etc/dnsmasq.conf.orig
+$SUDO mv /etc/lighttpd/lighttpd.conf /etc/lighttpd/lighttpd.conf.orig
+$SUDO curl -o /etc/dnsmasq.conf https://raw.githubusercontent.com/jacobsalmela/pi-hole/master/advanced/dnsmasq.conf
+$SUDO curl -o /etc/lighttpd/lighttpd.conf https://raw.githubusercontent.com/jacobsalmela/pi-hole/master/advanced/lighttpd.conf
+$SUDO sed -i "s/@INT@/$piholeInterface/" /etc/dnsmasq.conf
+}
+
+stopServices(){
+$SUDO service dnsmasq stop || true
+$SUDO service lighttpd stop || true
+}
+
+installDependencies(){
 $SUDO apt-get update
 $SUDO apt-get -y upgrade
 $SUDO apt-get -y install dnsutils bc toilet
 $SUDO apt-get -y install dnsmasq
 $SUDO apt-get -y install lighttpd php5-common php5-cgi php5
-$SUDO mkdir /var/www/html
-$SUDO chown www-data:www-data /var/www/html
-$SUDO chmod 775 /var/www/html
-$SUDO usermod -a -G www-data pi
-$SUDO service dnsmasq stop
-$SUDO service lighttpd stop
-$SUDO mv /etc/dnsmasq.conf /etc/dnsmasq.conf.orig
-$SUDO mv /etc/lighttpd/lighttpd.conf /etc/lighttpd/lighttpd.conf.orig
-$SUDO mv /var/www/html/index.lighttpd.html /var/www/html/index.lighttpd.orig
-$SUDO mv /etc/crontab /etc/crontab.orig
-$SUDO curl -o /etc/dnsmasq.conf https://raw.githubusercontent.com/jacobsalmela/pi-hole/master/advanced/dnsmasq.conf
-$SUDO curl -o /etc/lighttpd/lighttpd.conf https://raw.githubusercontent.com/jacobsalmela/pi-hole/master/advanced/lighttpd.conf
-$SUDO mv /etc/crontab /etc/crontab.orig
-$SUDO curl -o /etc/crontab https://raw.githubusercontent.com/jacobsalmela/pi-hole/master/advanced/pihole.cron
-$SUDO lighty-enable-mod fastcgi fastcgi-php
-$SUDO mkdir /var/www/html/pihole
-$SUDO curl -o /var/www/html/pihole/index.html https://raw.githubusercontent.com/jacobsalmela/pi-hole/master/advanced/index.html
+}
+
+installWebAdmin(){
 $SUDO wget https://github.com/jacobsalmela/AdminLTE/archive/master.zip -O /var/www/master.zip
-$SUDO unzip -o /var/www/master.zip -d /var/www/html/
+$SUDO unzip -oq /var/www/master.zip -d /var/www/html/
 $SUDO mv /var/www/html/AdminLTE-master /var/www/html/admin
 $SUDO rm /var/www/master.zip 2>/dev/null
 $SUDO touch /var/log/pihole.log
 $SUDO chmod 644 /var/log/pihole.log
 $SUDO chown dnsmasq:root /var/log/pihole.log
-$SUDO curl -o /usr/local/bin/gravity.sh https://raw.githubusercontent.com/jacobsalmela/pi-hole/master/gravity.sh
-$SUDO curl -o /usr/local/bin/chronometer.sh https://raw.githubusercontent.com/jacobsalmela/pi-hole/master/advanced/Scripts/chronometer.sh
-$SUDO curl -o /usr/local/bin/whitelist.sh https://raw.githubusercontent.com/jacobsalmela/pi-hole/master/advanced/Scripts/whitelist.sh
-$SUDO curl -o /usr/local/bin/piholeLogFlush.sh https://raw.githubusercontent.com/jacobsalmela/pi-hole/master/advanced/Scripts/piholeLogFlush.sh
-$SUDO chmod 755 /usr/local/bin/gravity.sh
-$SUDO chmod 755 /usr/local/bin/chronometer.sh
-$SUDO chmod 755 /usr/local/bin/whitelist.sh
-$SUDO chmod 755 /usr/local/bin/piholeLogFlush.sh
+}
+
+installPiholeWeb(){
+$SUDO mkdir /var/www/html/pihole
+$SUDO mv /var/www/html/index.lighttpd.html /var/www/html/index.lighttpd.orig
+$SUDO curl -o /var/www/html/pihole/index.html https://raw.githubusercontent.com/jacobsalmela/pi-hole/master/advanced/index.html
+}
+
+installCron(){
+$SUDO mv /etc/crontab /etc/crontab.orig
+$SUDO curl -o /etc/crontab https://raw.githubusercontent.com/jacobsalmela/pi-hole/master/advanced/pihole.cron
+}
+
+installPihole()
+{
+installDependencies
+stopServices
+$SUDO chown www-data:www-data /var/www/html
+$SUDO chmod 775 /var/www/html
+$SUDO usermod -a -G www-data pi
+$SUDO lighty-enable-mod fastcgi fastcgi-php
+installScripts
+installConfigs
+installWebAdmin
+installPiholeWeb
+installCron
 $SUDO /usr/local/bin/gravity.sh
+}
+
+displayFinalMessage(){
+	whiptail --msgbox --backtitle "Make it so." --title "Installation Complete!" "Configure your devices to use the Pi-hole as their DNS server using:
+
+						$IPv4addr
+						$piholeIPv6
+
+If you set a new IP address, you should restart the Pi.
+
+The install log is in /etc/pihole." $r $c
 }
 
 ######## SCRIPT ############
@@ -351,16 +315,12 @@
 
 # Decide is IPv6 will be used
 if [[ "$useIPv6" = true ]];then
-	# If only IPv6 is selected, exit because it is not supported yet
-	if [[ "$useIPv6" = true ]] && [[ "$useIPv4" = false ]];then
-		useIPv6dialog
-		exit
-	else
-		useIPv6dialog
-	fi
+	useIPv6dialog
+	echo "Using IPv6."
+	echo "Your IPv6 address is: $piholeIPv6"
 else
 	useIPv6=false
-	echo "IPv6 will NOT be used.  Consider a donation at pi-hole.net/donate"
+	echo "IPv6 will NOT be used."
 fi
 
 # Install and log everything to a file
@@ -369,30 +329,7 @@
 # Move the log file into /etc/pihole for storage
 $SUDO mv $tmpLog $instalLogLoc
 
-whiptail --msgbox --backtitle "Make it so." --title "Installation Complete!" "Configure your devices to use the Pi-hole as their DNS server using this IP: $IPv4addr.
-
-If you set a new IP address, it should work fine, but you may want to reboot the Pi at some point.
-
-The install log is in /etc/pihole." $r $c
-
-<<<<<<< HEAD
-# If a custom address was set, restart
-if [[ "$rebootNeeded" = true ]];then
-	# Restart to apply the new static IP address
-	$SUDO reboot
-else
-	# If not, just start the services since the address will stay the same
-<<<<<<< HEAD
-	sudo service dnsmasq start
-	sudo service lighttpd start
-fi
->>>>>>> refs/remotes/jacobsalmela/master
-=======
-sudo service dnsmasq start
-sudo service lighttpd start
->>>>>>> refs/remotes/jacobsalmela/master
-=======
-	$SUDO service dnsmasq start
-	$SUDO service lighttpd start
-fi
->>>>>>> e03375a8
+displayFinalMessage
+
+$SUDO service dnsmasq start
+$SUDO service lighttpd start