--- conflicted
+++ resolved
@@ -1495,62 +1495,14 @@
 
 # Install the Web interface dashboard
 installPiholeWeb() {
-<<<<<<< HEAD
-=======
-    printf "\\n  %b Installing blocking page...\\n" "${INFO}"
-
-    local str="Creating directory for blocking page, and copying files"
-    printf "  %b %s..." "${INFO}" "${str}"
-    # Install the directory
-    install -d -m 0755 ${PI_HOLE_BLOCKPAGE_DIR}
-    # and the blockpage
-    install -D -m 644 ${PI_HOLE_LOCAL_REPO}/advanced/{index,blockingpage}.* ${PI_HOLE_BLOCKPAGE_DIR}/
-
-    # Remove superseded file
-    if [[ -e "${PI_HOLE_BLOCKPAGE_DIR}/index.js" ]]; then
-        rm "${PI_HOLE_BLOCKPAGE_DIR}/index.js"
-    fi
-
-    printf "%b  %b %s\\n" "${OVER}" "${TICK}" "${str}"
-
-    local str="Backing up index.lighttpd.html"
-    printf "  %b %s..." "${INFO}" "${str}"
-    # If the default index file exists,
-    if [[ -f "${webroot}/index.lighttpd.html" ]]; then
-        # back it up
-        mv ${webroot}/index.lighttpd.html ${webroot}/index.lighttpd.orig
-        printf "%b  %b %s\\n" "${OVER}" "${TICK}" "${str}"
-    # Otherwise,
-    else
-        # don't do anything
-        printf "%b  %b %s\\n" "${OVER}" "${INFO}" "${str}"
-        printf "      No default index.lighttpd.html file found... not backing up\\n"
-    fi
-
->>>>>>> d244a018
     # Install Sudoers file
     local str="Installing sudoer file"
     printf "\\n  %b %s..." "${INFO}" "${str}"
     # Make the .d directory if it doesn't exist
     install -d -m 755 /etc/sudoers.d/
     # and copy in the pihole sudoers file
-<<<<<<< HEAD
     install -m 0440 ${PI_HOLE_LOCAL_REPO}/advanced/Templates/pihole.sudo /etc/sudoers.d/pihole
 
-=======
-    install -m 0640 ${PI_HOLE_LOCAL_REPO}/advanced/Templates/pihole.sudo /etc/sudoers.d/pihole
-    # Add lighttpd user (OS dependent) to sudoers file
-    echo "${LIGHTTPD_USER} ALL=NOPASSWD: ${PI_HOLE_BIN_DIR}/pihole" >> /etc/sudoers.d/pihole
-
-    # If the Web server user is lighttpd,
-    if [[ "$LIGHTTPD_USER" == "lighttpd" ]]; then
-        # Allow executing pihole via sudo with Fedora
-        # Usually /usr/local/bin ${PI_HOLE_BIN_DIR} is not permitted as directory for sudoable programs
-        echo "Defaults secure_path = /sbin:/bin:/usr/sbin:/usr/bin:${PI_HOLE_BIN_DIR}" >> /etc/sudoers.d/pihole
-    fi
-    # Set the strict permissions on the file
-    chmod 0440 /etc/sudoers.d/pihole
->>>>>>> d244a018
     printf "%b  %b %s\\n" "${OVER}" "${TICK}" "${str}"
 }
 
@@ -1723,39 +1675,6 @@
 
 # Install base files and web interface
 installPihole() {
-<<<<<<< HEAD
-=======
-    # If the user wants to install the Web interface,
-    if [[ "${INSTALL_WEB_INTERFACE}" == true ]]; then
-        if [[ ! -d "${webroot}" ]]; then
-            # make the Web directory if necessary
-            install -d -m 0755 ${webroot}
-        fi
-
-        if [[ "${INSTALL_WEB_SERVER}" == true ]]; then
-            # Set the owner and permissions
-            chown ${LIGHTTPD_USER}:${LIGHTTPD_GROUP} ${webroot}
-            chmod 0775 ${webroot}
-            # Repair permissions if /var/www/html is not world readable
-            chmod a+rx /var/www
-            chmod a+rx /var/www/html
-            # Give pihole access to the Web server group
-            usermod -a -G ${LIGHTTPD_GROUP} pihole
-            # Give lighttpd access to the pihole group so the web interface can
-            # manage the gravity.db database
-            usermod -a -G pihole ${LIGHTTPD_USER}
-            # If the lighttpd command is executable,
-            if is_command lighty-enable-mod ; then
-                # enable fastcgi and fastcgi-php
-                lighty-enable-mod fastcgi fastcgi-php > /dev/null || true
-            else
-                # Otherwise, show info about installing them
-                printf "  %b Warning: 'lighty-enable-mod' utility not found\\n" "${INFO}"
-                printf "      Please ensure fastcgi is enabled if you experience issues\\n"
-            fi
-        fi
-    fi
->>>>>>> d244a018
     # For updates and unattended install.
     if [[ "${useUpdateVars}" == true ]]; then
         accountForRefactor
