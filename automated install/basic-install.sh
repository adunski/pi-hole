--- conflicted
+++ resolved
@@ -1479,14 +1479,9 @@
   fi
 
   # If the setup variable file exists,
-<<<<<<< HEAD
   if [[ -e "${setupVars}" ]]; then
     # update the variables in the file
     sed -i.update.bak '/PIHOLE_INTERFACE/d;/IPV4_ADDRESS/d;/IPV6_ADDRESS/d;/PIHOLE_DNS_1/d;/PIHOLE_DNS_2/d;/QUERY_LOGGING/d;/INSTALL_WEB/d;' "${setupVars}"
-=======
-  if [ -e "${setupVars}" ]; then
-    sed -i.update.bak '/PIHOLE_INTERFACE/d;/IPV4_ADDRESS/d;/IPV6_ADDRESS/d;/PIHOLE_DNS_1/d;/PIHOLE_DNS_2/d;/QUERY_LOGGING/d;/INSTALL_WEB/d;/LIGHTTPD_ENABLED/d;' "${setupVars}"
->>>>>>> c9a98b68
   fi
   # echo the information to the user
     {
@@ -1617,15 +1612,7 @@
   # Install logrotate
   installLogrotate
   # Detect if FTL is installed
-<<<<<<< HEAD
-  FTLdetect || echo -e "  ${CROSS} FTL Engine not installed"
-  finalExports #re-export setupVars.conf to account for any new vars added in new versions
-  #runGravity
-=======
   FTLdetect || echo -e "  ${CROSS} FTL Engine not installed."
-
-
->>>>>>> c9a98b68
 }
 
 
@@ -2053,11 +2040,6 @@
 
   # If the Web server was installed,
   if [[ "${INSTALL_WEB}" == true ]]; then
-<<<<<<< HEAD
-    # enable it
-    start_service lighttpd
-    enable_service lighttpd
-=======
     # Check to see if lighttpd was already set to run on reboot
     if [[ "${useUpdateVars}" == true ]]; then
       if [[ -x "$(command -v systemctl)" ]]; then
@@ -2075,7 +2057,6 @@
     else
       echo -e "  ${INFO} Lighttpd is disabled, skipping service restart"
     fi
->>>>>>> c9a98b68
   fi
 
   # Download and compile the aggregated block list
