--- conflicted
+++ resolved
@@ -111,7 +111,7 @@
 	whiptail --msgbox --backtitle "Plea" --title "Free and open source" "The Pi-hole is free, but powered by your donations:  http://pi-hole.net/donate" $r $c
 
 	# Explain the need for a static address
-	whiptail --msgbox --backtitle "Initating network interface" --title "Static IP Needed" "The Pi-hole is a SERVER so it needs a STATIC IP ADDRESS to function properly.
+	whiptail --msgbox --backtitle "Initating network interface" --title "Static IP Needed" "The Pi-hole is a SERVER so it needs a STATIC IP ADDRESS to function properly.	
 	In the next section, you can choose to use your current network settings (DHCP) or to manually edit them." $r $c
 }
 
@@ -394,31 +394,17 @@
 					elif [ $piholeDNS1 ] && [ $piholeDNS2 ]; then
 						prePopulate="$piholeDNS1, $piholeDNS2"
 					fi
-<<<<<<< HEAD
-					
+
 					piholeDNS=$(whiptail --backtitle "Specify Upstream DNS Provider(s)"  --inputbox "Enter your desired upstream DNS provider(s), seperated by a comma.\n\nFor example '8.8.8.8, 8.8.4.4'\n\nIf the DNS server uses a custom port, append it following the hash symbol.\n\nFor example '127.0.0.1#40, 127.0.0.1#41'" $r $c "$prePopulate" 3>&1 1>&2 2>&3)
 					if [[ $? = 0 ]];then
 						piholeDNS1=$(echo $piholeDNS | sed 's/[, \t]\+/,/g' | awk -F, '{print$1}')
 						piholeDNS2=$(echo $piholeDNS | sed 's/[, \t]\+/,/g' | awk -F, '{print$2}')
-						
+
 						if ! (valid_ip $piholeDNS1 || valid_ip_and_port $piholeDNS1) || [ ! $piholeDNS1 ]; then
 							piholeDNS1=$strInvalid
 						fi
-												
+
 						if ! (valid_ip $piholeDNS2 || valid_ip_and_port $piholeDNS2) && [ $piholeDNS2 ]; then
-=======
-
-					piholeDNS=$(whiptail --backtitle "Specify Upstream DNS Provider(s)"  --inputbox "Enter your desired upstream DNS provider(s), seperated by a comma.\n\nFor example '8.8.8.8, 8.8.4.4'" $r $c "$prePopulate" 3>&1 1>&2 2>&3)
-					if [[ $? = 0 ]];then
-						piholeDNS1=$(echo $piholeDNS | sed 's/[, \t]\+/,/g' | awk -F, '{print$1}')
-						piholeDNS2=$(echo $piholeDNS | sed 's/[, \t]\+/,/g' | awk -F, '{print$2}')
-
-						if ! valid_ip $piholeDNS1 || [ ! $piholeDNS1 ]; then
-							piholeDNS1=$strInvalid
-						fi
-
-						if ! valid_ip $piholeDNS2 && [ $piholeDNS2 ]; then
->>>>>>> 1d80fddd
 							piholeDNS2=$strInvalid
 						fi
 
