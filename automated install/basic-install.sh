#!/usr/bin/env bash
# shellcheck disable=SC1090

# Pi-hole: A black hole for Internet advertisements
# (c) 2017-2018 Pi-hole, LLC (https://pi-hole.net)
# Network-wide ad blocking via your own hardware.
#
# Installs and Updates Pi-hole
#
# This file is copyright under the latest version of the EUPL.
# Please see LICENSE file for your rights under this license.

# pi-hole.net/donate
#
# Install with this command (from your Linux machine):
#
# curl -sSL https://install.pi-hole.net | bash

# -e option instructs bash to immediately exit if any command [1] has a non-zero exit status
# We do not want users to end up with a partially working install, so we exit the script
# instead of continuing the installation with something broken
set -e

# Append common folders to the PATH to ensure that all basic commands are available.
# When using "su" an incomplete PATH could be passed: https://github.com/pi-hole/pi-hole/issues/3209
export PATH+=':/usr/local/sbin:/usr/local/bin:/usr/sbin:/usr/bin:/sbin:/bin'

######## VARIABLES #########
# For better maintainability, we store as much information that can change in variables
# This allows us to make a change in one place that can propagate to all instances of the variable
# These variables should all be GLOBAL variables, written in CAPS
# Local variables will be in lowercase and will exist only within functions
# It's still a work in progress, so you may see some variance in this guideline until it is complete

# List of supported DNS servers
DNS_SERVERS=$(cat << EOM
Google (ECS, DNSSEC);8.8.8.8;8.8.4.4;2001:4860:4860:0:0:0:0:8888;2001:4860:4860:0:0:0:0:8844
OpenDNS (ECS, DNSSEC);208.67.222.222;208.67.220.220;2620:119:35::35;2620:119:53::53
Level3;4.2.2.1;4.2.2.2;;
Comodo;8.26.56.26;8.20.247.20;;
DNS.WATCH (DNSSEC);84.200.69.80;84.200.70.40;2001:1608:10:25:0:0:1c04:b12f;2001:1608:10:25:0:0:9249:d69b
Quad9 (filtered, DNSSEC);9.9.9.9;149.112.112.112;2620:fe::fe;2620:fe::9
Quad9 (unfiltered, no DNSSEC);9.9.9.10;149.112.112.10;2620:fe::10;2620:fe::fe:10
Quad9 (filtered, ECS, DNSSEC);9.9.9.11;149.112.112.11;2620:fe::11;2620:fe::fe:11
Cloudflare (DNSSEC);1.1.1.1;1.0.0.1;2606:4700:4700::1111;2606:4700:4700::1001
EOM
)

# Location for final installation log storage
installLogLoc="/etc/pihole/install.log"
# This is an important file as it contains information specific to the machine it's being installed on
setupVars="/etc/pihole/setupVars.conf"
# Pi-hole uses lighttpd as a Web server, and this is the config file for it
lighttpdConfig="/etc/lighttpd/lighttpd.conf"
# This is a file used for the colorized output
coltable="/opt/pihole/COL_TABLE"

# Root of the web server
webroot="/var/www/html"


# We clone (or update) two git repositories during the install. This helps to make sure that we always have the latest versions of the relevant files.
# AdminLTE is used to set up the Web admin interface.
# Pi-hole contains various setup scripts and files which are critical to the installation.
# Search for "PI_HOLE_LOCAL_REPO" in this file to see all such scripts.
# Two notable scripts are gravity.sh (used to generate the HOSTS file) and advanced/Scripts/webpage.sh (used to install the Web admin interface)
webInterfaceGitUrl="https://github.com/pi-hole/AdminLTE.git"
webInterfaceDir="${webroot}/admin"
piholeGitUrl="https://github.com/pi-hole/pi-hole.git"
PI_HOLE_LOCAL_REPO="/etc/.pihole"
# List of pihole scripts, stored in an array
PI_HOLE_FILES=(chronometer list piholeDebug piholeLogFlush setupLCD update version gravity uninstall webpage)
# This directory is where the Pi-hole scripts will be installed
PI_HOLE_INSTALL_DIR="/opt/pihole"
PI_HOLE_CONFIG_DIR="/etc/pihole"
PI_HOLE_BIN_DIR="/usr/local/bin"
PI_HOLE_BLOCKPAGE_DIR="${webroot}/pihole"
if [ -z "$useUpdateVars" ]; then
  useUpdateVars=false
fi

adlistFile="/etc/pihole/adlists.list"
# Pi-hole needs an IP address; to begin, these variables are empty since we don't know what the IP is until this script can run
IPV4_ADDRESS=${IPV4_ADDRESS}
IPV6_ADDRESS=${IPV6_ADDRESS}
# Give settings their default values. These may be changed by prompts later in the script.
QUERY_LOGGING=true
INSTALL_WEB_INTERFACE=true
PRIVACY_LEVEL=0
CACHE_SIZE=10000

if [ -z "${USER}" ]; then
  USER="$(id -un)"
fi

# whiptail dialog dimensions: 20 rows and 70 chars width assures to fit on small screens and is known to hold all content.
r=20
c=70

######## Undocumented Flags. Shhh ########
# These are undocumented flags; some of which we can use when repairing an installation
# The runUnattended flag is one example of this
reconfigure=false
runUnattended=false
INSTALL_WEB_SERVER=true
# Check arguments for the undocumented flags
for var in "$@"; do
    case "$var" in
        "--reconfigure" ) reconfigure=true;;
        "--unattended" ) runUnattended=true;;
        "--disable-install-webserver" ) INSTALL_WEB_SERVER=false;;
    esac
done

# If the color table file exists,
if [[ -f "${coltable}" ]]; then
    # source it
    source "${coltable}"
# Otherwise,
else
    # Set these values so the installer can still run in color
    COL_NC='\e[0m' # No Color
    COL_LIGHT_GREEN='\e[1;32m'
    COL_LIGHT_RED='\e[1;31m'
    TICK="[${COL_LIGHT_GREEN}✓${COL_NC}]"
    CROSS="[${COL_LIGHT_RED}✗${COL_NC}]"
    INFO="[i]"
    # shellcheck disable=SC2034
    DONE="${COL_LIGHT_GREEN} done!${COL_NC}"
    OVER="\\r\\033[K"
fi

# A simple function that just echoes out our logo in ASCII format
# This lets users know that it is a Pi-hole, LLC product
show_ascii_berry() {
  echo -e "
        ${COL_LIGHT_GREEN}.;;,.
        .ccccc:,.
         :cccclll:.      ..,,
          :ccccclll.   ;ooodc
           'ccll:;ll .oooodc
             .;cll.;;looo:.
                 ${COL_LIGHT_RED}.. ','.
                .',,,,,,'.
              .',,,,,,,,,,.
            .',,,,,,,,,,,,....
          ....''',,,,,,,'.......
        .........  ....  .........
        ..........      ..........
        ..........      ..........
        .........  ....  .........
          ........,,,,,,,'......
            ....',,,,,,,,,,,,.
               .',,,,,,,,,'.
                .',,,,,,'.
                  ..'''.${COL_NC}
"
}

is_command() {
    # Checks to see if the given command (passed as a string argument) exists on the system.
    # The function returns 0 (success) if the command exists, and 1 if it doesn't.
    local check_command="$1"

    command -v "${check_command}" >/dev/null 2>&1
}

os_check() {
    if [ "$PIHOLE_SKIP_OS_CHECK" != true ]; then
        # This function gets a list of supported OS versions from a TXT record at versions.pi-hole.net
        # and determines whether or not the script is running on one of those systems
        local remote_os_domain valid_os valid_version valid_response detected_os detected_version display_warning cmdResult digReturnCode response
        remote_os_domain=${OS_CHECK_DOMAIN_NAME:-"versions.pi-hole.net"}

        detected_os=$(grep "\bID\b" /etc/os-release | cut -d '=' -f2 | tr -d '"')
        detected_version=$(grep VERSION_ID /etc/os-release | cut -d '=' -f2 | tr -d '"')

        cmdResult="$(dig +short -t txt "${remote_os_domain}" @ns1.pi-hole.net 2>&1; echo $?)"
        # Gets the return code of the previous command (last line)
        digReturnCode="${cmdResult##*$'\n'}"

        if [ ! "${digReturnCode}" == "0" ]; then
            valid_response=false
        else
            # Dig returned 0 (success), so get the actual response, and loop through it to determine if the detected variables above are valid
            response="${cmdResult%%$'\n'*}"
            # If the value of ${response} is a single 0, then this is the return code, not an actual response.
            if [ "${response}" == 0 ]; then
                valid_response=false
            fi

            IFS=" " read -r -a supportedOS < <(echo "${response}" | tr -d '"')
            for distro_and_versions in "${supportedOS[@]}"
            do
                distro_part="${distro_and_versions%%=*}"
                versions_part="${distro_and_versions##*=}"

                # If the distro part is a (case-insensistive) substring of the computer OS
                if [[ "${detected_os^^}" =~ ${distro_part^^} ]]; then
                    valid_os=true
                    IFS="," read -r -a supportedVer <<<"${versions_part}"
                    for version in "${supportedVer[@]}"
                    do
                        if [[ "${detected_version}" =~ $version ]]; then
                            valid_version=true
                            break
                        fi
                    done
                    break
                fi
            done
        fi

        if [ "$valid_os" = true ] && [ "$valid_version" = true ] && [ ! "$valid_response" = false ]; then
            display_warning=false
        fi

        if [ "$display_warning" != false ]; then
            if [ "$valid_response" = false ]; then

                if [ "${digReturnCode}" -eq 0 ]; then
                    errStr="dig succeeded, but response was blank. Please contact support"
                else
                    errStr="dig failed with return code ${digReturnCode}"
                fi
                printf "  %b %bRetrieval of supported OS list failed. %s. %b\\n" "${CROSS}" "${COL_LIGHT_RED}" "${errStr}" "${COL_NC}"
                printf "      %bUnable to determine if the detected OS (%s %s) is supported%b\\n" "${COL_LIGHT_RED}" "${detected_os^}" "${detected_version}" "${COL_NC}"
                printf "      Possible causes for this include:\\n"
                printf "        - Firewall blocking certain DNS lookups from Pi-hole device\\n"
                printf "        - ns1.pi-hole.net being blocked (required to obtain TXT record from versions.pi-hole.net containing supported operating systems)\\n"
                printf "        - Other internet connectivity issues\\n"
            else
                printf "  %b %bUnsupported OS detected: %s %s%b\\n" "${CROSS}" "${COL_LIGHT_RED}" "${detected_os^}" "${detected_version}" "${COL_NC}"
                printf "      If you are seeing this message and you do have a supported OS, please contact support.\\n"
            fi
            printf "\\n"
            printf "      %bhttps://docs.pi-hole.net/main/prerequesites/#supported-operating-systems%b\\n" "${COL_LIGHT_GREEN}" "${COL_NC}"
            printf "\\n"
            printf "      If you wish to attempt to continue anyway, you can try one of the following commands to skip this check:\\n"
            printf "\\n"
            printf "      e.g: If you are seeing this message on a fresh install, you can run:\\n"
            printf "             %bcurl -sSL https://install.pi-hole.net | PIHOLE_SKIP_OS_CHECK=true sudo -E bash%b\\n" "${COL_LIGHT_GREEN}" "${COL_NC}"
            printf "\\n"
            printf "           If you are seeing this message after having run pihole -up:\\n"
            printf "             %bPIHOLE_SKIP_OS_CHECK=true sudo -E pihole -r%b\\n" "${COL_LIGHT_GREEN}" "${COL_NC}"
            printf "           (In this case, your previous run of pihole -up will have already updated the local repository)\\n"
            printf "\\n"
            printf "      It is possible that the installation will still fail at this stage due to an unsupported configuration.\\n"
            printf "      If that is the case, you can feel free to ask the community on Discourse with the %bCommunity Help%b category:\\n" "${COL_LIGHT_RED}" "${COL_NC}"
            printf "      %bhttps://discourse.pi-hole.net/c/bugs-problems-issues/community-help/%b\\n" "${COL_LIGHT_GREEN}" "${COL_NC}"
            printf "\\n"
            exit 1

        else
            printf "  %b %bSupported OS detected%b\\n" "${TICK}" "${COL_LIGHT_GREEN}" "${COL_NC}"
        fi
    else
        printf "  %b %bPIHOLE_SKIP_OS_CHECK env variable set to true - installer will continue%b\\n" "${INFO}" "${COL_LIGHT_GREEN}" "${COL_NC}"
    fi
}

# Compatibility
package_manager_detect() {
# First check to see if apt-get is installed.
if is_command apt-get ; then
    # Set some global variables here
    # We don't set them earlier since the installed package manager might be rpm, so these values would be different
    PKG_MANAGER="apt-get"
    # A variable to store the command used to update the package cache
    UPDATE_PKG_CACHE="${PKG_MANAGER} update"
    # The command we will use to actually install packages
    PKG_INSTALL=("${PKG_MANAGER}" -qq --no-install-recommends install)
    # grep -c will return 1 if there are no matches. This is an acceptable condition, so we OR TRUE to prevent set -e exiting the script.
    PKG_COUNT="${PKG_MANAGER} -s -o Debug::NoLocking=true upgrade | grep -c ^Inst || true"
    # Update package cache
    update_package_cache || exit 1
    # Check for and determine version number (major and minor) of current php install
    local phpVer="php"
    if is_command php ; then
        printf "  %b Existing PHP installation detected : PHP version %s\\n" "${INFO}" "$(php <<< "<?php echo PHP_VERSION ?>")"
        printf -v phpInsMajor "%d" "$(php <<< "<?php echo PHP_MAJOR_VERSION ?>")"
        printf -v phpInsMinor "%d" "$(php <<< "<?php echo PHP_MINOR_VERSION ?>")"
        phpVer="php$phpInsMajor.$phpInsMinor"
    fi
    # Packages required to perfom the os_check (stored as an array)
    OS_CHECK_DEPS=(grep dnsutils)
    # Packages required to run this install script (stored as an array)
    INSTALLER_DEPS=(git iproute2 whiptail ca-certificates)
    # Packages required to run Pi-hole (stored as an array)
    PIHOLE_DEPS=(cron curl iputils-ping lsof psmisc sudo unzip idn2 sqlite3 libcap2-bin dns-root-data libcap2)
    # Packages required for the Web admin interface (stored as an array)
    # It's useful to separate this from Pi-hole, since the two repos are also setup separately
    PIHOLE_WEB_DEPS=(lighttpd "${phpVer}-common" "${phpVer}-cgi" "${phpVer}-sqlite3" "${phpVer}-xml" "${phpVer}-intl")
    # Prior to PHP8.0, JSON functionality is provided as dedicated module, required by Pi-hole AdminLTE: https://www.php.net/manual/json.installation.php
    if [[ -z "${phpInsMajor}" || "${phpInsMajor}" -lt 8 ]]; then
        PIHOLE_WEB_DEPS+=("${phpVer}-json")
    fi
    # The Web server user,
    LIGHTTPD_USER="www-data"
    # group,
    LIGHTTPD_GROUP="www-data"
    # and config file
    LIGHTTPD_CFG="lighttpd.conf.debian"

    # This function waits for dpkg to unlock, which signals that the previous apt-get command has finished.
    test_dpkg_lock() {
        i=0
        # fuser is a program to show which processes use the named files, sockets, or filesystems
        # So while the lock is held,
        while fuser /var/lib/dpkg/lock >/dev/null 2>&1
        do
            # we wait half a second,
            sleep 0.5
            # increase the iterator,
            ((i=i+1))
        done
        # and then report success once dpkg is unlocked.
        return 0
    }

# If apt-get is not found, check for rpm.
elif is_command rpm ; then
    # Then check if dnf or yum is the package manager
    if is_command dnf ; then
        PKG_MANAGER="dnf"
    else
        PKG_MANAGER="yum"
    fi

    # These variable names match the ones for apt-get. See above for an explanation of what they are for.
    PKG_INSTALL=("${PKG_MANAGER}" install -y)
    PKG_COUNT="${PKG_MANAGER} check-update | egrep '(.i686|.x86|.noarch|.arm|.src)' | wc -l"
    OS_CHECK_DEPS=(grep bind-utils)
    INSTALLER_DEPS=(git iproute newt procps-ng which chkconfig ca-certificates)
    PIHOLE_DEPS=(cronie curl findutils sudo unzip libidn2 psmisc sqlite libcap lsof)
    PIHOLE_WEB_DEPS=(lighttpd lighttpd-fastcgi php-common php-cli php-pdo php-xml php-json php-intl)
    LIGHTTPD_USER="lighttpd"
    LIGHTTPD_GROUP="lighttpd"
    LIGHTTPD_CFG="lighttpd.conf.fedora"

# If neither apt-get or yum/dnf package managers were found
else
    # we cannot install required packages
    printf "  %b No supported package manager found\\n" "${CROSS}"
    # so exit the installer
    exit
fi
}

select_rpm_php(){
# If the host OS is Fedora,
if grep -qiE 'fedora|fedberry' /etc/redhat-release; then
    # all required packages should be available by default with the latest fedora release
    : # continue
# or if host OS is CentOS,
elif grep -qiE 'centos|scientific' /etc/redhat-release; then
    # Pi-Hole currently supports CentOS 7+ with PHP7+
    SUPPORTED_CENTOS_VERSION=7
    SUPPORTED_CENTOS_PHP_VERSION=7
    # Check current CentOS major release version
    CURRENT_CENTOS_VERSION=$(grep -oP '(?<= )[0-9]+(?=\.?)' /etc/redhat-release)
    # Check if CentOS version is supported
    if [[ $CURRENT_CENTOS_VERSION -lt $SUPPORTED_CENTOS_VERSION ]]; then
        printf "  %b CentOS %s is not supported.\\n" "${CROSS}" "${CURRENT_CENTOS_VERSION}"
        printf "      Please update to CentOS release %s or later.\\n" "${SUPPORTED_CENTOS_VERSION}"
        # exit the installer
        exit
    fi
    # php-json is not required on CentOS 7 as it is already compiled into php
    # verifiy via `php -m | grep json`
    if [[ $CURRENT_CENTOS_VERSION -eq 7 ]]; then
        # create a temporary array as arrays are not designed for use as mutable data structures
        CENTOS7_PIHOLE_WEB_DEPS=()
        for i in "${!PIHOLE_WEB_DEPS[@]}"; do
            if [[ ${PIHOLE_WEB_DEPS[i]} != "php-json" ]]; then
                CENTOS7_PIHOLE_WEB_DEPS+=( "${PIHOLE_WEB_DEPS[i]}" )
            fi
        done
        # re-assign the clean dependency array back to PIHOLE_WEB_DEPS
        PIHOLE_WEB_DEPS=("${CENTOS7_PIHOLE_WEB_DEPS[@]}")
        unset CENTOS7_PIHOLE_WEB_DEPS
    fi
    # CentOS requires the EPEL repository to gain access to Fedora packages
    EPEL_PKG="epel-release"
    rpm -q ${EPEL_PKG} &> /dev/null || rc=$?
    if [[ $rc -ne 0 ]]; then
        printf "  %b Enabling EPEL package repository (https://fedoraproject.org/wiki/EPEL)\\n" "${INFO}"
        "${PKG_INSTALL[@]}" ${EPEL_PKG} &> /dev/null
        printf "  %b Installed %s\\n" "${TICK}" "${EPEL_PKG}"
    fi

    # The default php on CentOS 7.x is 5.4 which is EOL
    # Check if the version of PHP available via installed repositories is >= to PHP 7
    AVAILABLE_PHP_VERSION=$("${PKG_MANAGER}" info php | grep -i version | grep -o '[0-9]\+' | head -1)
    if [[ $AVAILABLE_PHP_VERSION -ge $SUPPORTED_CENTOS_PHP_VERSION ]]; then
        # Since PHP 7 is available by default, install via default PHP package names
        : # do nothing as PHP is current
    else
        REMI_PKG="remi-release"
        REMI_REPO="remi-php72"
        rpm -q ${REMI_PKG} &> /dev/null || rc=$?
    if [[ $rc -ne 0 ]]; then
        # The PHP version available via default repositories is older than version 7
        if ! whiptail --defaultno --title "PHP 7 Update (recommended)" --yesno "PHP 7.x is recommended for both security and language features.\\nWould you like to install PHP7 via Remi's RPM repository?\\n\\nSee: https://rpms.remirepo.net for more information" "${r}" "${c}"; then
            # User decided to NOT update PHP from REMI, attempt to install the default available PHP version
            printf "  %b User opt-out of PHP 7 upgrade on CentOS. Deprecated PHP may be in use.\\n" "${INFO}"
            : # continue with unsupported php version
        else
            printf "  %b Enabling Remi's RPM repository (https://rpms.remirepo.net)\\n" "${INFO}"
            "${PKG_INSTALL[@]}" "https://rpms.remirepo.net/enterprise/${REMI_PKG}-$(rpm -E '%{rhel}').rpm" &> /dev/null
            # enable the PHP 7 repository via yum-config-manager (provided by yum-utils)
            "${PKG_INSTALL[@]}" "yum-utils" &> /dev/null
            yum-config-manager --enable ${REMI_REPO} &> /dev/null
            printf "  %b Remi's RPM repository has been enabled for PHP7\\n" "${TICK}"
            # trigger an install/update of PHP to ensure previous version of PHP is updated from REMI
            if "${PKG_INSTALL[@]}" "php-cli" &> /dev/null; then
                printf "  %b PHP7 installed/updated via Remi's RPM repository\\n" "${TICK}"
            else
                printf "  %b There was a problem updating to PHP7 via Remi's RPM repository\\n" "${CROSS}"
                exit 1
            fi
        fi
    fi    # Warn user of unsupported version of Fedora or CentOS
    if ! whiptail --defaultno --title "Unsupported RPM based distribution" --yesno "Would you like to continue installation on an unsupported RPM based distribution?\\n\\nPlease ensure the following packages have been installed manually:\\n\\n- lighttpd\\n- lighttpd-fastcgi\\n- PHP version 7+" "${r}" "${c}"; then
        printf "  %b Aborting installation due to unsupported RPM based distribution\\n" "${CROSS}"
        exit
    else
        printf "  %b Continuing installation with unsupported RPM based distribution\\n" "${INFO}"
    fi
fi
fi
}

# A function for checking if a directory is a git repository
is_repo() {
    # Use a named, local variable instead of the vague $1, which is the first argument passed to this function
    # These local variables should always be lowercase
    local directory="${1}"
    # A variable to store the return code
    local rc
    # If the first argument passed to this function is a directory,
    if [[ -d "${directory}" ]]; then
        # move into the directory
        pushd "${directory}" &> /dev/null || return 1
        # Use git to check if the directory is a repo
        # git -C is not used here to support git versions older than 1.8.4
        git status --short &> /dev/null || rc=$?
    # If the command was not successful,
    else
        # Set a non-zero return code if directory does not exist
        rc=1
    fi
    # Move back into the directory the user started in
    popd &> /dev/null || return 1
    # Return the code; if one is not set, return 0
    return "${rc:-0}"
}

# A function to clone a repo
make_repo() {
    # Set named variables for better readability
    local directory="${1}"
    local remoteRepo="${2}"

    # The message to display when this function is running
    str="Clone ${remoteRepo} into ${directory}"
    # Display the message and use the color table to preface the message with an "info" indicator
    printf "  %b %s..." "${INFO}" "${str}"
    # If the directory exists,
    if [[ -d "${directory}" ]]; then
        # Return with a 1 to exit the installer. We don't want to overwrite what could already be here in case it is not ours
        str="Unable to clone ${remoteRepo} into ${directory} : Directory already exists"
        printf "%b  %b%s\\n" "${OVER}" "${CROSS}" "${str}"
        return 1
    fi
    # Clone the repo and return the return code from this command
    git clone -q --depth 20 "${remoteRepo}" "${directory}" &> /dev/null || return $?
    # Move into the directory that was passed as an argument
    pushd "${directory}" &> /dev/null || return 1
    # Check current branch. If it is master, then reset to the latest available tag.
    # In case extra commits have been added after tagging/release (i.e in case of metadata updates/README.MD tweaks)
    curBranch=$(git rev-parse --abbrev-ref HEAD)
    if [[ "${curBranch}" == "master" ]]; then
        # If we're calling make_repo() then it should always be master, we may not need to check.
        git reset --hard "$(git describe --abbrev=0 --tags)" || return $?
    fi
    # Show a colored message showing it's status
    printf "%b  %b %s\\n" "${OVER}" "${TICK}" "${str}"
    # Data in the repositories is public anyway so we can make it readable by everyone (+r to keep executable permission if already set by git)
    chmod -R a+rX "${directory}"
    # Move back into the original directory
    popd &> /dev/null || return 1
    return 0
}

# We need to make sure the repos are up-to-date so we can effectively install Clean out the directory if it exists for git to clone into
update_repo() {
    # Use named, local variables
    # As you can see, these are the same variable names used in the last function,
    # but since they are local, their scope does not go beyond this function
    # This helps prevent the wrong value from being assigned if you were to set the variable as a GLOBAL one
    local directory="${1}"
    local curBranch

    # A variable to store the message we want to display;
    # Again, it's useful to store these in variables in case we need to reuse or change the message;
    # we only need to make one change here
    local str="Update repo in ${1}"
    # Move into the directory that was passed as an argument
    pushd "${directory}" &> /dev/null || return 1
    # Let the user know what's happening
    printf "  %b %s..." "${INFO}" "${str}"
    # Stash any local commits as they conflict with our working code
    git stash --all --quiet &> /dev/null || true # Okay for stash failure
    git clean --quiet --force -d || true # Okay for already clean directory
    # Pull the latest commits
<<<<<<< HEAD
    if ! git branch | grep --quiet -E '^[*] [(](HEAD detached at|detached from) pull/[[:digit:]]+/merge[)]$'; then
        # if tests are run with Github Actions, pulling changes will not be possible because of 'detached HEAD' state
        git pull --quiet &> /dev/null || return $?
    fi
=======
    git pull --no-rebase --quiet &> /dev/null || return $?
>>>>>>> 8713135b
    # Check current branch. If it is master, then reset to the latest available tag.
    # In case extra commits have been added after tagging/release (i.e in case of metadata updates/README.MD tweaks)
    curBranch=$(git rev-parse --abbrev-ref HEAD)
    if [[ "${curBranch}" == "master" ]]; then
         git reset --hard "$(git describe --abbrev=0 --tags)" || return $?
    fi
    # Show a completion message
    printf "%b  %b %s\\n" "${OVER}" "${TICK}" "${str}"
    # Data in the repositories is public anyway so we can make it readable by everyone (+r to keep executable permission if already set by git)
    chmod -R a+rX "${directory}"
    # Move back into the original directory
    popd &> /dev/null || return 1
    return 0
}

# A function that combines the previous git functions to update or clone a repo
getGitFiles() {
    # Setup named variables for the git repos
    # We need the directory
    local directory="${1}"
    # as well as the repo URL
    local remoteRepo="${2}"
    # A local variable containing the message to be displayed
    local str="Check for existing repository in ${1}"
    # Show the message
    printf "  %b %s..." "${INFO}" "${str}"
    # Check if the directory is a repository
    if is_repo "${directory}"; then
        # Show that we're checking it
        printf "%b  %b %s\\n" "${OVER}" "${TICK}" "${str}"
        # Update the repo, returning an error message on failure
        update_repo "${directory}" || { printf "\\n  %b: Could not update local repository. Contact support.%b\\n" "${COL_LIGHT_RED}" "${COL_NC}"; exit 1; }
    # If it's not a .git repo,
    else
        # Show an error
        printf "%b  %b %s\\n" "${OVER}" "${CROSS}" "${str}"
        # Attempt to make the repository, showing an error on failure
        make_repo "${directory}" "${remoteRepo}" || { printf "\\n  %bError: Could not update local repository. Contact support.%b\\n" "${COL_LIGHT_RED}" "${COL_NC}"; exit 1; }
    fi
    echo ""
    # Success via one of the two branches, as the commands would exit if they failed.
    return 0
}

# Reset a repo to get rid of any local changed
resetRepo() {
    # Use named variables for arguments
    local directory="${1}"
    # Move into the directory
    pushd "${directory}" &> /dev/null || return 1
    # Store the message in a variable
    str="Resetting repository within ${1}..."
    # Show the message
    printf "  %b %s..." "${INFO}" "${str}"
    # Use git to remove the local changes
    git reset --hard &> /dev/null || return $?
    # Data in the repositories is public anyway so we can make it readable by everyone (+r to keep executable permission if already set by git)
    chmod -R a+rX "${directory}"
    # And show the status
    printf "%b  %b %s\\n" "${OVER}" "${TICK}" "${str}"
    # Return to where we came from
    popd &> /dev/null || return 1
    # Function succeeded, as "git reset" would have triggered a return earlier if it failed
    return 0
}

find_IPv4_information() {
    # Detects IPv4 address used for communication to WAN addresses.
    # Accepts no arguments, returns no values.

    # Named, local variables
    local route
    local IPv4bare

    # Find IP used to route to outside world by checking the the route to Google's public DNS server
    route=$(ip route get 8.8.8.8)

    # Get just the interface IPv4 address
    # shellcheck disable=SC2059,SC2086
    # disabled as we intentionally want to split on whitespace and have printf populate
    # the variable with just the first field.
    printf -v IPv4bare "$(printf ${route#*src })"
    # Get the default gateway IPv4 address (the way to reach the Internet)
    # shellcheck disable=SC2059,SC2086
    printf -v IPv4gw "$(printf ${route#*via })"

    if ! valid_ip "${IPv4bare}" ; then
        IPv4bare="127.0.0.1"
    fi

    # Append the CIDR notation to the IP address, if valid_ip fails this should return 127.0.0.1/8
    IPV4_ADDRESS=$(ip -oneline -family inet address show | grep "${IPv4bare}/" |  awk '{print $4}' | awk 'END {print}')
}

# Get available interfaces that are UP
get_available_interfaces() {
    # There may be more than one so it's all stored in a variable
    availableInterfaces=$(ip --oneline link show up | grep -v "lo" | awk '{print $2}' | cut -d':' -f1 | cut -d'@' -f1)
}

# A function for displaying the dialogs the user sees when first running the installer
welcomeDialogs() {
    # Display the welcome dialog using an appropriately sized window via the calculation conducted earlier in the script
    whiptail --msgbox --backtitle "Welcome" --title "Pi-hole automated installer" "\\n\\nThis installer will transform your device into a network-wide ad blocker!" "${r}" "${c}"

    # Request that users donate if they enjoy the software since we all work on it in our free time
    whiptail --msgbox --backtitle "Plea" --title "Free and open source" "\\n\\nThe Pi-hole is free, but powered by your donations:  https://pi-hole.net/donate/" "${r}" "${c}"

    # Explain the need for a static address
    if whiptail --defaultno --backtitle "Initiating network interface" --title "Static IP Needed" --yesno "\\n\\nThe Pi-hole is a SERVER so it needs a STATIC IP ADDRESS to function properly.

IMPORTANT: If you have not already done so, you must ensure that this device has a static IP. Either through DHCP reservation, or by manually assigning one. Depending on your operating system, there are many ways to achieve this.

Choose yes to indicate that you have understood this message, and wish to continue" "${r}" "${c}"; then
#Nothing to do, continue
  echo
else
  printf "  %b Installer exited at static IP message.\\n" "${INFO}"
  exit 1
fi
}

# A function that lets the user pick an interface to use with Pi-hole
chooseInterface() {
    # Turn the available interfaces into an array so it can be used with a whiptail dialog
    local interfacesArray=()
    # Number of available interfaces
    local interfaceCount
    # Whiptail variable storage
    local chooseInterfaceCmd
    # Temporary Whiptail options storage
    local chooseInterfaceOptions
    # Loop sentinel variable
    local firstLoop=1

    # Find out how many interfaces are available to choose from
    interfaceCount=$(wc -l <<< "${availableInterfaces}")

    # If there is one interface,
    if [[ "${interfaceCount}" -eq 1 ]]; then
        # Set it as the interface to use since there is no other option
        PIHOLE_INTERFACE="${availableInterfaces}"
    # Otherwise,
    else
        # While reading through the available interfaces
        while read -r line; do
            # Use a variable to set the option as OFF to begin with
            mode="OFF"
            # If it's the first loop,
            if [[ "${firstLoop}" -eq 1 ]]; then
                # set this as the interface to use (ON)
                firstLoop=0
                mode="ON"
            fi
            # Put all these interfaces into an array
            interfacesArray+=("${line}" "available" "${mode}")
        # Feed the available interfaces into this while loop
        done <<< "${availableInterfaces}"
        # The whiptail command that will be run, stored in a variable
        chooseInterfaceCmd=(whiptail --separate-output --radiolist "Choose An Interface (press space to toggle selection)" "${r}" "${c}" "${interfaceCount}")
        # Now run the command using the interfaces saved into the array
        chooseInterfaceOptions=$("${chooseInterfaceCmd[@]}" "${interfacesArray[@]}" 2>&1 >/dev/tty) || \
        # If the user chooses Cancel, exit
        { printf "  %bCancel was selected, exiting installer%b\\n" "${COL_LIGHT_RED}" "${COL_NC}"; exit 1; }
        # For each interface
        for desiredInterface in ${chooseInterfaceOptions}; do
            # Set the one the user selected as the interface to use
            PIHOLE_INTERFACE=${desiredInterface}
            # and show this information to the user
            printf "  %b Using interface: %s\\n" "${INFO}" "${PIHOLE_INTERFACE}"
        done
    fi
}

# This lets us prefer ULA addresses over GUA
# This caused problems for some users when their ISP changed their IPv6 addresses
# See https://github.com/pi-hole/pi-hole/issues/1473#issuecomment-301745953
testIPv6() {
    # first will contain fda2 (ULA)
    printf -v first "%s" "${1%%:*}"
    # value1 will contain 253 which is the decimal value corresponding to 0xFD
    value1=$(( (0x$first)/256 ))
    # value2 will contain 162 which is the decimal value corresponding to 0xA2
    value2=$(( (0x$first)%256 ))
    # the ULA test is testing for fc00::/7 according to RFC 4193
    if (( (value1&254)==252 )); then
        # echoing result to calling function as return value
        echo "ULA"
    fi
    # the GUA test is testing for 2000::/3 according to RFC 4291
    if (( (value1&112)==32 )); then
        # echoing result to calling function as return value
        echo "GUA"
    fi
    # the LL test is testing for fe80::/10 according to RFC 4193
    if (( (value1)==254 )) && (( (value2&192)==128 )); then
        # echoing result to calling function as return value
        echo "Link-local"
    fi
}

find_IPv6_information() {
    # Detects IPv6 address used for communication to WAN addresses.
    IPV6_ADDRESSES=($(ip -6 address | grep 'scope global' | awk '{print $2}'))

    # For each address in the array above, determine the type of IPv6 address it is
    for i in "${IPV6_ADDRESSES[@]}"; do
        # Check if it's ULA, GUA, or LL by using the function created earlier
        result=$(testIPv6 "$i")
        # If it's a ULA address, use it and store it as a global variable
        [[ "${result}" == "ULA" ]] && ULA_ADDRESS="${i%/*}"
        # If it's a GUA address, use it and store it as a global variable
        [[ "${result}" == "GUA" ]] && GUA_ADDRESS="${i%/*}"
        # Else if it's a Link-local address, we cannot use it, so just continue
    done

    # Determine which address to be used: Prefer ULA over GUA or don't use any if none found
    # If the ULA_ADDRESS contains a value,
    if [[ ! -z "${ULA_ADDRESS}" ]]; then
        # set the IPv6 address to the ULA address
        IPV6_ADDRESS="${ULA_ADDRESS}"
        # Show this info to the user
        printf "  %b Found IPv6 ULA address\\n" "${INFO}"
    # Otherwise, if the GUA_ADDRESS has a value,
    elif [[ ! -z "${GUA_ADDRESS}" ]]; then
        # Let the user know
        printf "  %b Found IPv6 GUA address\\n" "${INFO}"
        # And assign it to the global variable
        IPV6_ADDRESS="${GUA_ADDRESS}"
    # If none of those work,
    else
        printf "  %b Unable to find IPv6 ULA/GUA address\\n" "${INFO}"
        # So set the variable to be empty
        IPV6_ADDRESS=""
    fi
}

# A function to collect IPv4 and IPv6 information of the device
collect_v4andv6_information() {
    find_IPv4_information
    # Echo the information to the user
    printf "  %b IPv4 address: %s\\n" "${INFO}" "${IPV4_ADDRESS}"
    # if `dhcpcd` is used offer to set this as static IP for the device
    if [[ -f "/etc/dhcpcd.conf" ]]; then
            # configure networking via dhcpcd
            getStaticIPv4Settings
            setDHCPCD
    fi
    find_IPv6_information
    printf "  %b IPv6 address: %s\\n" "${INFO}" "${IPV6_ADDRESS}"
}

getStaticIPv4Settings() {
    # Local, named variables
    local ipSettingsCorrect
    # Ask if the user wants to use DHCP settings as their static IP
    # This is useful for users that are using DHCP reservations; then we can just use the information gathered via our functions
    if whiptail --backtitle "Calibrating network interface" --title "Static IP Address" --yesno "Do you want to use your current network settings as a static address?
          IP address:    ${IPV4_ADDRESS}
          Gateway:       ${IPv4gw}" "${r}" "${c}"; then
        # If they choose yes, let the user know that the IP address will not be available via DHCP and may cause a conflict.
        whiptail --msgbox --backtitle "IP information" --title "FYI: IP Conflict" "It is possible your router could still try to assign this IP to a device, which would cause a conflict.  But in most cases the router is smart enough to not do that.
If you are worried, either manually set the address, or modify the DHCP reservation pool so it does not include the IP you want.
It is also possible to use a DHCP reservation, but if you are going to do that, you might as well set a static address." "${r}" "${c}"
    # Nothing else to do since the variables are already set above
    else
    # Otherwise, we need to ask the user to input their desired settings.
    # Start by getting the IPv4 address (pre-filling it with info gathered from DHCP)
    # Start a loop to let the user enter their information with the chance to go back and edit it if necessary
    until [[ "${ipSettingsCorrect}" = True ]]; do

        # Ask for the IPv4 address
        IPV4_ADDRESS=$(whiptail --backtitle "Calibrating network interface" --title "IPv4 address" --inputbox "Enter your desired IPv4 address" "${r}" "${c}" "${IPV4_ADDRESS}" 3>&1 1>&2 2>&3) || \
        # Canceling IPv4 settings window
        { ipSettingsCorrect=False; echo -e "  ${COL_LIGHT_RED}Cancel was selected, exiting installer${COL_NC}"; exit 1; }
        printf "  %b Your static IPv4 address: %s\\n" "${INFO}" "${IPV4_ADDRESS}"

        # Ask for the gateway
        IPv4gw=$(whiptail --backtitle "Calibrating network interface" --title "IPv4 gateway (router)" --inputbox "Enter your desired IPv4 default gateway" "${r}" "${c}" "${IPv4gw}" 3>&1 1>&2 2>&3) || \
        # Canceling gateway settings window
        { ipSettingsCorrect=False; echo -e "  ${COL_LIGHT_RED}Cancel was selected, exiting installer${COL_NC}"; exit 1; }
        printf "  %b Your static IPv4 gateway: %s\\n" "${INFO}" "${IPv4gw}"

        # Give the user a chance to review their settings before moving on
        if whiptail --backtitle "Calibrating network interface" --title "Static IP Address" --yesno "Are these settings correct?
            IP address: ${IPV4_ADDRESS}
            Gateway:    ${IPv4gw}" "${r}" "${c}"; then
                # After that's done, the loop ends and we move on
                ipSettingsCorrect=True
        else
            # If the settings are wrong, the loop continues
            ipSettingsCorrect=False
        fi
    done
    # End the if statement for DHCP vs. static
    fi
}

# Configure networking via dhcpcd
setDHCPCD() {
    # Check if the IP is already in the file
    if grep -q "${IPV4_ADDRESS}" /etc/dhcpcd.conf; then
        printf "  %b Static IP already configured\\n" "${INFO}"
    # If it's not,
    else
        # we can append these lines to dhcpcd.conf to enable a static IP
        echo "interface ${PIHOLE_INTERFACE}
        static ip_address=${IPV4_ADDRESS}
        static routers=${IPv4gw}
        static domain_name_servers=${PIHOLE_DNS_1} ${PIHOLE_DNS_2}" | tee -a /etc/dhcpcd.conf >/dev/null
        # Then use the ip command to immediately set the new address
        ip addr replace dev "${PIHOLE_INTERFACE}" "${IPV4_ADDRESS}"
        # Also give a warning that the user may need to reboot their system
        printf "  %b Set IP address to %s\\n" "${TICK}" "${IPV4_ADDRESS%/*}"
        printf "  %b You may need to restart after the install is complete\\n" "${INFO}"
    fi
}

# Check an IP address to see if it is a valid one
valid_ip() {
    # Local, named variables
    local ip=${1}
    local stat=1

    # Regex matching one IPv4 component, i.e. an integer from 0 to 255.
    # See https://tools.ietf.org/html/rfc1340
    local ipv4elem="(25[0-5]|2[0-4][0-9]|1[0-9][0-9]|[1-9][0-9]?|0)";
    # Regex matching an optional port (starting with '#') range of 1-65536
    local portelem="(#(6553[0-5]|655[0-2][0-9]|65[0-4][0-9]{2}|6[0-4][0-9]{3}|[1-5][0-9]{4}|[1-9][0-9]{0,3}|0))?";
    # Build a full IPv4 regex from the above subexpressions
    local regex="^${ipv4elem}\.${ipv4elem}\.${ipv4elem}\.${ipv4elem}${portelem}$"

    # Evaluate the regex, and return the result
    [[ $ip =~ ${regex} ]]

    stat=$?
    return "${stat}"
}

valid_ip6() {
    local ip=${1}
    local stat=1

    # Regex matching one IPv6 element, i.e. a hex value from 0000 to FFFF
    local ipv6elem="[0-9a-fA-F]{1,4}"
    # Regex matching an IPv6 CIDR, i.e. 1 to 128
    local v6cidr="(\\/([1-9]|[1-9][0-9]|1[0-1][0-9]|12[0-8])){0,1}"
    # Regex matching an optional port (starting with '#') range of 1-65536
    local portelem="(#(6553[0-5]|655[0-2][0-9]|65[0-4][0-9]{2}|6[0-4][0-9]{3}|[1-5][0-9]{4}|[1-9][0-9]{0,3}|0))?";
    # Build a full IPv6 regex from the above subexpressions
    local regex="^(((${ipv6elem}))*((:${ipv6elem}))*::((${ipv6elem}))*((:${ipv6elem}))*|((${ipv6elem}))((:${ipv6elem})){7})${v6cidr}${portelem}$"

    # Evaluate the regex, and return the result
    [[ ${ip} =~ ${regex} ]]

    stat=$?
    return "${stat}"
}

# A function to choose the upstream DNS provider(s)
setDNS() {
    # Local, named variables
    local DNSSettingsCorrect

    # In an array, list the available upstream providers
    DNSChooseOptions=()
    local DNSServerCount=0
    # Save the old Internal Field Separator in a variable,
    OIFS=$IFS
    # and set the new one to newline
    IFS=$'\n'
    # Put the DNS Servers into an array
    for DNSServer in ${DNS_SERVERS}
    do
        DNSName="$(cut -d';' -f1 <<< "${DNSServer}")"
        DNSChooseOptions[DNSServerCount]="${DNSName}"
        (( DNSServerCount=DNSServerCount+1 ))
        DNSChooseOptions[DNSServerCount]=""
        (( DNSServerCount=DNSServerCount+1 ))
    done
    DNSChooseOptions[DNSServerCount]="Custom"
    (( DNSServerCount=DNSServerCount+1 ))
    DNSChooseOptions[DNSServerCount]=""
    # Restore the IFS to what it was
    IFS=${OIFS}
    # In a whiptail dialog, show the options
    DNSchoices=$(whiptail --separate-output --menu "Select Upstream DNS Provider. To use your own, select Custom." "${r}" "${c}" 7 \
    "${DNSChooseOptions[@]}" 2>&1 >/dev/tty) || \
    # Exit if the user selects "Cancel"
    { printf "  %bCancel was selected, exiting installer%b\\n" "${COL_LIGHT_RED}" "${COL_NC}"; exit 1; }

    # Depending on the user's choice, set the GLOBAL variables to the IP of the respective provider
    if [[ "${DNSchoices}" == "Custom" ]]
    then
        # Loop until we have a valid DNS setting
        until [[ "${DNSSettingsCorrect}" = True ]]; do
            # Signal value, to be used if the user inputs an invalid IP address
            strInvalid="Invalid"
            if [[ ! "${PIHOLE_DNS_1}" ]]; then
                if [[ ! "${PIHOLE_DNS_2}" ]]; then
                    # If the first and second upstream servers do not exist, do not prepopulate an IP address
                    prePopulate=""
                else
                    # Otherwise, prepopulate the whiptail dialogue with the appropriate DNS value(s)
                    prePopulate=", ${PIHOLE_DNS_2}"
                fi
            elif  [[ "${PIHOLE_DNS_1}" ]] && [[ ! "${PIHOLE_DNS_2}" ]]; then
                prePopulate="${PIHOLE_DNS_1}"
            elif [[ "${PIHOLE_DNS_1}" ]] && [[ "${PIHOLE_DNS_2}" ]]; then
                prePopulate="${PIHOLE_DNS_1}, ${PIHOLE_DNS_2}"
            fi

            # Prompt the user to enter custom upstream servers
            piholeDNS=$(whiptail --backtitle "Specify Upstream DNS Provider(s)"  --inputbox "Enter your desired upstream DNS provider(s), separated by a comma.\\n\\nFor example '8.8.8.8, 8.8.4.4'" "${r}" "${c}" "${prePopulate}" 3>&1 1>&2 2>&3) || \
            { printf "  %bCancel was selected, exiting installer%b\\n" "${COL_LIGHT_RED}" "${COL_NC}"; exit 1; }
            # Clean user input and replace whitespace with comma.
            piholeDNS=$(sed 's/[, \t]\+/,/g' <<< "${piholeDNS}")

            # Separate the user input into the two DNS values (separated by a comma)
            printf -v PIHOLE_DNS_1 "%s" "${piholeDNS%%,*}"
            printf -v PIHOLE_DNS_2 "%s" "${piholeDNS##*,}"

            # If the first DNS value is invalid or empty, this if statement will be true and we will set PIHOLE_DNS_1="Invalid"
            if ! valid_ip "${PIHOLE_DNS_1}" || [[ ! "${PIHOLE_DNS_1}" ]]; then
                PIHOLE_DNS_1=${strInvalid}
            fi
            # If the second DNS value is invalid or empty, this if statement will be true and we will set PIHOLE_DNS_2="Invalid"
            if ! valid_ip "${PIHOLE_DNS_2}" && [[ "${PIHOLE_DNS_2}" ]]; then
                PIHOLE_DNS_2=${strInvalid}
            fi
            # If either of the DNS servers are invalid,
            if [[ "${PIHOLE_DNS_1}" == "${strInvalid}" ]] || [[ "${PIHOLE_DNS_2}" == "${strInvalid}" ]]; then
                # explain this to the user,
                whiptail --msgbox --backtitle "Invalid IP" --title "Invalid IP" "One or both entered IP addresses were invalid. Please try again.\\n\\n    DNS Server 1:   $PIHOLE_DNS_1\\n    DNS Server 2:   ${PIHOLE_DNS_2}" ${r} ${c}
                # set the variables back to nothing,
                if [[ "${PIHOLE_DNS_1}" == "${strInvalid}" ]]; then
                    PIHOLE_DNS_1=""
                fi
                if [[ "${PIHOLE_DNS_2}" == "${strInvalid}" ]]; then
                    PIHOLE_DNS_2=""
                fi
                # and continue the loop.
                DNSSettingsCorrect=False
            else
                # Otherwise, show the DNS setting to the user, and break the loop if they confirm them.
                if (whiptail --backtitle "Specify Upstream DNS Provider(s)" --title "Upstream DNS Provider(s)" --yesno "Are these settings correct?\\n    DNS Server 1:   $PIHOLE_DNS_1\\n    DNS Server 2:   ${PIHOLE_DNS_2}" "${r}" "${c}"); then
                    DNSSettingsCorrect=True
                else
                    DNSSettingsCorrect=False
                fi
            fi
        done
    else
        # Save the old Internal Field Separator in a variable,
        OIFS=$IFS
        # and set the new one to newline
        IFS=$'\n'
        for DNSServer in ${DNS_SERVERS}
        do
            DNSName="$(cut -d';' -f1 <<< "${DNSServer}")"
            if [[ "${DNSchoices}" == "${DNSName}" ]]
            then
                PIHOLE_DNS_1="$(cut -d';' -f2 <<< "${DNSServer}")"
                PIHOLE_DNS_2="$(cut -d';' -f3 <<< "${DNSServer}")"
                break
            fi
        done
        # Restore the IFS to what it was
        IFS=${OIFS}
    fi

    # Display final selection
    local DNSIP=${PIHOLE_DNS_1}
    [[ -z ${PIHOLE_DNS_2} ]] || DNSIP+=", ${PIHOLE_DNS_2}"
    printf "  %b Using upstream DNS: %s (%s)\\n" "${INFO}" "${DNSchoices}" "${DNSIP}"
}

# Allow the user to enable/disable logging
setLogging() {
    # Local, named variables
    local LogToggleCommand
    local LogChooseOptions
    local LogChoices

    # Ask if the user wants to log queries
    LogToggleCommand=(whiptail --separate-output --radiolist "Do you want to log queries?" "${r}" "${c}" 6)
    # The default selection is on
    LogChooseOptions=("On (Recommended)" "" on
        Off "" off)
    # Get the user's choice
    LogChoices=$("${LogToggleCommand[@]}" "${LogChooseOptions[@]}" 2>&1 >/dev/tty) || (printf "  %bCancel was selected, exiting installer%b\\n" "${COL_LIGHT_RED}" "${COL_NC}" && exit 1)
    case ${LogChoices} in
        # If it's on,
        "On (Recommended)")
            printf "  %b Logging On.\\n" "${INFO}"
            # set the GLOBAL variable setting to true
            QUERY_LOGGING=true
            ;;
        # Otherwise, it's off,
        Off)
            printf "  %b Logging Off.\\n" "${INFO}"
            # set the GLOBAL variable setting to false
            QUERY_LOGGING=false
            ;;
    esac
}

# Allow the user to set their FTL privacy level
setPrivacyLevel() {
    local LevelCommand
    local LevelOptions

    LevelCommand=(whiptail --separate-output --radiolist "Select a privacy mode for FTL. https://docs.pi-hole.net/ftldns/privacylevels/" "${r}" "${c}" 6)

    # The default selection is level 0
    LevelOptions=(
        "0" "Show everything" on
        "1" "Hide domains" off
        "2" "Hide domains and clients" off
        "3" "Anonymous mode" off
    )

    # Get the user's choice
    PRIVACY_LEVEL=$("${LevelCommand[@]}" "${LevelOptions[@]}" 2>&1 >/dev/tty) || (echo -e "  ${COL_LIGHT_RED}Cancel was selected, exiting installer${COL_NC}" && exit 1)

    printf "  %b Privacy level %d" "${INFO}" "${PRIVACY_LEVEL}"
}

# Function to ask the user if they want to install the dashboard
setAdminFlag() {
    # Local, named variables
    local WebToggleCommand
    local WebChooseOptions
    local WebChoices

    # Similar to the logging function, ask what the user wants
    WebToggleCommand=(whiptail --separate-output --radiolist "Do you wish to install the web admin interface?" "${r}" "${c}" 6)
    # with the default being enabled
    WebChooseOptions=("On (Recommended)" "" on
        Off "" off)
    WebChoices=$("${WebToggleCommand[@]}" "${WebChooseOptions[@]}" 2>&1 >/dev/tty) || (printf "  %bCancel was selected, exiting installer%b\\n" "${COL_LIGHT_RED}" "${COL_NC}" && exit 1)
    # Depending on their choice
    case ${WebChoices} in
        "On (Recommended)")
            printf "  %b Web Interface On\\n" "${INFO}"
            # Set it to true
            INSTALL_WEB_INTERFACE=true
            ;;
        Off)
            printf "  %b Web Interface Off\\n" "${INFO}"
            # or false
            INSTALL_WEB_INTERFACE=false
            # Deselect the web server as well, since it is obsolete then
            INSTALL_WEB_SERVER=false
            ;;
    esac

    # If the user wants to install the Web admin interface (i.e. it has not been deselected above)
    if [[ "${INSTALL_WEB_SERVER}" == true ]]; then
        # Get list of required PHP modules, excluding base package (common) and handler (cgi)
        local i php_modules
        for i in "${PIHOLE_WEB_DEPS[@]}"; do [[ $i == 'php'* && $i != *'-common' && $i != *'-cgi' ]] && php_modules+=" ${i#*-}"; done
        WebToggleCommand=(whiptail --separate-output --radiolist "Do you wish to install the web server (lighttpd) and required PHP modules?\\n\\nNB: If you disable this, and, do not have an existing web server and required PHP modules (${php_modules# }) installed, the web interface will not function. Additionally the web server user needs to be member of the \"pihole\" group for full functionality." "${r}" "${c}" 6)
        # Enable as default and recommended option
        WebChooseOptions=("On (Recommended)" "" on
            Off "" off)
        WebChoices=$("${WebToggleCommand[@]}" "${WebChooseOptions[@]}" 2>&1 >/dev/tty) || (printf "  %bCancel was selected, exiting installer%b\\n" "${COL_LIGHT_RED}" "${COL_NC}" && exit 1)
        # Depending on their choice
        case ${WebChoices} in
            "On (Recommended)")
                printf "  %b Web Server On\\n" "${INFO}"
                # set it to true, as clearly seen below.
                INSTALL_WEB_SERVER=true
                ;;
            Off)
                printf "  %b Web Server Off\\n" "${INFO}"
                # or false
                INSTALL_WEB_SERVER=false
                ;;
        esac
    fi
}

# A function to display a list of example blocklists for users to select
chooseBlocklists() {
    # Back up any existing adlist file, on the off chance that it exists. Useful in case of a reconfigure.
    if [[ -f "${adlistFile}" ]]; then
        mv "${adlistFile}" "${adlistFile}.old"
    fi
    # Let user select (or not) blocklists via a checklist
    cmd=(whiptail --separate-output --checklist "Pi-hole relies on third party lists in order to block ads.\\n\\nYou can use the suggestion below, and/or add your own after installation\\n\\nTo deselect the suggested list, use spacebar" "${r}" "${c}" 5)
    # In an array, show the options available (all off by default):
    options=(StevenBlack "StevenBlack's Unified Hosts List" on)

    # In a variable, show the choices available; exit if Cancel is selected
    choices=$("${cmd[@]}" "${options[@]}" 2>&1 >/dev/tty) || { printf "  %bCancel was selected, exiting installer%b\\n" "${COL_LIGHT_RED}" "${COL_NC}"; rm "${adlistFile}" ;exit 1; }
    # Add all selected choices to the lists file
    for choice in ${choices}
    do
        appendToListsFile "${choice}"
    done
    # Create an empty adList file with appropriate permissions.
    touch "${adlistFile}"
    chmod 644 "${adlistFile}"
}

# Accept a string parameter, it must be one of the default lists
# This function saves duplication between chooseBlocklists and installDefaultBlocklists
appendToListsFile() {
    case $1 in
        StevenBlack  )  echo "https://raw.githubusercontent.com/StevenBlack/hosts/master/hosts" >> "${adlistFile}";;
    esac
}

# Used only in unattended setup
# If there is already the adListFile, we keep it, else we create it using all default lists
installDefaultBlocklists() {
    # In unattended setup, could be useful to use userdefined blocklist.
    # If this file exists, we avoid overriding it.
    if [[ -f "${adlistFile}" ]]; then
        return;
    fi
    appendToListsFile StevenBlack
}

# Check if /etc/dnsmasq.conf is from pi-hole.  If so replace with an original and install new in .d directory
version_check_dnsmasq() {
    # Local, named variables
    local dnsmasq_conf="/etc/dnsmasq.conf"
    local dnsmasq_conf_orig="/etc/dnsmasq.conf.orig"
    local dnsmasq_pihole_id_string="addn-hosts=/etc/pihole/gravity.list"
    local dnsmasq_pihole_id_string2="# Dnsmasq config for Pi-hole's FTLDNS"
    local dnsmasq_original_config="${PI_HOLE_LOCAL_REPO}/advanced/dnsmasq.conf.original"
    local dnsmasq_pihole_01_source="${PI_HOLE_LOCAL_REPO}/advanced/01-pihole.conf"
    local dnsmasq_pihole_01_target="/etc/dnsmasq.d/01-pihole.conf"
    local dnsmasq_rfc6761_06_source="${PI_HOLE_LOCAL_REPO}/advanced/06-rfc6761.conf"
    local dnsmasq_rfc6761_06_target="/etc/dnsmasq.d/06-rfc6761.conf"

    # If the dnsmasq config file exists
    if [[ -f "${dnsmasq_conf}" ]]; then
        printf "  %b Existing dnsmasq.conf found..." "${INFO}"
        # If a specific string is found within this file, we presume it's from older versions on Pi-hole,
        if grep -q "${dnsmasq_pihole_id_string}" "${dnsmasq_conf}" ||
           grep -q "${dnsmasq_pihole_id_string2}" "${dnsmasq_conf}"; then
            printf " it is from a previous Pi-hole install.\\n"
            printf "  %b Backing up dnsmasq.conf to dnsmasq.conf.orig..." "${INFO}"
            # so backup the original file,
            mv -f "${dnsmasq_conf}" "${dnsmasq_conf_orig}"
            printf "%b  %b Backing up dnsmasq.conf to dnsmasq.conf.orig...\\n" "${OVER}"  "${TICK}"
            printf "  %b Restoring default dnsmasq.conf..." "${INFO}"
            # and replace it with the default
            install -D -m 644 -T "${dnsmasq_original_config}" "${dnsmasq_conf}"
            printf "%b  %b Restoring default dnsmasq.conf...\\n" "${OVER}"  "${TICK}"
        else
        # Otherwise, don't to anything
        printf " it is not a Pi-hole file, leaving alone!\\n"
        fi
    else
        # If a file cannot be found,
        printf "  %b No dnsmasq.conf found... restoring default dnsmasq.conf..." "${INFO}"
        # restore the default one
        install -D -m 644 -T "${dnsmasq_original_config}" "${dnsmasq_conf}"
        printf "%b  %b No dnsmasq.conf found... restoring default dnsmasq.conf...\\n" "${OVER}"  "${TICK}"
    fi

    printf "  %b Installing %s..." "${INFO}" "${dnsmasq_pihole_01_target}"
    # Check to see if dnsmasq directory exists (it may not due to being a fresh install and dnsmasq no longer being a dependency)
    if [[ ! -d "/etc/dnsmasq.d"  ]];then
        install -d -m 755 "/etc/dnsmasq.d"
    fi
    # Copy the new Pi-hole DNS config file into the dnsmasq.d directory
    install -D -m 644 -T "${dnsmasq_pihole_01_source}" "${dnsmasq_pihole_01_target}"
    printf "%b  %b Installed %s\n" "${OVER}"  "${TICK}" "${dnsmasq_pihole_01_target}"
    # Replace our placeholder values with the GLOBAL DNS variables that we populated earlier
    # First, swap in the interface to listen on,
    sed -i "s/@INT@/$PIHOLE_INTERFACE/" "${dnsmasq_pihole_01_target}"
    if [[ "${PIHOLE_DNS_1}" != "" ]]; then
        # then swap in the primary DNS server.
        sed -i "s/@DNS1@/$PIHOLE_DNS_1/" "${dnsmasq_pihole_01_target}"
    else
        # Otherwise, remove the line which sets DNS1.
        sed -i '/^server=@DNS1@/d' "${dnsmasq_pihole_01_target}"
    fi
    # Ditto if DNS2 is not empty
    if [[ "${PIHOLE_DNS_2}" != "" ]]; then
        sed -i "s/@DNS2@/$PIHOLE_DNS_2/" "${dnsmasq_pihole_01_target}"
    else
        sed -i '/^server=@DNS2@/d' "${dnsmasq_pihole_01_target}"
    fi

	# Set the cache size
	sed -i "s/@CACHE_SIZE@/$CACHE_SIZE/" "${dnsmasq_pihole_01_target}"

    sed -i 's/^#conf-dir=\/etc\/dnsmasq.d$/conf-dir=\/etc\/dnsmasq.d/' "${dnsmasq_conf}"

    # If the user does not want to enable logging,
    if [[ "${QUERY_LOGGING}" == false ]] ; then
        # disable it by commenting out the directive in the DNS config file
        sed -i 's/^log-queries/#log-queries/' "${dnsmasq_pihole_01_target}"
    else
        # Otherwise, enable it by uncommenting the directive in the DNS config file
        sed -i 's/^#log-queries/log-queries/' "${dnsmasq_pihole_01_target}"
    fi

    printf "  %b Installing %s..." "${INFO}" "${dnsmasq_rfc6761_06_source}"
    install -D -m 644 -T "${dnsmasq_rfc6761_06_source}" "${dnsmasq_rfc6761_06_target}"
    printf "%b  %b Installed %s\n" "${OVER}"  "${TICK}" "${dnsmasq_rfc6761_06_target}"
}

# Clean an existing installation to prepare for upgrade/reinstall
clean_existing() {
    # Local, named variables
    # ${1} Directory to clean
    local clean_directory="${1}"
    # Pop the first argument, and shift all addresses down by one (i.e. ${2} becomes ${1})
    shift
    # Then, we can access all arguments ($@) without including the directory to clean
    local old_files=( "$@" )

    # Remove each script in the old_files array
    for script in "${old_files[@]}"; do
        rm -f "${clean_directory}/${script}.sh"
    done
}

# Install the scripts from repository to their various locations
installScripts() {
    # Local, named variables
    local str="Installing scripts from ${PI_HOLE_LOCAL_REPO}"
    printf "  %b %s..." "${INFO}" "${str}"

    # Clear out script files from Pi-hole scripts directory.
    clean_existing "${PI_HOLE_INSTALL_DIR}" "${PI_HOLE_FILES[@]}"

    # Install files from local core repository
    if is_repo "${PI_HOLE_LOCAL_REPO}"; then
        # move into the directory
        cd "${PI_HOLE_LOCAL_REPO}"
        # Install the scripts by:
        #  -o setting the owner to the user
        #  -Dm755 create all leading components of destination except the last, then copy the source to the destination and setting the permissions to 755
        #
        # This first one is the directory
        install -o "${USER}" -Dm755 -d "${PI_HOLE_INSTALL_DIR}"
        # The rest are the scripts Pi-hole needs
        install -o "${USER}" -Dm755 -t "${PI_HOLE_INSTALL_DIR}" gravity.sh
        install -o "${USER}" -Dm755 -t "${PI_HOLE_INSTALL_DIR}" ./advanced/Scripts/*.sh
        install -o "${USER}" -Dm755 -t "${PI_HOLE_INSTALL_DIR}" ./automated\ install/uninstall.sh
        install -o "${USER}" -Dm755 -t "${PI_HOLE_INSTALL_DIR}" ./advanced/Scripts/COL_TABLE
        install -o "${USER}" -Dm755 -t "${PI_HOLE_BIN_DIR}" pihole
        install -Dm644 ./advanced/bash-completion/pihole /etc/bash_completion.d/pihole
        printf "%b  %b %s\\n" "${OVER}" "${TICK}" "${str}"

    else
        # Otherwise, show an error and exit
        printf "%b  %b %s\\n" "${OVER}"  "${CROSS}" "${str}"
        printf "\\t\\t%bError: Local repo %s not found, exiting installer%b\\n" "${COL_LIGHT_RED}" "${PI_HOLE_LOCAL_REPO}" "${COL_NC}"
        return 1
    fi
}

# Install the configs from PI_HOLE_LOCAL_REPO to their various locations
installConfigs() {
    printf "\\n  %b Installing configs from %s...\\n" "${INFO}" "${PI_HOLE_LOCAL_REPO}"
    # Make sure Pi-hole's config files are in place
    version_check_dnsmasq

    # Install list of DNS servers
    # Format: Name;Primary IPv4;Secondary IPv4;Primary IPv6;Secondary IPv6
    # Some values may be empty (for example: DNS servers without IPv6 support)
    echo "${DNS_SERVERS}" > "${PI_HOLE_CONFIG_DIR}/dns-servers.conf"
    chmod 644 "${PI_HOLE_CONFIG_DIR}/dns-servers.conf"

    # Install empty file if it does not exist
    if [[ ! -r "${PI_HOLE_CONFIG_DIR}/pihole-FTL.conf" ]]; then
        install -d -m 0755 ${PI_HOLE_CONFIG_DIR}
        if ! install -o pihole -m 664 /dev/null "${PI_HOLE_CONFIG_DIR}/pihole-FTL.conf" &>/dev/null; then
            printf "  %bError: Unable to initialize configuration file %s/pihole-FTL.conf\\n" "${COL_LIGHT_RED}" "${PI_HOLE_CONFIG_DIR}"
            return 1
        fi
    fi

    # Install empty custom.list file if it does not exist
    if [[ ! -r "${PI_HOLE_CONFIG_DIR}/custom.list" ]]; then
        if ! install -o root -m 644 /dev/null "${PI_HOLE_CONFIG_DIR}/custom.list" &>/dev/null; then
            printf "  %bError: Unable to initialize configuration file %s/custom.list\\n" "${COL_LIGHT_RED}" "${PI_HOLE_CONFIG_DIR}"
            return 1
        fi
    fi

    # If the user chose to install the dashboard,
    if [[ "${INSTALL_WEB_SERVER}" == true ]]; then
        # and if the Web server conf directory does not exist,
        if [[ ! -d "/etc/lighttpd" ]]; then
            # make it and set the owners
            install -d -m 755 -o "${USER}" -g root /etc/lighttpd
        # Otherwise, if the config file already exists
        elif [[ -f "${lighttpdConfig}" ]]; then
            # back up the original
            mv "${lighttpdConfig}"{,.orig}
        fi
        # and copy in the config file Pi-hole needs
        install -D -m 644 -T ${PI_HOLE_LOCAL_REPO}/advanced/${LIGHTTPD_CFG} "${lighttpdConfig}"
        # Make sure the external.conf file exists, as lighttpd v1.4.50 crashes without it
        touch /etc/lighttpd/external.conf
        chmod 644 /etc/lighttpd/external.conf
        # If there is a custom block page in the html/pihole directory, replace 404 handler in lighttpd config
        if [[ -f "${PI_HOLE_BLOCKPAGE_DIR}/custom.php" ]]; then
            sed -i 's/^\(server\.error-handler-404\s*=\s*\).*$/\1"pihole\/custom\.php"/' "${lighttpdConfig}"
        fi
        # Make the directories if they do not exist and set the owners
        mkdir -p /run/lighttpd
        chown ${LIGHTTPD_USER}:${LIGHTTPD_GROUP} /run/lighttpd
        mkdir -p /var/cache/lighttpd/compress
        chown ${LIGHTTPD_USER}:${LIGHTTPD_GROUP} /var/cache/lighttpd/compress
        mkdir -p /var/cache/lighttpd/uploads
        chown ${LIGHTTPD_USER}:${LIGHTTPD_GROUP} /var/cache/lighttpd/uploads
    fi
}

install_manpage() {
    # Copy Pi-hole man pages and call mandb to update man page database
    # Default location for man files for /usr/local/bin is /usr/local/share/man
    # on lightweight systems may not be present, so check before copying.
    printf "  %b Testing man page installation" "${INFO}"
    if ! is_command mandb ; then
        # if mandb is not present, no manpage support
        printf "%b  %b man not installed\\n" "${OVER}" "${INFO}"
        return
    elif [[ ! -d "/usr/local/share/man" ]]; then
        # appropriate directory for Pi-hole's man page is not present
        printf "%b  %b man pages not installed\\n" "${OVER}" "${INFO}"
        return
    fi
    if [[ ! -d "/usr/local/share/man/man8" ]]; then
        # if not present, create man8 directory
        install -d -m 755 /usr/local/share/man/man8
    fi
    if [[ ! -d "/usr/local/share/man/man5" ]]; then
        # if not present, create man5 directory
        install -d -m 755 /usr/local/share/man/man5
    fi
    # Testing complete, copy the files & update the man db
    install -D -m 644 -T ${PI_HOLE_LOCAL_REPO}/manpages/pihole.8 /usr/local/share/man/man8/pihole.8
    install -D -m 644 -T ${PI_HOLE_LOCAL_REPO}/manpages/pihole-FTL.8 /usr/local/share/man/man8/pihole-FTL.8
    install -D -m 644 -T ${PI_HOLE_LOCAL_REPO}/manpages/pihole-FTL.conf.5 /usr/local/share/man/man5/pihole-FTL.conf.5
    if mandb -q &>/dev/null; then
        # Updated successfully
        printf "%b  %b man pages installed and database updated\\n" "${OVER}" "${TICK}"
        return
    else
        # Something is wrong with the system's man installation, clean up
        # our files, (leave everything how we found it).
        rm /usr/local/share/man/man8/pihole.8 /usr/local/share/man/man8/pihole-FTL.8 /usr/local/share/man/man5/pihole-FTL.conf.5
        printf "%b  %b man page db not updated, man pages not installed\\n" "${OVER}" "${CROSS}"
    fi
}

stop_service() {
    # Stop service passed in as argument.
    # Can softfail, as process may not be installed when this is called
    local str="Stopping ${1} service"
    printf "  %b %s..." "${INFO}" "${str}"
    if is_command systemctl ; then
        systemctl stop "${1}" &> /dev/null || true
    else
        service "${1}" stop &> /dev/null || true
    fi
    printf "%b  %b %s...\\n" "${OVER}" "${TICK}" "${str}"
}

# Start/Restart service passed in as argument
restart_service() {
    # Local, named variables
    local str="Restarting ${1} service"
    printf "  %b %s..." "${INFO}" "${str}"
    # If systemctl exists,
    if is_command systemctl ; then
        # use that to restart the service
        systemctl restart "${1}" &> /dev/null
    else
        # Otherwise, fall back to the service command
        service "${1}" restart &> /dev/null
    fi
    printf "%b  %b %s...\\n" "${OVER}" "${TICK}" "${str}"
}

# Enable service so that it will start with next reboot
enable_service() {
    # Local, named variables
    local str="Enabling ${1} service to start on reboot"
    printf "  %b %s..." "${INFO}" "${str}"
    # If systemctl exists,
    if is_command systemctl ; then
        # use that to enable the service
        systemctl enable "${1}" &> /dev/null
    else
        #  Otherwise, use update-rc.d to accomplish this
        update-rc.d "${1}" defaults &> /dev/null
    fi
    printf "%b  %b %s...\\n" "${OVER}" "${TICK}" "${str}"
}

# Disable service so that it will not with next reboot
disable_service() {
    # Local, named variables
    local str="Disabling ${1} service"
    printf "  %b %s..." "${INFO}" "${str}"
    # If systemctl exists,
    if is_command systemctl ; then
        # use that to disable the service
        systemctl disable "${1}" &> /dev/null
    else
        # Otherwise, use update-rc.d to accomplish this
        update-rc.d "${1}" disable &> /dev/null
    fi
    printf "%b  %b %s...\\n" "${OVER}" "${TICK}" "${str}"
}

check_service_active() {
    # If systemctl exists,
    if is_command systemctl ; then
        # use that to check the status of the service
        systemctl is-enabled "${1}" &> /dev/null
    else
        # Otherwise, fall back to service command
        service "${1}" status &> /dev/null
    fi
}

# Systemd-resolved's DNSStubListener and dnsmasq can't share port 53.
disable_resolved_stublistener() {
    printf "  %b Testing if systemd-resolved is enabled\\n" "${INFO}"
    # Check if Systemd-resolved's DNSStubListener is enabled and active on port 53
    if check_service_active "systemd-resolved"; then
        # Check if DNSStubListener is enabled
        printf "  %b  %b Testing if systemd-resolved DNSStub-Listener is active" "${OVER}" "${INFO}"
        if ( grep -E '#?DNSStubListener=yes' /etc/systemd/resolved.conf &> /dev/null ); then
            # Disable the DNSStubListener to unbind it from port 53
            # Note that this breaks dns functionality on host until dnsmasq/ftl are up and running
            printf "%b  %b Disabling systemd-resolved DNSStubListener" "${OVER}" "${TICK}"
            # Make a backup of the original /etc/systemd/resolved.conf
            # (This will need to be restored on uninstallation)
            sed -r -i.orig 's/#?DNSStubListener=yes/DNSStubListener=no/g' /etc/systemd/resolved.conf
            printf " and restarting systemd-resolved\\n"
            systemctl reload-or-restart systemd-resolved
        else
            printf "%b  %b Systemd-resolved does not need to be restarted\\n" "${OVER}" "${INFO}"
        fi
    else
        printf "%b  %b Systemd-resolved is not enabled\\n" "${OVER}" "${INFO}"
    fi
}

update_package_cache() {
    # Update package cache on apt based OSes. Do this every time since
    # it's quick and packages can be updated at any time.

    # Local, named variables
    local str="Update local cache of available packages"
    printf "  %b %s..." "${INFO}" "${str}"
    # Create a command from the package cache variable
    if eval "${UPDATE_PKG_CACHE}" &> /dev/null; then
        printf "%b  %b %s\\n" "${OVER}" "${TICK}" "${str}"
    else
        # Otherwise, show an error and exit
        printf "%b  %b %s\\n" "${OVER}" "${CROSS}" "${str}"
        printf "  %bError: Unable to update package cache. Please try \"%s\"%b" "${COL_LIGHT_RED}" "sudo ${UPDATE_PKG_CACHE}" "${COL_NC}"
        return 1
    fi
}

# Let user know if they have outdated packages on their system and
# advise them to run a package update at soonest possible.
notify_package_updates_available() {
    # Local, named variables
    local str="Checking ${PKG_MANAGER} for upgraded packages"
    printf "\\n  %b %s..." "${INFO}" "${str}"
    # Store the list of packages in a variable
    updatesToInstall=$(eval "${PKG_COUNT}")

    if [[ -d "/lib/modules/$(uname -r)" ]]; then
        if [[ "${updatesToInstall}" -eq 0 ]]; then
            printf "%b  %b %s... up to date!\\n\\n" "${OVER}" "${TICK}" "${str}"
        else
            printf "%b  %b %s... %s updates available\\n" "${OVER}" "${TICK}" "${str}" "${updatesToInstall}"
            printf "  %b %bIt is recommended to update your OS after installing the Pi-hole!%b\\n\\n" "${INFO}" "${COL_LIGHT_GREEN}" "${COL_NC}"
        fi
    else
        printf "%b  %b %s\\n" "${OVER}" "${CROSS}" "${str}"
        printf "      Kernel update detected. If the install fails, please reboot and try again\\n"
    fi
}

install_dependent_packages() {

    # Install packages passed in via argument array
    # No spinner - conflicts with set -e
    declare -a installArray

    # Debian based package install - debconf will download the entire package list
    # so we just create an array of packages not currently installed to cut down on the
    # amount of download traffic.
    # NOTE: We may be able to use this installArray in the future to create a list of package that were
    # installed by us, and remove only the installed packages, and not the entire list.
    if is_command apt-get ; then
        # For each package, check if it's already installed (and if so, don't add it to the installArray)
        for i in "$@"; do
            printf "  %b Checking for %s..." "${INFO}" "${i}"
            if dpkg-query -W -f='${Status}' "${i}" 2>/dev/null | grep "ok installed" &> /dev/null; then
                printf "%b  %b Checking for %s\\n" "${OVER}" "${TICK}" "${i}"
            else
                printf "%b  %b Checking for %s (will be installed)\\n" "${OVER}" "${INFO}" "${i}"
                installArray+=("${i}")
            fi
        done
        # If there's anything to install, install everything in the list.
        if [[ "${#installArray[@]}" -gt 0 ]]; then
            test_dpkg_lock
            # Running apt-get install with minimal output can cause some issues with
            # requiring user input (e.g password for phpmyadmin see #218)
            printf "  %b Processing %s install(s) for: %s, please wait...\\n" "${INFO}" "${PKG_MANAGER}" "${installArray[*]}"
            printf '%*s\n' "$columns" '' | tr " " -;
            "${PKG_INSTALL[@]}" "${installArray[@]}"
            printf '%*s\n' "$columns" '' | tr " " -;
            return
        fi
        printf "\\n"
        return 0
    fi

    # Install Fedora/CentOS packages
    for i in "$@"; do
    # For each package, check if it's already installed (and if so, don't add it to the installArray)
        printf "  %b Checking for %s..." "${INFO}" "${i}"
        if "${PKG_MANAGER}" -q list installed "${i}" &> /dev/null; then
            printf "%b  %b Checking for %s\\n" "${OVER}" "${TICK}" "${i}"
        else
            printf "%b  %b Checking for %s (will be installed)\\n" "${OVER}" "${INFO}" "${i}"
            installArray+=("${i}")
        fi
    done
    # If there's anything to install, install everything in the list.
    if [[ "${#installArray[@]}" -gt 0 ]]; then
        printf "  %b Processing %s install(s) for: %s, please wait...\\n" "${INFO}" "${PKG_MANAGER}" "${installArray[*]}"
        printf '%*s\n' "$columns" '' | tr " " -;
        "${PKG_INSTALL[@]}" "${installArray[@]}"
        printf '%*s\n' "$columns" '' | tr " " -;
        return
    fi
    printf "\\n"
    return 0
}

# Install the Web interface dashboard
installPiholeWeb() {
    printf "\\n  %b Installing blocking page...\\n" "${INFO}"

    local str="Creating directory for blocking page, and copying files"
    printf "  %b %s..." "${INFO}" "${str}"
    # Install the directory,
    install -d -m 0755 ${PI_HOLE_BLOCKPAGE_DIR}
    # and the blockpage
    install -D -m 644 ${PI_HOLE_LOCAL_REPO}/advanced/{index,blockingpage}.* ${PI_HOLE_BLOCKPAGE_DIR}/

    # Remove superseded file
    if [[ -e "${PI_HOLE_BLOCKPAGE_DIR}/index.js" ]]; then
        rm "${PI_HOLE_BLOCKPAGE_DIR}/index.js"
    fi

    printf "%b  %b %s\\n" "${OVER}" "${TICK}" "${str}"

    local str="Backing up index.lighttpd.html"
    printf "  %b %s..." "${INFO}" "${str}"
    # If the default index file exists,
    if [[ -f "${webroot}/index.lighttpd.html" ]]; then
        # back it up
        mv ${webroot}/index.lighttpd.html ${webroot}/index.lighttpd.orig
        printf "%b  %b %s\\n" "${OVER}" "${TICK}" "${str}"
    else
        # Otherwise, don't do anything
        printf "%b  %b %s\\n" "${OVER}" "${INFO}" "${str}"
        printf "      No default index.lighttpd.html file found... not backing up\\n"
    fi

    # Install Sudoers file
    local str="Installing sudoer file"
    printf "\\n  %b %s..." "${INFO}" "${str}"
    # Make the .d directory if it doesn't exist,
    install -d -m 755 /etc/sudoers.d/
    # and copy in the pihole sudoers file
    install -m 0640 ${PI_HOLE_LOCAL_REPO}/advanced/Templates/pihole.sudo /etc/sudoers.d/pihole
    # Add lighttpd user (OS dependent) to sudoers file
    echo "${LIGHTTPD_USER} ALL=NOPASSWD: ${PI_HOLE_BIN_DIR}/pihole" >> /etc/sudoers.d/pihole

    # If the Web server user is lighttpd,
    if [[ "$LIGHTTPD_USER" == "lighttpd" ]]; then
        # Allow executing pihole via sudo with Fedora
        # Usually /usr/local/bin ${PI_HOLE_BIN_DIR} is not permitted as directory for sudoable programs
        echo "Defaults secure_path = /sbin:/bin:/usr/sbin:/usr/bin:${PI_HOLE_BIN_DIR}" >> /etc/sudoers.d/pihole
    fi
    # Set the strict permissions on the file
    chmod 0440 /etc/sudoers.d/pihole
    printf "%b  %b %s\\n" "${OVER}" "${TICK}" "${str}"
}

# Installs a cron file
installCron() {
    # Install the cron job
    local str="Installing latest Cron script"
    printf "\\n  %b %s..." "${INFO}" "${str}"
    # Copy the cron file over from the local repo
    # File must not be world or group writeable and must be owned by root
    install -D -m 644 -T -o root -g root ${PI_HOLE_LOCAL_REPO}/advanced/Templates/pihole.cron /etc/cron.d/pihole
    # Randomize gravity update time
    sed -i "s/59 1 /$((1 + RANDOM % 58)) $((3 + RANDOM % 2))/" /etc/cron.d/pihole
    # Randomize update checker time
    sed -i "s/59 17/$((1 + RANDOM % 58)) $((12 + RANDOM % 8))/" /etc/cron.d/pihole
    printf "%b  %b %s\\n" "${OVER}" "${TICK}" "${str}"
}

# Gravity is a very important script as it aggregates all of the domains into a single HOSTS formatted list,
# which is what Pi-hole needs to begin blocking ads
runGravity() {
    # Run gravity in the current shell
    { /opt/pihole/gravity.sh --force; }
}

# Check if the pihole user exists and create if it does not
create_pihole_user() {
    local str="Checking for user 'pihole'"
    printf "  %b %s..." "${INFO}" "${str}"
    # If the pihole user exists,
    if id -u pihole &> /dev/null; then
        # and if the pihole group exists,
        if getent group pihole > /dev/null 2>&1; then
            # succeed
            printf "%b  %b %s\\n" "${OVER}" "${TICK}" "${str}"
        else
            local str="Checking for group 'pihole'"
            printf "  %b %s..." "${INFO}" "${str}"
            local str="Creating group 'pihole'"
            # if group can be created
            if groupadd pihole; then
                printf "%b  %b %s\\n" "${OVER}" "${TICK}" "${str}"
                local str="Adding user 'pihole' to group 'pihole'"
                printf "  %b %s..." "${INFO}" "${str}"
                # if pihole user can be added to group pihole
                if usermod -g pihole pihole; then
                    printf "%b  %b %s\\n" "${OVER}" "${TICK}" "${str}"
                else
                    printf "%b  %b %s\\n" "${OVER}" "${CROSS}" "${str}"
                fi
            else
                printf "%b  %b %s\\n" "${OVER}" "${CROSS}" "${str}"
            fi
        fi
    else
        # If the pihole user doesn't exist,
        printf "%b  %b %s" "${OVER}" "${CROSS}" "${str}"
        local str="Creating user 'pihole'"
        printf "%b  %b %s..." "${OVER}" "${INFO}" "${str}"
        # create her with the useradd command,
        if getent group pihole > /dev/null 2>&1; then
            # then add her to the pihole group (as it already exists)
            if useradd -r --no-user-group -g pihole -s /usr/sbin/nologin pihole; then
                printf "%b  %b %s\\n" "${OVER}" "${TICK}" "${str}"
            else
                printf "%b  %b %s\\n" "${OVER}" "${CROSS}" "${str}"
            fi
        else
            # add user pihole with default group settings
            if useradd -r -s /usr/sbin/nologin pihole; then
                printf "%b  %b %s\\n" "${OVER}" "${TICK}" "${str}"
            else
                printf "%b  %b %s\\n" "${OVER}" "${CROSS}" "${str}"
            fi
        fi
    fi
}

# This function saves any changes to the setup variables into the setupvars.conf file for future runs
finalExports() {
    # If the Web interface is not set to be installed,
    if [[ "${INSTALL_WEB_INTERFACE}" == false ]]; then
        # and if there is not an IPv4 address,
        if [[ "${IPV4_ADDRESS}" ]]; then
            # there is no block page, so set IPv4 to 0.0.0.0 (all IP addresses)
            IPV4_ADDRESS="0.0.0.0"
        fi
        if [[ "${IPV6_ADDRESS}" ]]; then
            # and IPv6 to ::/0
            IPV6_ADDRESS="::/0"
        fi
    fi

    # If the setup variable file exists,
    if [[ -e "${setupVars}" ]]; then
        # update the variables in the file
        sed -i.update.bak '/PIHOLE_INTERFACE/d;/IPV4_ADDRESS/d;/IPV6_ADDRESS/d;/PIHOLE_DNS_1\b/d;/PIHOLE_DNS_2\b/d;/QUERY_LOGGING/d;/INSTALL_WEB_SERVER/d;/INSTALL_WEB_INTERFACE/d;/LIGHTTPD_ENABLED/d;/CACHE_SIZE/d;/DNS_FQDN_REQUIRED/d;/DNS_BOGUS_PRIV/d;' "${setupVars}"
    fi
    # echo the information to the user
    {
    echo "PIHOLE_INTERFACE=${PIHOLE_INTERFACE}"
    echo "IPV4_ADDRESS=${IPV4_ADDRESS}"
    echo "IPV6_ADDRESS=${IPV6_ADDRESS}"
    echo "PIHOLE_DNS_1=${PIHOLE_DNS_1}"
    echo "PIHOLE_DNS_2=${PIHOLE_DNS_2}"
    echo "QUERY_LOGGING=${QUERY_LOGGING}"
    echo "INSTALL_WEB_SERVER=${INSTALL_WEB_SERVER}"
    echo "INSTALL_WEB_INTERFACE=${INSTALL_WEB_INTERFACE}"
    echo "LIGHTTPD_ENABLED=${LIGHTTPD_ENABLED}"
    echo "CACHE_SIZE=${CACHE_SIZE}"
    echo "DNS_FQDN_REQUIRED=${DNS_FQDN_REQUIRED:-true}"
    echo "DNS_BOGUS_PRIV=${DNS_BOGUS_PRIV:-true}"
    }>> "${setupVars}"
    chmod 644 "${setupVars}"

    # Set the privacy level
    sed -i '/PRIVACYLEVEL/d' "${PI_HOLE_CONFIG_DIR}/pihole-FTL.conf"
    echo "PRIVACYLEVEL=${PRIVACY_LEVEL}" >> "${PI_HOLE_CONFIG_DIR}/pihole-FTL.conf"

    # Bring in the current settings and the functions to manipulate them
    source "${setupVars}"
    source "${PI_HOLE_LOCAL_REPO}/advanced/Scripts/webpage.sh"

    # Look for DNS server settings which would have to be reapplied
    ProcessDNSSettings

    # Look for DHCP server settings which would have to be reapplied
    ProcessDHCPSettings
}

# Install the logrotate script
installLogrotate() {
    local str="Installing latest logrotate script"
    local target=/etc/pihole/logrotate

    printf "\\n  %b %s..." "${INFO}" "${str}"
    if [[ -f ${target} ]]; then
        printf "\\n\\t%b Existing logrotate file found. No changes made.\\n" "${INFO}"
        # Return value isn't that important, using 2 to indicate that it's not a fatal error but
        # the function did not complete.
        return 2
    fi
    # Copy the file over from the local repo
    install -D -m 644 -T "${PI_HOLE_LOCAL_REPO}"/advanced/Templates/logrotate ${target}
    # Different operating systems have different user / group
    # settings for logrotate that makes it impossible to create
    # a static logrotate file that will work with e.g.
    # Rasbian and Ubuntu at the same time. Hence, we have to
    # customize the logrotate script here in order to reflect
    # the local properties of the /var/log directory
    logusergroup="$(stat -c '%U %G' /var/log)"
    # If there is a usergroup for log rotation,
    if [[ -n "${logusergroup}" ]]; then
        # replace the line in the logrotate script with that usergroup.
        sed -i "s/# su #/su ${logusergroup}/g;" ${target}
    fi
    printf "%b  %b %s\\n" "${OVER}" "${TICK}" "${str}"
}

# Install base files and web interface
installPihole() {
    # If the user wants to install the Web interface,
    if [[ "${INSTALL_WEB_INTERFACE}" == true ]]; then
        if [[ ! -d "${webroot}" ]]; then
            # make the Web directory if necessary
            install -d -m 0755 ${webroot}
        fi

        if [[ "${INSTALL_WEB_SERVER}" == true ]]; then
            # Set the owner and permissions
            chown ${LIGHTTPD_USER}:${LIGHTTPD_GROUP} ${webroot}
            chmod 0775 ${webroot}
            # Repair permissions if webroot is not world readable
            chmod a+rx /var/www
            chmod a+rx ${webroot}
            # Give lighttpd access to the pihole group so the web interface can
            # manage the gravity.db database
            usermod -a -G pihole ${LIGHTTPD_USER}
            # If the lighttpd command is executable,
            if is_command lighty-enable-mod ; then
                # enable fastcgi and fastcgi-php
                lighty-enable-mod fastcgi fastcgi-php > /dev/null || true
            else
                # Otherwise, show info about installing them
                printf "  %b Warning: 'lighty-enable-mod' utility not found\\n" "${INFO}"
                printf "      Please ensure fastcgi is enabled if you experience issues\\n"
            fi
        fi
    fi
    # Install base files and web interface
    if ! installScripts; then
        printf "  %b Failure in dependent script copy function.\\n" "${CROSS}"
        exit 1
    fi
    # Install config files
    if ! installConfigs; then
        printf "  %b Failure in dependent config copy function.\\n" "${CROSS}"
        exit 1
    fi
    # If the user wants to install the dashboard,
    if [[ "${INSTALL_WEB_INTERFACE}" == true ]]; then
        # do so
        installPiholeWeb
    fi
    # Install the cron file
    installCron

    # Install the logrotate file
    installLogrotate || true

    # Check if dnsmasq is present. If so, disable it and back up any possible
    # config file
    disable_dnsmasq

    # install a man page entry for pihole
    install_manpage

    # Update setupvars.conf with any variables that may or may not have been changed during the install
    finalExports
}

# SELinux
checkSelinux() {
    local DEFAULT_SELINUX
    local CURRENT_SELINUX
    local SELINUX_ENFORCING=0
    # Check for SELinux configuration file and getenforce command
    if [[ -f /etc/selinux/config ]] && command -v getenforce &> /dev/null; then
        # Check the default SELinux mode
        DEFAULT_SELINUX=$(awk -F= '/^SELINUX=/ {print $2}' /etc/selinux/config)
        case "${DEFAULT_SELINUX,,}" in
            enforcing)
                printf "  %b %bDefault SELinux: %s%b\\n" "${CROSS}" "${COL_RED}" "${DEFAULT_SELINUX}" "${COL_NC}"
                SELINUX_ENFORCING=1
                ;;
            *)  # 'permissive' and 'disabled'
                printf "  %b %bDefault SELinux: %s%b\\n" "${TICK}" "${COL_GREEN}" "${DEFAULT_SELINUX}" "${COL_NC}"
                ;;
        esac
        # Check the current state of SELinux
        CURRENT_SELINUX=$(getenforce)
        case "${CURRENT_SELINUX,,}" in
            enforcing)
                printf "  %b %bCurrent SELinux: %s%b\\n" "${CROSS}" "${COL_RED}" "${CURRENT_SELINUX}" "${COL_NC}"
                SELINUX_ENFORCING=1
                ;;
            *)  # 'permissive' and 'disabled'
                printf "  %b %bCurrent SELinux: %s%b\\n" "${TICK}" "${COL_GREEN}" "${CURRENT_SELINUX}" "${COL_NC}"
                ;;
        esac
    else
        echo -e "  ${INFO} ${COL_GREEN}SELinux not detected${COL_NC}";
    fi
    # Exit the installer if any SELinux checks toggled the flag
    if [[ "${SELINUX_ENFORCING}" -eq 1 ]] && [[ -z "${PIHOLE_SELINUX}" ]]; then
        printf "  Pi-hole does not provide an SELinux policy as the required changes modify the security of your system.\\n"
        printf "  Please refer to https://wiki.centos.org/HowTos/SELinux if SELinux is required for your deployment.\\n"
        printf "      This check can be skipped by setting the environment variable %bPIHOLE_SELINUX%b to %btrue%b\\n" "${COL_LIGHT_RED}" "${COL_NC}" "${COL_LIGHT_RED}" "${COL_NC}"
        printf "      e.g: export PIHOLE_SELINUX=true\\n"
        printf "      By setting this variable to true you acknowledge there may be issues with Pi-hole during or after the install\\n"
        printf "\\n  %bSELinux Enforcing detected, exiting installer%b\\n" "${COL_LIGHT_RED}" "${COL_NC}";
        exit 1;
    elif [[ "${SELINUX_ENFORCING}" -eq 1 ]] && [[ -n "${PIHOLE_SELINUX}" ]]; then
        printf "  %b %bSELinux Enforcing detected%b. PIHOLE_SELINUX env variable set - installer will continue\\n" "${INFO}" "${COL_LIGHT_RED}" "${COL_NC}"
    fi
}

# Installation complete message with instructions for the user
displayFinalMessage() {
    # If the number of arguments is > 0,
    if [[ "${#1}" -gt 0 ]] ; then
        # set the password to the first argument.
        pwstring="$1"
    elif [[ $(grep 'WEBPASSWORD' -c "${setupVars}") -gt 0 ]]; then
        # Else if the password exists from previous setup, we'll load it later
        pwstring="unchanged"
    else
        # Else, inform the user that there is no set password.
        pwstring="NOT SET"
    fi
    # If the user wants to install the dashboard,
    if [[ "${INSTALL_WEB_INTERFACE}" == true ]]; then
        # Store a message in a variable and display it
        additional="View the web interface at http://pi.hole/admin or http://${IPV4_ADDRESS%/*}/admin

Your Admin Webpage login password is ${pwstring}"
   fi

    # Final completion message to user
    whiptail --msgbox --backtitle "Make it so." --title "Installation Complete!" "Configure your devices to use the Pi-hole as their DNS server using:

IPv4:	${IPV4_ADDRESS%/*}
IPv6:	${IPV6_ADDRESS:-"Not Configured"}

If you have not done so already, the above IP should be set to static.

${additional}" "${r}" "${c}"
}

update_dialogs() {
    # If pihole -r "reconfigure" option was selected,
    if [[ "${reconfigure}" = true ]]; then
        # set some variables that will be used
        opt1a="Repair"
        opt1b="This will retain existing settings"
        strAdd="You will remain on the same version"
    else
        # Otherwise, set some variables with different values
        opt1a="Update"
        opt1b="This will retain existing settings."
        strAdd="You will be updated to the latest version."
    fi
    opt2a="Reconfigure"
    opt2b="Resets Pi-hole and allows re-selecting settings."

    # Display the information to the user
    UpdateCmd=$(whiptail --title "Existing Install Detected!" --menu "\\n\\nWe have detected an existing install.\\n\\nPlease choose from the following options: \\n($strAdd)" "${r}" "${c}" 2 \
    "${opt1a}"  "${opt1b}" \
    "${opt2a}"  "${opt2b}" 3>&2 2>&1 1>&3) || \
    { printf "  %bCancel was selected, exiting installer%b\\n" "${COL_LIGHT_RED}" "${COL_NC}"; exit 1; }

    # Set the variable based on if the user chooses
    case ${UpdateCmd} in
        # repair, or
        ${opt1a})
            printf "  %b %s option selected\\n" "${INFO}" "${opt1a}"
            useUpdateVars=true
            ;;
        # reconfigure,
        ${opt2a})
            printf "  %b %s option selected\\n" "${INFO}" "${opt2a}"
            useUpdateVars=false
            ;;
    esac
}

check_download_exists() {
    status=$(curl --head --silent "https://ftl.pi-hole.net/${1}" | head -n 1)
    if grep -q "404" <<< "$status"; then
        return 1
    else
        return 0
    fi
}

fully_fetch_repo() {
    # Add upstream branches to shallow clone
    local directory="${1}"

    cd "${directory}" || return 1
    if is_repo "${directory}"; then
        git remote set-branches origin '*' || return 1
        git fetch --quiet || return 1
    else
        return 1
    fi
    return 0
}

get_available_branches() {
    # Return available branches
    local directory
    directory="${1}"
    local output

    cd "${directory}" || return 1
    # Get reachable remote branches, but store STDERR as STDOUT variable
    output=$( { git ls-remote --heads --quiet | cut -d'/' -f3- -; } 2>&1 )
    # echo status for calling function to capture
    echo "$output"
    return
}

fetch_checkout_pull_branch() {
    # Check out specified branch
    local directory
    directory="${1}"
    local branch
    branch="${2}"

    # Set the reference for the requested branch, fetch, check it put and pull it
    cd "${directory}" || return 1
    git remote set-branches origin "${branch}" || return 1
    git stash --all --quiet &> /dev/null || true
    git clean --quiet --force -d || true
    git fetch --quiet || return 1
    checkout_pull_branch "${directory}" "${branch}" || return 1
}

checkout_pull_branch() {
    # Check out specified branch
    local directory
    directory="${1}"
    local branch
    branch="${2}"
    local oldbranch

    cd "${directory}" || return 1

    oldbranch="$(git symbolic-ref HEAD)"

    str="Switching to branch: '${branch}' from '${oldbranch}'"
    printf "  %b %s" "${INFO}" "$str"
    git checkout "${branch}" --quiet || return 1
    printf "%b  %b %s\\n" "${OVER}" "${TICK}" "$str"
    # Data in the repositories is public anyway so we can make it readable by everyone (+r to keep executable permission if already set by git)
    chmod -R a+rX "${directory}"

    git_pull=$(git pull --no-rebase || return 1)

    if [[ "$git_pull" == *"up-to-date"* ]]; then
        printf "  %b %s\\n" "${INFO}" "${git_pull}"
    else
        printf "%s\\n" "$git_pull"
    fi

    return 0
}

clone_or_update_repos() {
    # If the user wants to reconfigure,
    if [[ "${reconfigure}" == true ]]; then
        printf "  %b Performing reconfiguration, skipping download of local repos\\n" "${INFO}"
        # Reset the Core repo
        resetRepo ${PI_HOLE_LOCAL_REPO} || \
        { printf "  %bUnable to reset %s, exiting installer%b\\n" "${COL_LIGHT_RED}" "${PI_HOLE_LOCAL_REPO}" "${COL_NC}"; \
        exit 1; \
        }
        # If the Web interface was installed,
        if [[ "${INSTALL_WEB_INTERFACE}" == true ]]; then
            # reset it's repo
            resetRepo ${webInterfaceDir} || \
            { printf "  %bUnable to reset %s, exiting installer%b\\n" "${COL_LIGHT_RED}" "${webInterfaceDir}" "${COL_NC}"; \
            exit 1; \
            }
        fi
    # Otherwise, a repair is happening
    else
        # so get git files for Core
        getGitFiles ${PI_HOLE_LOCAL_REPO} ${piholeGitUrl} || \
        { printf "  %bUnable to clone %s into %s, unable to continue%b\\n" "${COL_LIGHT_RED}" "${piholeGitUrl}" "${PI_HOLE_LOCAL_REPO}" "${COL_NC}"; \
        exit 1; \
        }
        # If the Web interface was installed,
        if [[ "${INSTALL_WEB_INTERFACE}" == true ]]; then
            # get the Web git files
            getGitFiles ${webInterfaceDir} ${webInterfaceGitUrl} || \
            { printf "  %bUnable to clone %s into ${webInterfaceDir}, exiting installer%b\\n" "${COL_LIGHT_RED}" "${webInterfaceGitUrl}" "${COL_NC}"; \
            exit 1; \
            }
        fi
    fi
}

# Download FTL binary to random temp directory and install FTL binary
# Disable directive for SC2120 a value _can_ be passed to this function, but it is passed from an external script that sources this one
# shellcheck disable=SC2120
FTLinstall() {
    # Local, named variables
    local latesttag
    local str="Downloading and Installing FTL"
    printf "  %b %s..." "${INFO}" "${str}"

    # Move into the temp ftl directory
    pushd "$(mktemp -d)" > /dev/null || { printf "Unable to make temporary directory for FTL binary download\\n"; return 1; }

    # Always replace pihole-FTL.service
    install -T -m 0755 "${PI_HOLE_LOCAL_REPO}/advanced/Templates/pihole-FTL.service" "/etc/init.d/pihole-FTL"

    local ftlBranch
    local url

    if [[ -f "/etc/pihole/ftlbranch" ]];then
        ftlBranch=$(</etc/pihole/ftlbranch)
    else
        ftlBranch="master"
    fi

    local binary
    binary="${1}"

    # Determine which version of FTL to download
    if [[ "${ftlBranch}" == "master" ]];then
        url="https://github.com/pi-hole/ftl/releases/latest/download"
    else
        url="https://ftl.pi-hole.net/${ftlBranch}"
    fi

    if curl -sSL --fail "${url}/${binary}" -o "${binary}"; then
        # If the download worked, get sha1 of the binary we just downloaded for verification.
        curl -sSL --fail "${url}/${binary}.sha1" -o "${binary}.sha1"

        # If we downloaded binary file (as opposed to text),
        if sha1sum --status --quiet -c "${binary}".sha1; then
            printf "transferred... "

            # Before stopping FTL, we download the macvendor database
            curl -sSL "https://ftl.pi-hole.net/macvendor.db" -o "${PI_HOLE_CONFIG_DIR}/macvendor.db" || true

            # Stop pihole-FTL service if available
            stop_service pihole-FTL &> /dev/null

            # Install the new version with the correct permissions
            install -T -m 0755 "${binary}" /usr/bin/pihole-FTL

            # Move back into the original directory the user was in
            popd > /dev/null || { printf "Unable to return to original directory after FTL binary download.\\n"; return 1; }

            # Installed the FTL service
            printf "%b  %b %s\\n" "${OVER}" "${TICK}" "${str}"
            return 0
        else
            # Otherwise, the hash download failed, so print and exit.
            popd > /dev/null || { printf "Unable to return to original directory after FTL binary download.\\n"; return 1; }
            printf "%b  %b %s\\n" "${OVER}" "${CROSS}" "${str}"
            printf "  %bError: Download of %s/%s failed (checksum error)%b\\n" "${COL_LIGHT_RED}" "${url}" "${binary}" "${COL_NC}"
            return 1
        fi
    else
        # Otherwise, the download failed, so print and exit.
        popd > /dev/null || { printf "Unable to return to original directory after FTL binary download.\\n"; return 1; }
        printf "%b  %b %s\\n" "${OVER}" "${CROSS}" "${str}"
        # The URL could not be found
        printf "  %bError: URL %s/%s not found%b\\n" "${COL_LIGHT_RED}" "${url}" "${binary}" "${COL_NC}"
        return 1
    fi
}

disable_dnsmasq() {
    # dnsmasq can now be stopped and disabled if it exists
    if which dnsmasq &> /dev/null; then
        if check_service_active "dnsmasq";then
            printf "  %b FTL can now resolve DNS Queries without dnsmasq running separately\\n" "${INFO}"
            stop_service dnsmasq
            disable_service dnsmasq
        fi
    fi

    # Backup existing /etc/dnsmasq.conf if present and ensure that
    # /etc/dnsmasq.conf contains only "conf-dir=/etc/dnsmasq.d"
    local conffile="/etc/dnsmasq.conf"
    if [[ -f "${conffile}" ]]; then
        printf "  %b Backing up %s to %s.old\\n" "${INFO}" "${conffile}" "${conffile}"
        mv "${conffile}" "${conffile}.old"
    fi
    # Create /etc/dnsmasq.conf
    echo "conf-dir=/etc/dnsmasq.d" > "${conffile}"
    chmod 644 "${conffile}"
}

get_binary_name() {
    # This gives the machine architecture which may be different from the OS architecture...
    local machine
    machine=$(uname -m)

    local l_binary

    local str="Detecting processor"
    printf "  %b %s..." "${INFO}" "${str}"
    # If the machine is arm or aarch
    if [[ "${machine}" == "arm"* || "${machine}" == *"aarch"* ]]; then
        # ARM
        local rev
        rev=$(uname -m | sed "s/[^0-9]//g;")
        local lib
        lib=$(ldd /bin/ls | grep -E '^\s*/lib' | awk '{ print $1 }')
        if [[ "${lib}" == "/lib/ld-linux-aarch64.so.1" ]]; then
            printf "%b  %b Detected AArch64 (64 Bit ARM) processor\\n" "${OVER}" "${TICK}"
            # set the binary to be used
            l_binary="pihole-FTL-aarch64-linux-gnu"
        elif [[ "${lib}" == "/lib/ld-linux-armhf.so.3" ]]; then
            # Hard-float available: Use gnueabihf binaries
            # If ARMv8 or higher is found (e.g., BCM2837 as found in Raspberry Pi Model 3B)
            if [[ "${rev}" -gt 7 ]]; then
                printf "%b  %b Detected ARMv8 (or newer) processor\\n" "${OVER}" "${TICK}"
                # set the binary to be used
                l_binary="pihole-FTL-armv8-linux-gnueabihf"
            elif [[ "${rev}" -eq 7 ]]; then
                # Otherwise, if ARMv7 is found (e.g., BCM2836 as found in Raspberry Pi Model 2)
                printf "%b  %b Detected ARMv7 processor (with hard-float support)\\n" "${OVER}" "${TICK}"
                # set the binary to be used
                l_binary="pihole-FTL-armv7-linux-gnueabihf"
            else
                # Otherwise, use the ARMv6 binary (e.g., BCM2835 as found in Raspberry Pi Zero and Model 1)
                printf "%b  %b Detected ARMv6 processor (with hard-float support)\\n" "${OVER}" "${TICK}"
                # set the binary to be used
                l_binary="pihole-FTL-armv6-linux-gnueabihf"
            fi
        else
            # No hard-float support found: Use gnueabi binaries
            # Use the ARMv4-compliant binary only if we detected an ARMv4T core
            if [[ "${rev}" -eq 4 ]]; then
                printf "%b  %b Detected ARMv4 processor\\n" "${OVER}" "${TICK}"
                # set the binary to be used
                l_binary="pihole-FTL-armv4-linux-gnueabi"
            # Otherwise, use the ARMv5 binary. To date (end of 2020), all modern ARM processors
            # are backwards-compatible to the ARMv5
            else
                printf "%b  %b Detected ARMv5 (or newer) processor\\n" "${OVER}" "${TICK}"
                # set the binary to be used
                l_binary="pihole-FTL-armv5-linux-gnueabi"
            fi
        fi
    elif [[ "${machine}" == "x86_64" ]]; then
        # This gives the processor of packages dpkg installs (for example, "i386")
        local dpkgarch
        dpkgarch=$(dpkg --print-processor 2> /dev/null || dpkg --print-architecture 2> /dev/null)

        # Special case: This is a 32 bit OS, installed on a 64 bit machine
        # -> change machine processor to download the 32 bit executable
        # We only check this for Debian-based systems as this has been an issue
        # in the past (see https://github.com/pi-hole/pi-hole/pull/2004)
        if [[ "${dpkgarch}" == "i386" ]]; then
            printf "%b  %b Detected 32bit (i686) processor\\n" "${OVER}" "${TICK}"
            l_binary="pihole-FTL-linux-x86_32"
        else
            # 64bit
            printf "%b  %b Detected x86_64 processor\\n" "${OVER}" "${TICK}"
            # set the binary to be used
            l_binary="pihole-FTL-linux-x86_64"
        fi
    else
        # Something else - we try to use 32bit executable and warn the user
        if [[ ! "${machine}" == "i686" ]]; then
            printf "%b  %b %s...\\n" "${OVER}" "${CROSS}" "${str}"
            printf "  %b %bNot able to detect processor (unknown: %s), trying x86 (32bit) executable%b\\n" "${INFO}" "${COL_LIGHT_RED}" "${machine}" "${COL_NC}"
            printf "  %b Contact Pi-hole Support if you experience issues (e.g: FTL not running)\\n" "${INFO}"
        else
            printf "%b  %b Detected 32bit (i686) processor\\n" "${OVER}" "${TICK}"
        fi
        l_binary="pihole-FTL-linux-x86_32"
    fi

    # Returning a string value via echo
    echo ${l_binary}
}

FTLcheckUpdate() {
    #In the next section we check to see if FTL is already installed (in case of pihole -r).
    #If the installed version matches the latest version, then check the installed sha1sum of the binary vs the remote sha1sum. If they do not match, then download
    printf "  %b Checking for existing FTL binary...\\n" "${INFO}"

    local ftlLoc
    ftlLoc=$(which pihole-FTL 2>/dev/null)

    local ftlBranch

    if [[ -f "/etc/pihole/ftlbranch" ]];then
        ftlBranch=$(</etc/pihole/ftlbranch)
    else
        ftlBranch="master"
    fi

    local binary
    binary="${1}"

    local remoteSha1
    local localSha1

    # if dnsmasq exists and is running at this point, force reinstall of FTL Binary
    if which dnsmasq &> /dev/null; then
        if check_service_active "dnsmasq";then
            return 0
        fi
    fi

    if [[ ! "${ftlBranch}" == "master" ]]; then
        #Check whether or not the binary for this FTL branch actually exists. If not, then there is no update!
        local path
        path="${ftlBranch}/${binary}"
        # shellcheck disable=SC1090
        if ! check_download_exists "$path"; then
            printf "  %b Branch \"%s\" is not available.\\n" "${INFO}" "${ftlBranch}"
            printf "  %b Use %bpihole checkout ftl [branchname]%b to switch to a valid branch.\\n" "${INFO}" "${COL_LIGHT_GREEN}" "${COL_NC}"
            return 2
        fi

        if [[ ${ftlLoc} ]]; then
            # We already have a pihole-FTL binary downloaded.
            # Alt branches don't have a tagged version against them, so just confirm the checksum of the local vs remote to decide whether we download or not
            remoteSha1=$(curl -sSL --fail "https://ftl.pi-hole.net/${ftlBranch}/${binary}.sha1" | cut -d ' ' -f 1)
            localSha1=$(sha1sum "$(which pihole-FTL)" | cut -d ' ' -f 1)

            if [[ "${remoteSha1}" != "${localSha1}" ]]; then
                printf "  %b Checksums do not match, downloading from ftl.pi-hole.net.\\n" "${INFO}"
                return 0
            else
                printf "  %b Checksum of installed binary matches remote. No need to download!\\n" "${INFO}"
                return 1
            fi
        else
            return 0
        fi
    else
        if [[ ${ftlLoc} ]]; then
            local FTLversion
            FTLversion=$(/usr/bin/pihole-FTL tag)
            local FTLlatesttag

            if ! FTLlatesttag=$(curl -sI https://github.com/pi-hole/FTL/releases/latest | grep --color=never -i Location: | awk -F / '{print $NF}' | tr -d '[:cntrl:]'); then
                # There was an issue while retrieving the latest version
                printf "  %b Failed to retrieve latest FTL release metadata" "${CROSS}"
                return 3
            fi

            if [[ "${FTLversion}" != "${FTLlatesttag}" ]]; then
                return 0
            else
                printf "  %b Latest FTL Binary already installed (%s). Confirming Checksum...\\n" "${INFO}" "${FTLlatesttag}"

                remoteSha1=$(curl -sSL --fail "https://github.com/pi-hole/FTL/releases/download/${FTLversion%$'\r'}/${binary}.sha1" | cut -d ' ' -f 1)
                localSha1=$(sha1sum "$(which pihole-FTL)" | cut -d ' ' -f 1)

                if [[ "${remoteSha1}" != "${localSha1}" ]]; then
                    printf "  %b Corruption detected...\\n" "${INFO}"
                    return 0
                else
                    printf "  %b Checksum correct. No need to download!\\n" "${INFO}"
                    return 1
                fi
            fi
        else
            return 0
        fi
    fi
}

# Detect suitable FTL binary platform
FTLdetect() {
    printf "\\n  %b FTL Checks...\\n\\n" "${INFO}"

    printf "  %b" "${2}"

    if FTLcheckUpdate "${1}"; then
        FTLinstall "${1}" || return 1
    fi
}

make_temporary_log() {
    # Create a random temporary file for the log
    TEMPLOG=$(mktemp /tmp/pihole_temp.XXXXXX)
    # Open handle 3 for templog
    # https://stackoverflow.com/questions/18460186/writing-outputs-to-log-file-and-console
    exec 3>"$TEMPLOG"
    # Delete templog, but allow for addressing via file handle
    # This lets us write to the log without having a temporary file on the drive, which
    # is meant to be a security measure so there is not a lingering file on the drive during the install process
    rm "$TEMPLOG"
}

copy_to_install_log() {
    # Copy the contents of file descriptor 3 into the install log
    # Since we use color codes such as '\e[1;33m', they should be removed
    sed 's/\[[0-9;]\{1,5\}m//g' < /proc/$$/fd/3 > "${installLogLoc}"
    chmod 644 "${installLogLoc}"
}

main() {
    ######## FIRST CHECK ########
    # Must be root to install
    local str="Root user check"
    printf "\\n"

    # If the user's id is zero,
    if [[ "${EUID}" -eq 0 ]]; then
        # they are root and all is good
        printf "  %b %s\\n" "${TICK}" "${str}"
        # Show the Pi-hole logo so people know it's genuine since the logo and name are trademarked
        show_ascii_berry
        make_temporary_log
    else
        # Otherwise, they do not have enough privileges, so let the user know
        printf "  %b %s\\n" "${INFO}" "${str}"
        printf "  %b %bScript called with non-root privileges%b\\n" "${INFO}" "${COL_LIGHT_RED}" "${COL_NC}"
        printf "      The Pi-hole requires elevated privileges to install and run\\n"
        printf "      Please check the installer for any concerns regarding this requirement\\n"
        printf "      Make sure to download this script from a trusted source\\n\\n"
        printf "  %b Sudo utility check" "${INFO}"

        # If the sudo command exists, try rerunning as admin
        if is_command sudo ; then
            printf "%b  %b Sudo utility check\\n" "${OVER}"  "${TICK}"

            # when run via curl piping
            if [[ "$0" == "bash" ]]; then
                # Download the install script and run it with admin rights
                exec curl -sSL https://raw.githubusercontent.com/pi-hole/pi-hole/master/automated%20install/basic-install.sh | sudo bash "$@"
            else
                # when run via calling local bash script
                exec sudo bash "$0" "$@"
            fi

            exit $?
        else
            # Otherwise, tell the user they need to run the script as root, and bail
            printf "%b  %b Sudo utility check\\n" "${OVER}" "${CROSS}"
            printf "  %b Sudo is needed for the Web Interface to run pihole commands\\n\\n" "${INFO}"
            printf "  %b %bPlease re-run this installer as root${COL_NC}\\n" "${INFO}" "${COL_LIGHT_RED}"
            exit 1
        fi
    fi

    # Check for supported package managers so that we may install dependencies
    package_manager_detect

    # Notify user of package availability
    notify_package_updates_available

    # Install packages necessary to perform os_check
    printf "  %b Checking for / installing Required dependencies for OS Check...\\n" "${INFO}"
    install_dependent_packages "${OS_CHECK_DEPS[@]}"

    # Check that the installed OS is officially supported - display warning if not
    os_check

    # Install packages used by this installation script
    printf "  %b Checking for / installing Required dependencies for this install script...\\n" "${INFO}"
    install_dependent_packages "${INSTALLER_DEPS[@]}"

    #In case of RPM based distro, select the proper PHP version
    if [[ "$PKG_MANAGER" == "yum" || "$PKG_MANAGER" == "dnf" ]] ; then
      select_rpm_php
    fi

    # Check if SELinux is Enforcing
    checkSelinux

    # If the setup variable file exists,
    if [[ -f "${setupVars}" ]]; then
        # if it's running unattended,
        if [[ "${runUnattended}" == true ]]; then
            printf "  %b Performing unattended setup, no whiptail dialogs will be displayed\\n" "${INFO}"
            # Use the setup variables
            useUpdateVars=true
            # also disable debconf-apt-progress dialogs
            export DEBIAN_FRONTEND="noninteractive"
        else
            # If running attended, show the available options (repair/reconfigure)
            update_dialogs
        fi
    fi

    if [[ "${useUpdateVars}" == false ]]; then
        # Display welcome dialogs
        welcomeDialogs
        # Create directory for Pi-hole storage
        install -d -m 755 /etc/pihole/
        # Determine available interfaces
        get_available_interfaces
        # Find interfaces and let the user choose one
        chooseInterface
        # Decide what upstream DNS Servers to use
        setDNS
        # Give the user a choice of blocklists to include in their install. Or not.
        chooseBlocklists
        # find IPv4 and IPv6 information of the device
        collect_v4andv6_information
        # Let the user decide if they want the web interface to be installed automatically
        setAdminFlag
        # Let the user decide if they want query logging enabled...
        setLogging
        # Let the user decide the FTL privacy level
        setPrivacyLevel
    else
        # Setup adlist file if not exists
        installDefaultBlocklists

        # Source ${setupVars} to use predefined user variables in the functions
        source "${setupVars}"

        # Get the privacy level if it exists (default is 0)
        if [[ -f "${PI_HOLE_CONFIG_DIR}/pihole-FTL.conf" ]]; then
            PRIVACY_LEVEL=$(sed -ne 's/PRIVACYLEVEL=\(.*\)/\1/p' "${PI_HOLE_CONFIG_DIR}/pihole-FTL.conf")

            # If no setting was found, default to 0
            PRIVACY_LEVEL="${PRIVACY_LEVEL:-0}"
        fi
    fi
    # Download or update the scripts by updating the appropriate git repos
    clone_or_update_repos

    # Install the Core dependencies
    local dep_install_list=("${PIHOLE_DEPS[@]}")
    if [[ "${INSTALL_WEB_SERVER}" == true ]]; then
        # And, if the setting says so, install the Web admin interface dependencies
        dep_install_list+=("${PIHOLE_WEB_DEPS[@]}")
    fi

    # Install packages used by the actual software
    printf "  %b Checking for / installing Required dependencies for Pi-hole software...\\n" "${INFO}"
    install_dependent_packages "${dep_install_list[@]}"
    unset dep_install_list

    # On some systems, lighttpd is not enabled on first install. We need to enable it here if the user
    # has chosen to install the web interface, else the LIGHTTPD_ENABLED check will fail
    if [[ "${INSTALL_WEB_SERVER}" == true ]]; then
        enable_service lighttpd
    fi
    # Determine if lighttpd is correctly enabled
    if check_service_active "lighttpd"; then
        LIGHTTPD_ENABLED=true
    else
        LIGHTTPD_ENABLED=false
    fi
    # Create the pihole user
    create_pihole_user

    # Check if FTL is installed - do this early on as FTL is a hard dependency for Pi-hole
    local funcOutput
    funcOutput=$(get_binary_name) #Store output of get_binary_name here
    local binary
    binary="pihole-FTL${funcOutput##*pihole-FTL}" #binary name will be the last line of the output of get_binary_name (it always begins with pihole-FTL)
    local theRest
    theRest="${funcOutput%pihole-FTL*}" # Print the rest of get_binary_name's output to display (cut out from first instance of "pihole-FTL")
    if ! FTLdetect "${binary}" "${theRest}"; then
        printf "  %b FTL Engine not installed\\n" "${CROSS}"
        exit 1
    fi

    # Install and log everything to a file
    installPihole | tee -a /proc/$$/fd/3

    # Copy the temp log file into final log location for storage
    copy_to_install_log

    if [[ "${INSTALL_WEB_INTERFACE}" == true ]]; then
        # Add password to web UI if there is none
        pw=""
        # If no password is set,
        if [[ $(grep 'WEBPASSWORD' -c "${setupVars}") == 0 ]] ; then
            # generate a random password
            pw=$(tr -dc _A-Z-a-z-0-9 < /dev/urandom | head -c 8)
            # shellcheck disable=SC1091
            . /opt/pihole/webpage.sh
            echo "WEBPASSWORD=$(HashPassword "${pw}")" >> "${setupVars}"
        fi
    fi

    # Check for and disable systemd-resolved-DNSStubListener before reloading resolved
    # DNSStubListener needs to remain in place for installer to download needed files,
    # so this change needs to be made after installation is complete,
    # but before starting or resarting the dnsmasq or ftl services
    disable_resolved_stublistener

    # If the Web server was installed,
    if [[ "${INSTALL_WEB_SERVER}" == true ]]; then
        if [[ "${LIGHTTPD_ENABLED}" == true ]]; then
            restart_service lighttpd
            enable_service lighttpd
        else
            printf "  %b Lighttpd is disabled, skipping service restart\\n" "${INFO}"
        fi
    fi

    printf "  %b Restarting services...\\n" "${INFO}"
    # Start services

    # Enable FTL
    # Ensure the service is enabled before trying to start it
    # Fixes a problem reported on Ubuntu 18.04 where trying to start
    # the service before enabling causes installer to exit
    enable_service pihole-FTL
    restart_service pihole-FTL

    # Download and compile the aggregated block list
    runGravity

    # Force an update of the updatechecker
    /opt/pihole/updatecheck.sh
    /opt/pihole/updatecheck.sh x remote

    if [[ "${useUpdateVars}" == false ]]; then
        displayFinalMessage "${pw}"
    fi

    # If the Web interface was installed,
    if [[ "${INSTALL_WEB_INTERFACE}" == true ]]; then
        # If there is a password,
        if (( ${#pw} > 0 )) ; then
            # display the password
            printf "  %b Web Interface password: %b%s%b\\n" "${INFO}" "${COL_LIGHT_GREEN}" "${pw}" "${COL_NC}"
            printf "  %b This can be changed using 'pihole -a -p'\\n\\n" "${INFO}"
        fi
    fi

    if [[ "${useUpdateVars}" == false ]]; then
        # If the Web interface was installed,
        if [[ "${INSTALL_WEB_INTERFACE}" == true ]]; then
            printf "  %b View the web interface at http://pi.hole/admin or http://%s/admin\\n\\n" "${INFO}" "${IPV4_ADDRESS%/*}"
        fi
        # Explain to the user how to use Pi-hole as their DNS server
        printf "  %b You may now configure your devices to use the Pi-hole as their DNS server\\n" "${INFO}"
        [[ -n "${IPV4_ADDRESS%/*}" ]] && printf "  %b Pi-hole DNS (IPv4): %s\\n" "${INFO}" "${IPV4_ADDRESS%/*}"
        [[ -n "${IPV6_ADDRESS}" ]] && printf "  %b Pi-hole DNS (IPv6): %s\\n" "${INFO}" "${IPV6_ADDRESS}"
        printf "  %b If you have not done so already, the above IP should be set to static.\\n" "${INFO}"
        INSTALL_TYPE="Installation"
    else
        INSTALL_TYPE="Update"
    fi

    # Display where the log file is
    printf "\\n  %b The install log is located at: %s\\n" "${INFO}" "${installLogLoc}"
    printf "%b%s Complete! %b\\n" "${COL_LIGHT_GREEN}" "${INSTALL_TYPE}" "${COL_NC}"

    if [[ "${INSTALL_TYPE}" == "Update" ]]; then
        printf "\\n"
        "${PI_HOLE_BIN_DIR}"/pihole version --current
    fi
}

if [[ "${PH_TEST}" != true ]] ; then
    main "$@"
fi<|MERGE_RESOLUTION|>--- conflicted
+++ resolved
@@ -514,14 +514,10 @@
     git stash --all --quiet &> /dev/null || true # Okay for stash failure
     git clean --quiet --force -d || true # Okay for already clean directory
     # Pull the latest commits
-<<<<<<< HEAD
     if ! git branch | grep --quiet -E '^[*] [(](HEAD detached at|detached from) pull/[[:digit:]]+/merge[)]$'; then
         # if tests are run with Github Actions, pulling changes will not be possible because of 'detached HEAD' state
-        git pull --quiet &> /dev/null || return $?
-    fi
-=======
-    git pull --no-rebase --quiet &> /dev/null || return $?
->>>>>>> 8713135b
+        git pull --no-rebase --quiet &> /dev/null || return $?
+    fi
     # Check current branch. If it is master, then reset to the latest available tag.
     # In case extra commits have been added after tagging/release (i.e in case of metadata updates/README.MD tweaks)
     curBranch=$(git rev-parse --abbrev-ref HEAD)
