--- conflicted
+++ resolved
@@ -209,7 +209,6 @@
   PKG_COUNT="${PKG_MANAGER} check-update | egrep '(.i686|.x86|.noarch|.arm|.src)' | wc -l"
   INSTALLER_DEPS=(dialog git iproute net-tools newt procps-ng)
   PIHOLE_DEPS=(bc bind-utils cronie curl dnsmasq findutils nmap-ncat sudo unzip wget libidn2 psmisc)
-<<<<<<< HEAD
   # Note: the package 'php' is not included as it pulls 'httpd' as a dependency
   PIHOLE_WEB_DEPS=(lighttpd lighttpd-fastcgi php-common php-cli php-pdo)
   # PHP package prefix when installing from Software Collections (SCL)
@@ -231,12 +230,7 @@
       # exit the installer
       exit
     fi
-    # on CentOS we need to add the EPEL repository to gain access to Fedora packages
-=======
-  PIHOLE_WEB_DEPS=(lighttpd lighttpd-fastcgi php php-common php-cli php-pdo)
-  # EPEL (https://fedoraproject.org/wiki/EPEL) is required for lighttpd on CentOS
-  if grep -qi 'centos' /etc/redhat-release; then
->>>>>>> 5465ac9b
+    # EPEL (https://fedoraproject.org/wiki/EPEL) is required for lighttpd on CentOS
     INSTALLER_DEPS=("${INSTALLER_DEPS[@]}" "epel-release");
     # The default php on CentOS 7.x is 5.4 which is EOL
     # The following function will be called to install PHP 7.x from Software Collections
