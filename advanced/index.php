<?php
/* Pi-hole: A black hole for Internet advertisements
*  (c) 2017 Pi-hole, LLC (https://pi-hole.net)
*  Network-wide ad blocking via your own hardware.
*
*  This file is copyright under the latest version of the EUPL.
*  Please see LICENSE file for your rights under this license. */

// Sanitize SERVER_NAME output
$serverName = htmlspecialchars($_SERVER["SERVER_NAME"]);
// Remove external ipv6 brackets if any
$serverName = preg_replace('/^\[(.*)\]$/', '${1}', $serverName);

if (!is_file("/etc/pihole/setupVars.conf"))
  die("[ERROR] File not found: <code>/etc/pihole/setupVars.conf</code>");

// Get values from setupVars.conf
$setupVars = parse_ini_file("/etc/pihole/setupVars.conf");
$svPasswd = !empty($setupVars["WEBPASSWORD"]);
$svEmail = (!empty($setupVars["ADMIN_EMAIL"]) && filter_var($setupVars["ADMIN_EMAIL"], FILTER_VALIDATE_EMAIL)) ? $setupVars["ADMIN_EMAIL"] : "";
unset($setupVars);

// Set landing page location, found within /var/www/html/
$landPage = "../landing.php";

// Define array for hostnames to be accepted as self address for splash page
<<<<<<< HEAD
$authorizedHosts = array();
=======
$authorizedHosts = [ "localhost" ];
>>>>>>> 83f2e2d8
if (!empty($_SERVER["FQDN"])) {
    // If setenv.add-environment = ("fqdn" => "true") is configured in lighttpd,
    // append $serverName to $authorizedHosts
    array_push($authorizedHosts, $serverName);
} else if (!empty($_SERVER["VIRTUAL_HOST"])) {
    // Append virtual hostname to $authorizedHosts
    array_push($authorizedHosts, $_SERVER["VIRTUAL_HOST"]);
}

// Set which extension types render as Block Page (Including "" for index.ext)
$validExtTypes = array("asp", "htm", "html", "php", "rss", "xml", "");

// Get extension of current URL
$currentUrlExt = pathinfo($_SERVER["REQUEST_URI"], PATHINFO_EXTENSION);

// Set mobile friendly viewport
$viewPort = '<meta name="viewport" content="width=device-width, initial-scale=1">';

// Set response header
function setHeader($type = "x") {
    header("X-Pi-hole: A black hole for Internet advertisements.");
    if ($type === "js") {
        header("Content-Type: application/javascript");
    }
}

// Determine block page type
if ($serverName === "pi.hole"
    || (!empty($_SERVER["VIRTUAL_HOST"]) && $serverName === $_SERVER["VIRTUAL_HOST"])) {
    // Redirect to Web Interface
    exit(header("Location: /admin"));
} elseif (filter_var($serverName, FILTER_VALIDATE_IP) || in_array($serverName, $authorizedHosts)) {
    // When directly browsing via IP or authorized hostname
    // Render splash/landing page based off presence of $landPage file
    // If $landPage file is present
    if (is_file(getcwd()."/$landPage")) {
        //Unset variables so as to not be included in $landPage
        unset($serverName, $svPasswd, $svEmail, $authorizedHosts, $validExtTypes, $currentUrlExt, $viewPort);
        include $landPage;
        exit();
    }
    // If $landPage file was not present, Set Splash Page output
    $splashPage = "
    <!doctype html>
    <html lang='en'>
        <head>
            <meta charset='utf-8'>
            $viewPort
            <title>● $serverName</title>
            <link rel='stylesheet' href='/pihole/blockingpage.css'>
            <link rel='shortcut icon' href='/admin/img/favicons/favicon.ico' type='image/x-icon'>
        </head>
        <body id='splashpage'>
            <img src='/admin/img/logo.svg' alt='Pi-hole logo' width='256' height='377'>
            <br>
            <p>Pi-<strong>hole</strong>: Your black hole for Internet advertisements</p>
            <a href='/admin'>Did you mean to go to the admin panel?</a>
        </body>
    </html>
    ";
    exit($splashPage);
} elseif ($currentUrlExt === "js") {
    // Serve Pi-hole JavaScript for blocked domains requesting JS
    exit(setHeader("js").'var x = "Pi-hole: A black hole for Internet advertisements."');
} elseif (strpos($_SERVER["REQUEST_URI"], "?") !== FALSE && isset($_SERVER["HTTP_REFERER"])) {
    // Serve blank image upon receiving REQUEST_URI w/ query string & HTTP_REFERRER
    // e.g: An iframe of a blocked domain
    exit(setHeader().'<!doctype html>
    <html lang="en">
        <head>
            <meta charset="utf-8"><script>window.close();</script>
        </head>
        <body>
            <img src="data:image/gif;base64,R0lGODlhAQABAIAAAP///wAAACwAAAAAAQABAAACAkQBADs=">
        </body>
    </html>');
} elseif (!in_array($currentUrlExt, $validExtTypes) || substr_count($_SERVER["REQUEST_URI"], "?")) {
    // Serve SVG upon receiving non $validExtTypes URL extension or query string
    // e.g: Not an iframe of a blocked domain, such as when browsing to a file/query directly
    // QoL addition: Allow the SVG to be clicked on in order to quickly show the full Block Page
    $blockImg = '<a href="/">
    <svg xmlns="http://www.w3.org/2000/svg" width="110" height="16">
      <circle cx="8" cy="8" r="7" fill="none" stroke="rgba(152,2,2,.5)" stroke-width="2"/>
      <path fill="rgba(152,2,2,.5)" d="M11.526 3.04l1.414 1.415-8.485 8.485-1.414-1.414z"/>
      <text x="19.3" y="12" opacity=".3" style="font:11px Arial">
        Blocked by Pi-hole
      </text>
    </svg>
    </a>';
    exit(setHeader()."<!doctype html>
    <html lang='en'>
        <head>
            <meta charset='utf-8'>
            $viewPort
        </head>
        <body>$blockImg</body>
    </html>");
}

/* Start processing Block Page from here */

// Define admin email address text based off $svEmail presence
$bpAskAdmin = !empty($svEmail) ? '<a href="mailto:'.$svEmail.'?subject=Site Blocked: '.$serverName.'"></a>' : "<span/>";

// Get possible non-standard location of FTL's database
$FTLsettings = parse_ini_file("/etc/pihole/pihole-FTL.conf");
if (isset($FTLsettings["GRAVITYDB"])) {
    $gravityDBFile = $FTLsettings["GRAVITYDB"];
} else {
    $gravityDBFile = "/etc/pihole/gravity.db";
}

// Connect to gravity.db
try {
    $db = new SQLite3($gravityDBFile, SQLITE3_OPEN_READONLY);
} catch (Exception $exception) {
    die("[ERROR]: Failed to connect to gravity.db");
}

// Get all adlist addresses
$adlistResults = $db->query("SELECT address FROM vw_adlist");
$adlistsUrls = array();
while ($row = $adlistResults->fetchArray()) {
    array_push($adlistsUrls, $row[0]);
}

if (empty($adlistsUrls))
    die("[ERROR]: There are no adlists enabled");

// Get total number of blocklists (Including Whitelist, Blacklist & Wildcard lists)
$adlistsCount = count($adlistsUrls) + 3;

// Set query timeout
ini_set("default_socket_timeout", 3);

// Logic for querying blocklists
function queryAds($serverName) {
    // Determine the time it takes while querying adlists
    $preQueryTime = microtime(true)-$_SERVER["REQUEST_TIME_FLOAT"];
    $queryAdsURL = sprintf(
        "http://127.0.0.1:%s/admin/scripts/pi-hole/php/queryads.php?domain=%s&bp",
        $_SERVER["SERVER_PORT"],
        $serverName
    );
    $queryAds = file($queryAdsURL, FILE_IGNORE_NEW_LINES);
    $queryAds = array_values(array_filter(preg_replace("/data:\s+/", "", $queryAds)));
    $queryTime = sprintf("%.0f", (microtime(true)-$_SERVER["REQUEST_TIME_FLOAT"]) - $preQueryTime);

    // Exception Handling
    try {
        // Define Exceptions
        if (strpos($queryAds[0], "No exact results") !== FALSE) {
            // Return "none" into $queryAds array
            return array(0 => "none");
        } else if ($queryTime >= ini_get("default_socket_timeout")) {
            // Connection Timeout
            throw new Exception ("Connection timeout (".ini_get("default_socket_timeout")."s)");
        } elseif (!strpos($queryAds[0], ".") !== false) {
            // Unknown $queryAds output
            throw new Exception ("Unhandled error message (<code>$queryAds[0]</code>)");
        }
        return $queryAds;
    } catch (Exception $e) {
        // Return exception as array
        return array(0 => "error", 1 => $e->getMessage());
    }
}

// Get results of queryads.php exact search
$queryAds = queryAds($serverName);

// Pass error through to Block Page
if ($queryAds[0] === "error")
    die("[ERROR]: Unable to parse results from <i>queryads.php</i>: <code>".$queryAds[1]."</code>");

// Count total number of matching blocklists
$featuredTotal = count($queryAds);

// Place results into key => value array
$queryResults = null;
foreach ($queryAds as $str) {
    $value = explode(" ", $str);
    @$queryResults[$value[0]] .= "$value[1]";
}

// Determine if domain has been blacklisted, whitelisted, wildcarded or CNAME blocked
if (strpos($queryAds[0], "blacklist") !== FALSE) {
    $notableFlagClass = "blacklist";
    $adlistsUrls = array("π" => substr($queryAds[0], 2));
} elseif (strpos($queryAds[0], "whitelist") !== FALSE) {
    $notableFlagClass = "noblock";
    $adlistsUrls = array("π" => substr($queryAds[0], 2));
    $wlInfo = "recentwl";
} elseif (strpos($queryAds[0], "wildcard") !== FALSE) {
    $notableFlagClass = "wildcard";
    $adlistsUrls = array("π" => substr($queryAds[0], 2));
} elseif ($queryAds[0] === "none") {
    $featuredTotal = "0";
    $notableFlagClass = "noblock";

    // QoL addition: Determine appropriate info message if CNAME exists
    // Suggests to the user that $serverName has a CNAME (alias) that may be blocked
    $dnsRecord = dns_get_record("$serverName")[0];
    if (array_key_exists("target", $dnsRecord)) {
        $wlInfo = $dnsRecord['target'];
    } else {
        $wlInfo = "unknown";
    }
}

// Set #bpOutput notification
$wlOutputClass = (isset($wlInfo) && $wlInfo === "recentwl") ? $wlInfo : "hidden";
$wlOutput = (isset($wlInfo) && $wlInfo !== "recentwl") ? "<a href='http://$wlInfo'>$wlInfo</a>" : "";

// Get Pi-hole Core version
$phVersion = exec("cd /etc/.pihole/ && git describe --long --tags");

// Print $execTime on development branches
// Testing for - is marginally faster than "git rev-parse --abbrev-ref HEAD"
if (explode("-", $phVersion)[1] != "0")
  $execTime = microtime(true)-$_SERVER["REQUEST_TIME_FLOAT"];

// Please Note: Text is added via CSS to allow an admin to provide a localized
// language without the need to edit this file

setHeader();
?>
<!doctype html>
<!-- Pi-hole: A black hole for Internet advertisements
*  (c) 2017 Pi-hole, LLC (https://pi-hole.net)
*  Network-wide ad blocking via your own hardware.
*
*  This file is copyright under the latest version of the EUPL. -->
<html>
<head>
  <meta charset="utf-8">
  <?php echo $viewPort; ?>
  <meta name="robots" content="noindex,nofollow">
  <meta http-equiv="x-dns-prefetch-control" content="off">
  <link rel="stylesheet" href="/pihole/blockingpage.css">
  <link rel="shortcut icon" href="/admin/img/favicons/favicon.ico" type="image/x-icon">
  <title>● <?php echo $serverName ?></title>
  <script src="/admin/scripts/vendor/jquery.min.js"></script>
  <script>
    window.onload = function () {
      <?php
      // Remove href fallback from "Back to safety" button
      if ($featuredTotal > 0) {
        echo '$("#bpBack").removeAttr("href");';

        // Enable whitelisting if JS is available
        echo '$("#bpWhitelist").prop("disabled", false);';

        // Enable password input if necessary
        if (!empty($svPasswd)) {
          echo '$("#bpWLPassword").attr("placeholder", "Password");';
          echo '$("#bpWLPassword").prop("disabled", false);';
        }
        // Otherwise hide the input
        else {
          echo '$("#bpWLPassword").hide();';
        }
      }
      ?>
    }
  </script>
</head>
<body id="blockpage"><div id="bpWrapper">
<header>
  <h1 id="bpTitle">
    <a class="title" href="/"><?php //Website Blocked ?></a>
  </h1>
  <div class="spc"></div>

  <input id="bpAboutToggle" type="checkbox">
  <div id="bpAbout">
    <div class="aboutPH">
      <div class="aboutImg"></div>
      <p>Open Source Ad Blocker
        <small>Designed for Raspberry Pi</small>
      </p>
    </div>
    <div class="aboutLink">
      <a class="linkPH" href="https://docs.pi-hole.net/"><?php //About PH ?></a>
      <?php if (!empty($svEmail)) echo '<a class="linkEmail" href="mailto:'.$svEmail.'"></a>'; ?>
    </div>
  </div>

  <div id="bpAlt">
    <label class="altBtn" for="bpAboutToggle"><?php //Why am I here? ?></label>
  </div>
</header>

<main>
  <div id="bpOutput" class="<?php echo $wlOutputClass ?>"><?php echo $wlOutput ?></div>
  <div id="bpBlock">
    <p class="blockMsg"><?php echo $serverName ?></p>
  </div>
  <?php if(isset($notableFlagClass)) { ?>
    <div id="bpFlag">
        <p class="flagMsg <?php echo $notableFlagClass ?>"></p>
    </div>
  <?php } ?>
  <div id="bpHelpTxt"><?php echo $bpAskAdmin ?></div>
  <div id="bpButtons" class="buttons">
    <a id="bpBack" onclick="javascript:history.back()" href="about:home"></a>
    <?php if ($featuredTotal > 0) echo '<label id="bpInfo" for="bpMoreToggle"></label>'; ?>
  </div>
  <input id="bpMoreToggle" type="checkbox">
  <div id="bpMoreInfo">
    <span id="bpFoundIn"><span><?php echo $featuredTotal ?></span><?php echo $adlistsCount ?></span>
    <pre id='bpQueryOutput'><?php if ($featuredTotal > 0) foreach ($queryResults as $num => $value) { echo "<span>[$num]:</span>$adlistsUrls[$num]\n"; } ?></pre>

    <form id="bpWLButtons" class="buttons">
      <input id="bpWLDomain" type="text" value="<?php echo $serverName ?>" disabled>
      <input id="bpWLPassword" type="password" placeholder="JavaScript disabled" disabled>
      <button id="bpWhitelist" type="button" disabled></button>
    </form>
  </div>
</main>

<footer><span><?php echo date("l g:i A, F dS"); ?>.</span> Pi-hole <?php echo $phVersion ?> (<?php
echo gethostname()."/".$_SERVER["SERVER_ADDR"];
if (isset($execTime)) {
    printf("/%.2fs", $execTime);
}
?>)</footer>
</div>

<script>
  function add() {
    $("#bpOutput").removeClass("hidden error exception");
    $("#bpOutput").addClass("add");
    var domain = "<?php echo $serverName ?>";
    var pw = $("#bpWLPassword");
    if(domain.length === 0) {
      return;
    }
    $.ajax({
      url: "/admin/scripts/pi-hole/php/add.php",
      method: "post",
      data: {"domain":domain, "list":"white", "pw":pw.val()},
      success: function(response) {
        if(response.indexOf("Pi-hole blocking") !== -1) {
          setTimeout(function(){window.location.reload(1);}, 10000);
          $("#bpOutput").removeClass("add");
          $("#bpOutput").addClass("success");
          $("#bpOutput").html("");
        } else {
          $("#bpOutput").removeClass("add");
          $("#bpOutput").addClass("error");
          $("#bpOutput").html(""+response+"");
        }
      },
      error: function(jqXHR, exception) {
        $("#bpOutput").removeClass("add");
        $("#bpOutput").addClass("exception");
        $("#bpOutput").html("");
      }
    });
  }
  <?php if ($featuredTotal > 0) { ?>
    $(document).keypress(function(e) {
        if(e.which === 13 && $("#bpWLPassword").is(":focus")) {
            add();
        }
    });
    $("#bpWhitelist").on("click", function() {
        add();
    });
  <?php } ?>
</script>
</body></html><|MERGE_RESOLUTION|>--- conflicted
+++ resolved
@@ -24,11 +24,7 @@
 $landPage = "../landing.php";
 
 // Define array for hostnames to be accepted as self address for splash page
-<<<<<<< HEAD
-$authorizedHosts = array();
-=======
 $authorizedHosts = [ "localhost" ];
->>>>>>> 83f2e2d8
 if (!empty($_SERVER["FQDN"])) {
     // If setenv.add-environment = ("fqdn" => "true") is configured in lighttpd,
     // append $serverName to $authorizedHosts
