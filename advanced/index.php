<?php
/* Pi-hole: A black hole for Internet advertisements
*  (c) 2017 Pi-hole, LLC (https://pi-hole.net)
*  Network-wide ad blocking via your own hardware.
*
*  This file is copyright under the latest version of the EUPL.
*  Please see LICENSE file for your rights under this license. */

// Function to validate server name (Including underscores & IPv6)
ini_set("pcre.recursion_limit", 1500); 
function validate_server_name($domain) { // Cr: http://stackoverflow.com/a/4694816
    if (filter_var($domain, FILTER_VALIDATE_IP, FILTER_FLAG_IPV6)) return TRUE;
    return (preg_match("/^([a-z\d]((-|_)*[a-z\d])*)(\.([a-z\d]((-|_)*[a-z\d])*))*$/i", $domain) // Valid chars check
        && preg_match("/^.{1,253}$/", $domain) // Overall length check
        && preg_match("/^[^\.]{1,63}(\.[^\.]{1,63})*$/", $domain)); // Length of each label
}

// Validate SERVER_NAME output
if (validate_server_name($_SERVER["SERVER_NAME"]) === TRUE) {
    $serverName = $_SERVER["SERVER_NAME"];
} else {
    die("[ERROR]: <code>SERVER_NAME</code> header output does not appear to be valid: <code>".$_SERVER["SERVER_NAME"]."</code>");
}

// Get values from setupVars.conf
$setupVars = parse_ini_file("/etc/pihole/setupVars.conf");
$svFQDN = (!empty($setupVars["FQDN"]) && validate_server_name($setupVars["FQDN"]) === TRUE) ? $setupVars["FQDN"] : "";
$svPasswd = !empty($setupVars["WEBPASSWORD"]);
$svEmail = (!empty($setupVars["ADMIN_EMAIL"]) && filter_var($setupVars["ADMIN_EMAIL"], FILTER_VALIDATE_EMAIL)) ? $setupVars["ADMIN_EMAIL"] : "";
unset($setupVars);

// Set landing page name, found within /var/www/html/pihole/
$landPage = "../landing.php";

// Set empty array for hostnames to be accepted as self address for splash page
$authorizedHosts = [];

// Append FQDN to $authorizedHosts
if (!empty($svFQDN)) array_push($authorizedHosts, $svFQDN);
  
// Append virtual hostname to $authorizedHosts
if (!empty($_SERVER["VIRTUAL_HOST"])) {
    if (validate_server_name($_SERVER["VIRTUAL_HOST"]) === TRUE) {
        array_push($authorizedHosts, $_SERVER["VIRTUAL_HOST"]);
    } else {
        die("[ERROR]: <code>VIRTUAL_HOST</code> header output does not appear to be valid: <code>".$_SERVER["VIRTUAL_HOST"]."</code>");
    }
}

// Set which extension types get rendered as "Website Blocked" (Including "" for index file extensions)
$validExtTypes = array("asp", "htm", "html", "php", "rss", "xml", "");

// Get extension of current URL
$currentUrlExt = pathinfo($_SERVER["REQUEST_URI"], PATHINFO_EXTENSION);

// Set mobile friendly viewport
$viewPort = '<meta name="viewport" content="width=device-width, initial-scale=1, maximum-scale=1"/>';

// Set response header
function setHeader($type = "x") {
    header("X-Pi-hole: A black hole for Internet advertisements.");
    if (isset($type) && $type === "js") header("Content-Type: application/javascript");
}

// Determine block page redirect
if ($serverName === "pi.hole") {
    exit(header("Location: /admin"));
} elseif (filter_var($serverName, FILTER_VALIDATE_IP) || in_array($serverName, $authorizedHosts)) {
    // Show splash page or landing page when directly browsing via IP or auth'd hostname
    $splashPage = "
    <html><head>
        $viewPort
        <link rel='stylesheet' href='/pihole/blockingpage.css' type='text/css'/>
    </head><body id='splashpage'><img src='/admin/img/logo.svg'/><br/>Pi-<b>hole</b>: Your black hole for Internet advertisements</body></html>
    ";
    $pageType = is_file(getcwd()."/$landPage") ? include $landPage : "$splashPage";
    unset($serverName, $svFQDN, $svPasswd, $svEmail, $authorizedHosts, $validExtTypes, $currentUrlExt, $viewPort);
    exit($pageType);
} elseif ($currentUrlExt === "js") {
    // Set Javascript redirect for blocked sources
    exit(setHeader("js").'var x = "Pi-hole: A black hole for Internet advertisements."');
} elseif (strpos($_SERVER["REQUEST_URI"], "?") !== FALSE && isset($_SERVER["HTTP_REFERER"])) {
    // Set blank image upon receiving REQUEST_URI w/ query string & HTTP_REFERRER (Presumably from iframe)
    exit(setHeader().'<html>
        <head><script>window.close();</script></head>
        <body><img src="data:image/gif;base64,R0lGODlhAQABAIAAAP///wAAACwAAAAAAQABAAACAkQBADs="></body>
    </html>');
} elseif (!in_array($currentUrlExt, $validExtTypes) || substr_count($_SERVER["REQUEST_URI"], "?")) {
    // Set svg image upon receiving non $validExtTypes URL extension or query string (Presumably not from an iframe)
    $blockImg = '<a href="/"><svg xmlns="http://www.w3.org/2000/svg" width="110" height="16"><defs><style>a {text-decoration: none;} circle {stroke: rgba(152,2,2,0.5); fill: none; stroke-width: 2;} rect {fill: rgba(152,2,2,0.5);} text {opacity: 0.3; font: 11px Arial;}</style></defs><circle cx="8" cy="8" r="7"/><rect x="10.3" y="-6" width="2" height="12" transform="rotate(45)"/><text x="19.3" y="12">Blocked by Pi-hole</text></svg></a>';
    exit(setHeader()."<html>
        <head>$viewPort</head>
        <body>$blockImg</body>
    </html>");
}

/* Start processing block page from here */

// Get Pi-hole core branch name
$phBranch = exec("cd /etc/.pihole/ && git rev-parse --abbrev-ref HEAD");
if ($phBranch !== "master") {
    error_reporting(E_ALL);
    ini_set("display_errors", 1);
    ini_set("display_startup_errors", 1);
}

// Validate SERVER_IP output
if (filter_var($_SERVER['SERVER_ADDR'], FILTER_VALIDATE_IP)) {
    $serverAddr = $_SERVER["SERVER_ADDR"];
} else {
    die("[ERROR]: <code>SERVER_IP</code> header output does not appear to be valid: <code>".$_SERVER["SERVER_ADDR"]."</code>");
}

// Determine placeholder text based off $svPasswd presence
$wlPlaceHolder = empty($svPasswd) ? "No admin password set" : "Javascript disabled";

// Get admin email address
$bpAskAdmin = !empty($svEmail) ? '<a href="mailto:'.$svEmail.'?subject=Site Blocked: '.$serverName.'"></a>' : "<span/>";

// Determine if at least one block list has been generated
if (empty(glob("/etc/pihole/list.0.*.domains"))) die("[ERROR]: There are no domain lists generated lists within <code>/etc/pihole/</code>! Please update gravity by running <code>pihole -g</code>, or repair Pi-hole using <code>pihole -r</code>.");

// Get contents of adlist.list
$adLists = is_file("/etc/pihole/adlists.list") ? "/etc/pihole/adlists.list" : "/etc/pihole/adlists.default";
if (!is_file($adLists)) die("[ERROR]: Unable to find file: <code>$adLists</code>");

// Get all URLs starting with "http" or "www" from $adLists and re-index array numerically
$adlistsUrls = array_values(preg_grep("/(^http)|(^www)/i", file($adLists, FILE_IGNORE_NEW_LINES)));
if (empty($adlistsUrls)) die("[ERROR]: There are no adlist URL's found within <code>$adLists</code>");
$adlistsCount = count($adlistsUrls) + 3; // +1 because array starts at 0, +2 for Blacklist & Wildcard lists

// Get results of queryads.php exact search
ini_set("default_socket_timeout", 3);
function queryAds($serverName) {
    $preQueryTime = microtime(true)-$_SERVER["REQUEST_TIME_FLOAT"];
    $queryAds = file("http://127.0.0.1/admin/scripts/pi-hole/php/queryads.php?domain=$serverName&exact", FILE_IGNORE_NEW_LINES);
    $queryTime = sprintf("%.0f", (microtime(true)-$_SERVER["REQUEST_TIME_FLOAT"]) - $preQueryTime);
    try {
        if ($queryTime >= ini_get("default_socket_timeout")) {
            throw new Exception ("Connection timeout (".ini_get("default_socket_timeout")."s)");
        } elseif ($queryAds[0][0] === ":") {
            if (strpos($queryAds[0], "Invalid") !== FALSE) throw new Exception ("Invalid Domain ($serverName)");
            if (strpos($queryAds[0], "No exact") !== FALSE) return array("0" => "none");
            throw new Exception ("Unhandled error message (<code>$queryAds[0]</code>)");
        } elseif ($queryAds[0][0] !== "/") {
            throw new Exception ("Unexpected output (<code>$queryAds[0]</code>)");
        }
        return $queryAds;
    } catch (Exception $e) {
        return array("0" => "error", "1" => $e->getMessage());
    }
}
$queryAds = queryAds($serverName);

if ($queryAds[0] === "error") {
    die("[ERROR]: Unable to parse results from <i>queryads.php</i>: <code>".$queryAds[1]."</code>");
}

// Filter, sort, and count $queryAds array
if ($queryAds[0] !== "none") {
    $queryAds = preg_replace("/(\/etc\/pihole\/)|(\/etc\/dnsmasq\.d\/)/", "", $queryAds);
    $queryAds = preg_replace("/(^list\.)|(\..*domains)/", "", $queryAds);
    $featuredTotal = count($queryAds);
}

// Determine if domain has been blacklisted or wildcarded
if ($queryAds[0] === "blacklist.txt") {
    $intBlacklist = array("&#960;" => $queryAds[0]);
    $queryAds[0] = "&#960;"; // Manually blacklisted sites do not have a number
    $notableFlagClass = "blacklist";
} elseif ($queryAds[0] === "whitelist.txt") {
    $intBlacklist = array("&#960;" => $queryAds[0]);
    $queryAds[0] = "&#960;";
    $notableFlagClass = "noblock";
    $wlInfo = "recentwl";
} elseif ($queryAds[0] === "03-pihole-wildcard.conf") {
    $intBlacklist = array("&#960;" => $queryAds[0]);
    $queryAds[0] = "&#960;";
    $notableFlagClass = "wildcard";
} elseif ($queryAds[0] === "none") {
    $featuredTotal = "0";
    $notableFlagClass = "noblock";

    // Determine appropriate info message if CNAME exists
    $dnsRecord = dns_get_record("$serverName")[0];
    if (array_key_exists("target", $dnsRecord)) {
        $wlInfo = $dnsRecord['target'];
    } else {
        $wlInfo = "unknown";
    }
}

// Merge $intBlacklist with $adlistsUrls if domain has been blacklisted or wildcarded
if (isset($intBlacklist)) $adlistsUrls = array_merge($intBlacklist, $adlistsUrls);

// Set #bpOutput notification
$wlOutputClass = (isset($wlInfo) && $wlInfo === "recentwl") ? $wlInfo : "hidden";
$wlOutput = (isset($wlInfo) && $wlInfo !== "recentwl") ? "<a href='http://$wlInfo'>$wlInfo</a>" : "";

// Get Pi-hole core version
if ($phBranch !== "master") {
    $phVersion = exec("cd /etc/.pihole/ && git describe --long --dirty --tags");
    $execTime = microtime(true)-$_SERVER["REQUEST_TIME_FLOAT"];
} else {
    $phVersion = exec("cd /etc/.pihole/ && git describe --tags --abbrev=0");
}
?>
<!DOCTYPE html>
<html>
<!-- Pi-hole: A black hole for Internet advertisements
*  (c) 2017 Pi-hole, LLC (https://pi-hole.net)
*  Network-wide ad blocking via your own hardware.
*
*  This file is copyright under the latest version of the EUPL. -->
<head>
  <meta charset="UTF-8">
  <?=$viewPort ?>
  <?=setHeader() ?>
  <meta name="robots" content="noindex,nofollow"/>
  <meta http-equiv="x-dns-prefetch-control" content="off">
  <link rel="shortcut icon" href="http://<?=$serverAddr ?>/admin/img/favicon.png" type="image/x-icon"/>
  <link rel="stylesheet" href="http://<?=$serverAddr ?>/pihole/blockingpage.css" type="text/css"/>
  <title>● <?=$serverName ?></title>
  <script src="http://<?=$serverAddr ?>/admin/scripts/vendor/jquery.min.js"></script>
  <script>
    window.onload = function () {
      <?php
      // Remove href fallback from "Back to safety" button
      if ($featuredTotal > 0) echo '$("#bpBack").removeAttr("href");';
      // Enable whitelisting if $svPasswd is present & JS is available
      if (!empty($svPasswd) && $featuredTotal > 0) {
          echo '$("#bpWLPassword, #bpWhitelist").prop("disabled", false);';
          echo '$("#bpWLPassword").attr("placeholder", "Password");';
      }
      ?>
    }
  </script>
</head>
<body id="blockpage"><div id="bpWrapper">
<header>
  <h1 id="bpTitle">
    <a class="title" href="/"><?php //Website Blocked ?></a>
  </h1>
  <div class="spc"></div>

  <input id="bpAboutToggle" type="checkbox"/>
  <div id="bpAbout">
    <div class="aboutPH">
      <div class="aboutImg"/></div>
      <p>Open Source Ad Blocker
        <small>Designed for Raspberry Pi</small>
      </p>
    </div>
    <div class="aboutLink">
      <a class="linkPH" href="https://github.com/pi-hole/pi-hole/wiki/What-is-Pi-hole%3F-A-simple-explanation"><?php //About PH ?></a>
      <?php if (!empty($svEmail)) echo '<a class="linkEmail" href="mailto:'.$svEmail.'"></a>'; ?>
    </div>
  </div>

  <div id="bpAlt">
    <label class="altBtn" for="bpAboutToggle"><?php //Why am I here? ?></label>
  </div>
</header>

<main>
  <div id="bpOutput" class="<?=$wlOutputClass ?>"><?=$wlOutput ?></div>
  <div id="bpBlock">
    <p class="blockMsg"><?=$serverName ?></p>
  </div>
  <?php if(isset($notableFlagClass)) { ?>
    <div id="bpFlag">
        <p class="flagMsg <?=$notableFlagClass ?>"></p>
    </div>
  <?php } ?>
  <div id="bpHelpTxt"><?=$bpAskAdmin ?></div>
  <div id="bpButtons" class="buttons">
    <a id="bpBack" onclick="javascript:history.back()" href="about:home"></a>
    <?php if ($featuredTotal > 0) echo '<label id="bpInfo" for="bpMoreToggle"></label>'; ?>
  </div>
  <input id="bpMoreToggle" type="checkbox">
  <div id="bpMoreInfo">
    <span id="bpFoundIn"><span><?=$featuredTotal ?></span><?=$adlistsCount ?></span>
    <pre id='bpQueryOutput'><?php if ($featuredTotal > 0) foreach ($queryAds as $num) { echo "<span>[$num]:</span>$adlistsUrls[$num]\n"; } ?></pre>
    <form id="bpWLButtons" class="buttons">
      <input id="bpWLDomain" type="text" value="<?=$serverName ?>" disabled/>
      <input id="bpWLPassword" type="password" placeholder="<?=$wlPlaceHolder ?>" disabled/><button id="bpWhitelist" type="button" disabled></button>
    </form>
  </div>
</main>

<footer><span><?=date("l g:i A, F dS"); ?>.</span> Pi-hole <?=$phVersion ?> (<?=gethostname()."/".$serverAddr; if (isset($execTime)) printf("/%.2fs", $execTime); ?>)</footer>
</div>

<script>
  function add() {
    $("#bpOutput").removeClass("hidden error exception");
    $("#bpOutput").addClass("add");
    var domain = "<?=$serverName ?>";
    var pw = $("#bpWLPassword");
    if(domain.length === 0) {
      return;
    }

    $.ajax({
      url: "/admin/scripts/pi-hole/php/add.php",
      method: "post",
      data: {"domain":domain, "list":"white", "pw":pw.val()},
      success: function(response) {
        if(response.indexOf("Pi-hole blocking") !== -1) {
          setTimeout(function(){window.location.reload(1);}, 10000);
          $("#bpOutput").removeClass("add");
          $("#bpOutput").addClass("success");
        } else {
          $("#bpOutput").removeClass("add");
          $("#bpOutput").addClass("error");
          $("#bpOutput").html(""+response+"");
        }

<<<<<<< HEAD
      },
      error: function(jqXHR, exception) {
        $("#bpOutput").removeClass("add");
        $("#bpOutput").addClass("exception");
      }
    });
  }
=======
$( "#whitelisting" ).on( "click", function(){ $( "#whitelistingform" ).removeAttr( "hidden" ); });

// Remove whitelist functionality if the domain was blocked because of a wildcard
$( "#output" ).bind("append", function(){
	if($( "#output" ).contents()[0].data.indexOf("Wildcard blocking") !== -1)
	{
		$( "#whitelisting" ).hide();
		$( "#whitelistingform" ).hide();
	}
});

function add() {
	var domain = $("#domain");
	var pw = $("#pw");
	if(domain.val().length === 0){
		return;
	}

	$.ajax({
		url: "/admin/scripts/pi-hole/php/add.php",
		method: "post",
		data: {"domain":domain.val(), "list":"white", "pw":pw.val()},
		success: function(response) {
			$( "#whitelistingoutput" ).removeAttr( "hidden" );
			if(response.indexOf("Pi-hole blocking") !== -1)
			{
				// Reload page after 5 seconds
				setTimeout(function(){window.location.reload(1);}, 5000);
				$( "#whitelistingoutput" ).html("---> Success <---<br/>You may have to flush your DNS cache");
			}
			else
			{
				$( "#whitelistingoutput" ).html("---> "+response+" <---");
			}

		},
		error: function(jqXHR, exception) {
			$( "#whitelistingoutput" ).removeAttr( "hidden" );
			$( "#whitelistingoutput" ).html("---> Unknown Error <---");
		}
	});
}
// Handle enter button for adding domains
$(document).keypress(function(e) {
    if(e.which === 13 && $("#pw").is(":focus")) {
        add();
    }
});
>>>>>>> b166410c

  <?php if ($featuredTotal > 0) { ?>
    $(document).keypress(function(e) {
        if(e.which === 13 && $("#bpWLPassword").is(":focus")) {
            add();
        }
    });

    $("#bpWhitelist").on("click", function() {
        add();
    });
  <?php } ?>
</script>

</body></html><|MERGE_RESOLUTION|>--- conflicted
+++ resolved
@@ -300,7 +300,6 @@
     if(domain.length === 0) {
       return;
     }
-
     $.ajax({
       url: "/admin/scripts/pi-hole/php/add.php",
       method: "post",
@@ -315,8 +314,6 @@
           $("#bpOutput").addClass("error");
           $("#bpOutput").html(""+response+"");
         }
-
-<<<<<<< HEAD
       },
       error: function(jqXHR, exception) {
         $("#bpOutput").removeClass("add");
@@ -324,68 +321,15 @@
       }
     });
   }
-=======
-$( "#whitelisting" ).on( "click", function(){ $( "#whitelistingform" ).removeAttr( "hidden" ); });
-
-// Remove whitelist functionality if the domain was blocked because of a wildcard
-$( "#output" ).bind("append", function(){
-	if($( "#output" ).contents()[0].data.indexOf("Wildcard blocking") !== -1)
-	{
-		$( "#whitelisting" ).hide();
-		$( "#whitelistingform" ).hide();
-	}
-});
-
-function add() {
-	var domain = $("#domain");
-	var pw = $("#pw");
-	if(domain.val().length === 0){
-		return;
-	}
-
-	$.ajax({
-		url: "/admin/scripts/pi-hole/php/add.php",
-		method: "post",
-		data: {"domain":domain.val(), "list":"white", "pw":pw.val()},
-		success: function(response) {
-			$( "#whitelistingoutput" ).removeAttr( "hidden" );
-			if(response.indexOf("Pi-hole blocking") !== -1)
-			{
-				// Reload page after 5 seconds
-				setTimeout(function(){window.location.reload(1);}, 5000);
-				$( "#whitelistingoutput" ).html("---> Success <---<br/>You may have to flush your DNS cache");
-			}
-			else
-			{
-				$( "#whitelistingoutput" ).html("---> "+response+" <---");
-			}
-
-		},
-		error: function(jqXHR, exception) {
-			$( "#whitelistingoutput" ).removeAttr( "hidden" );
-			$( "#whitelistingoutput" ).html("---> Unknown Error <---");
-		}
-	});
-}
-// Handle enter button for adding domains
-$(document).keypress(function(e) {
-    if(e.which === 13 && $("#pw").is(":focus")) {
-        add();
-    }
-});
->>>>>>> b166410c
-
   <?php if ($featuredTotal > 0) { ?>
     $(document).keypress(function(e) {
         if(e.which === 13 && $("#bpWLPassword").is(":focus")) {
             add();
         }
     });
-
     $("#bpWhitelist").on("click", function() {
         add();
     });
   <?php } ?>
 </script>
-
 </body></html>