--- conflicted
+++ resolved
@@ -85,8 +85,6 @@
 
 main() {
   local basicError="\\n  ${COL_LIGHT_RED}Unable to complete update, please contact Pi-hole Support${COL_NC}"
-<<<<<<< HEAD
-=======
   local core_update
   local web_update
   local FTL_update
@@ -94,7 +92,6 @@
   core_update=false
   web_update=false
   FTL_update=false
->>>>>>> 0833d0d8
 
   # shellcheck disable=1090,2154
   source "${setupVars}"
@@ -116,7 +113,6 @@
     echo -e "  ${INFO} Pi-hole Core:\\t${COL_LIGHT_GREEN}up to date${COL_NC}"
   fi
 
-<<<<<<< HEAD
   if FTLcheckUpdate ; then
     FTL_update=true
     echo -e "  ${INFO} FTL:\\t\\t${COL_YELLOW}update available${COL_NC}"
@@ -136,9 +132,6 @@
   fi
 
   if [[ "${INSTALL_WEB_INTERFACE}" == true ]]; then
-=======
-  if [[ "${INSTALL_WEB}" == true ]]; then
->>>>>>> 0833d0d8
     if ! is_repo "${ADMIN_INTERFACE_DIR}" ; then
       echo -e "\\n  ${COL_LIGHT_RED}Error: Web Admin repo is missing from system!
   Please re-run install script from https://pi-hole.net${COL_NC}"
