--- conflicted
+++ resolved
@@ -23,11 +23,8 @@
 #shellcheck disable=SC1090
 source "${PI_HOLE_FILES_DIR}/automated install/basic-install.sh"
 
-<<<<<<< HEAD
-=======
 source "/opt/pihole/COL_TABLE"
 
->>>>>>> e9d81fc8
 # is_repo() sourced from basic-install.sh
 # make_repo() sourced from basic-install.sh
 # update_repo() source from basic-install.sh
@@ -82,16 +79,10 @@
 }
 
 FTLcheckUpdate() {
-<<<<<<< HEAD
-	local FTLversion=$(/usr/bin/pihole-FTL tag)
-	local FTLlatesttag=$(curl -sI https://github.com/pi-hole/FTL/releases/latest | grep 'Location' | awk -F '/' '{print $NF}' | tr -d '\r\n')
-=======
-
 	local FTLversion
 	FTLversion=$(/usr/bin/pihole-FTL tag)
 	local FTLlatesttag
 	FTLlatesttag=$(curl -sI https://github.com/pi-hole/FTL/releases/latest | grep 'Location' | awk -F '/' '{print $NF}' | tr -d '\r\n')
->>>>>>> e9d81fc8
 
 	if [[ "${FTLversion}" != "${FTLlatesttag}" ]]; then
 		return 0
