#!/usr/bin/env bash
# Pi-hole: A black hole for Internet advertisements
# (c) 2017 Pi-hole, LLC (https://pi-hole.net)
# Network-wide ad blocking via your own hardware.
#
# Check Pi-hole core and admin pages versions and determine what
# upgrade (if any) is required. Automatically updates and reinstalls
# application if update is detected.
#
# This file is copyright under the latest version of the EUPL.
# Please see LICENSE file for your rights under this license.



# Variables

readonly ADMIN_INTERFACE_GIT_URL="https://github.com/pi-hole/AdminLTE.git"
readonly ADMIN_INTERFACE_DIR="/var/www/html/admin"
readonly PI_HOLE_GIT_URL="https://github.com/pi-hole/pi-hole.git"
readonly PI_HOLE_FILES_DIR="/etc/.pihole"

PH_TEST=true
source ${PI_HOLE_FILES_DIR}/automated\ install/basic-install.sh

colfile="/opt/pihole/COL_TABLE"
source ${colfile}


# is_repo() sourced from basic-install.sh
# make_repo() sourced from basic-install.sh
# update_repo() source from basic-install.sh
# getGitFiles() sourced from basic-install.sh

GitCheckUpdateAvail() {
  local directory="${1}"
  curdir=$PWD
  cd "${directory}"

  # Fetch latest changes in this repo
  git fetch --quiet origin

  # @ alone is a shortcut for HEAD. Older versions of git
  # need @{0}
  LOCAL="$(git rev-parse @{0})"

  # The suffix @{upstream} to a branchname
  # (short form <branchname>@{u}) refers
  # to the branch that the branch specified
  # by branchname is set to build on top of#
  # (configured with branch.<name>.remote and
  # branch.<name>.merge). A missing branchname
  # defaults to the current one.
  REMOTE="$(git rev-parse @{upstream})"

  if [[ ${#LOCAL} == 0 ]]; then
    echo -e "        ${COL_LIGHT_RED}Error: Local revision could not be obtained, ask Pi-hole support."
    echo -e "        Additional debugging output:${COL_NC}"
    git status
    exit
  fi
  if [[ ${#REMOTE} == 0 ]]; then
    echo -e "        ${COL_LIGHT_RED}Error: Remote revision could not be obtained, ask Pi-hole support."
    echo -e "        Additional debugging output:${COL_NC}"
    git status
    exit
  fi

  # Change back to original directory
  cd "${curdir}"

  if [[ "${LOCAL}" != "${REMOTE}" ]]; then
    # Local branch is behind remote branch -> Update
    return 0
  else
    # Local branch is up-to-date or in a situation
    # where this updater cannot be used (like on a
    # branch that exists only locally)
    return 1
  fi
}

FTLcheckUpdate() {

	local FTLversion=$(/usr/bin/pihole-FTL tag)
	local FTLlatesttag=$(curl -sI https://github.com/pi-hole/FTL/releases/latest | grep 'Location' | awk -F '/' '{print $NF}' | tr -d '\r\n')

	if [[ "${FTLversion}" != "${FTLlatesttag}" ]]; then
		return 0
	else
		return 1
	fi
}

main() {
  local pihole_version_current
  local web_version_current
  source "${setupVars}"

  #This is unlikely
  if ! is_repo "${PI_HOLE_FILES_DIR}" ; then
    echo -e "        ${COL_LIGHT_RED}Critical Error: Core Pi-hole repo is missing from system!"
    echo -e "        Please re-run install script from https://github.com/pi-hole/pi-hole${COL_NC}"
    exit 1;
  fi

  echo -e "  ${INFO} Checking for updates..."

  if GitCheckUpdateAvail "${PI_HOLE_FILES_DIR}" ; then
    core_update=true
    echo -e "  ${INFO} Pi-hole Core:\t${COL_YELLOW}update available${COL_NC}"
  else
    core_update=false
    echo -e "  ${INFO} Pi-hole Core:\t${COL_LIGHT_GREEN}up to date${COL_NC}"
  fi

  if FTLcheckUpdate ; then
    FTL_update=true
    echo -e "  ${INFO} FTL:\t\t${COL_YELLOW}update available${COL_NC}"
  else
    FTL_update=false
    echo -e "  ${INFO} FTL:\t\t${COL_LIGHT_GREEN}up to date${COL_NC}"
  fi

<<<<<<< HEAD
  if ${FTL_update}; then
    echo ""
    echo -e "  ${INFO}  FTL out of date"
=======
  # Logic: Don't update FTL when there is a core update available
  # since the core update will run the installer which will itself
  # re-install (i.e. update) FTL
  if ${FTL_update} && ! ${core_update}; then
    echo ":::"
    echo "::: FTL out of date"
>>>>>>> 6f2ec228
    FTLdetect
    echo ""
  fi

  if [[ ${INSTALL_WEB} == true ]]; then
    if ! is_repo "${ADMIN_INTERFACE_DIR}" ; then
      echo -e "        ${COL_LIGHT_RED}Critical Error: Web Admin repo is missing from system!"
      echo -e "        Please re-run install script from https://github.com/pi-hole/pi-hole${COL_NC}"
      exit 1;
    fi

    if GitCheckUpdateAvail "${ADMIN_INTERFACE_DIR}" ; then
      web_update=true
      echo -e "  ${INFO} Web Interface:\t${COL_YELLOW}update available${COL_NC}"
    else
      web_update=false
      echo -e "  ${INFO} Web Interface:\t${COL_LIGHT_GREEN}up to date${COL_NC}"
    fi

    # Logic
    # If Core up to date AND web up to date:
    #            Do nothing
    # If Core up to date AND web NOT up to date:
    #            Pull web repo
    # If Core NOT up to date AND web up to date:
    #            pull pihole repo, run install --unattended -- reconfigure
    # if Core NOT up to date AND web NOT up to date:
    #            pull pihole repo run install --unattended

    if ! ${core_update} && ! ${web_update} ; then
      if ! ${FTL_update} ; then
        echo ""
        echo -e "  ${TICK} Everything is up to date!"
        exit 0
      fi

    elif ! ${core_update} && ${web_update} ; then
      echo ""
      echo -e "  ${INFO} Pi-hole Web Admin files out of date"
      getGitFiles "${ADMIN_INTERFACE_DIR}" "${ADMIN_INTERFACE_GIT_URL}"

    elif ${core_update} && ! ${web_update} ; then
      echo ""
      echo -e "  ${INFO} Pi-hole core files out of date"
      getGitFiles "${PI_HOLE_FILES_DIR}" "${PI_HOLE_GIT_URL}"
      ${PI_HOLE_FILES_DIR}/automated\ install/basic-install.sh --reconfigure --unattended || echo -e "        ${COL_LIGHT_RED}Unable to complete update, contact Pi-hole${COL_NC}" && exit 1

    elif ${core_update} && ${web_update} ; then
      echo ""
      echo -e "  ${INFO} Updating Pi-hole core and web admin files"
      getGitFiles "${PI_HOLE_FILES_DIR}" "${PI_HOLE_GIT_URL}"
      ${PI_HOLE_FILES_DIR}/automated\ install/basic-install.sh --unattended || echo -e "        ${COL_LIGHT_RED}Unable to complete update, contact Pi-hole${COL_NC}" && exit 1
    else
      echo -e "        ${COL_LIGHT_RED}Update script has malfunctioned, fallthrough reached. Please contact support${COL_NC}"
      exit 1
    fi
  else # Web Admin not installed, so only verify if core is up to date
    if ! ${core_update}; then
      if ! ${FTL_update} ; then
        echo ""
        echo -e "  ${INFO} Everything is up to date!"
        exit 0
      fi
    else
      echo ""
      echo -e "  ${INFO} Pi-hole core files out of date"
      getGitFiles "${PI_HOLE_FILES_DIR}" "${PI_HOLE_GIT_URL}"
      ${PI_HOLE_FILES_DIR}/automated\ install/basic-install.sh --reconfigure --unattended || echo -e "        ${COL_LIGHT_RED}Unable to complete update, contact Pi-hole${COL_NC}" && exit 1
    fi
  fi

  if [[ "${web_update}" == true ]]; then
    web_version_current="$(/usr/local/bin/pihole version --admin --current)"
<<<<<<< HEAD
    echo ""
    echo -e "  ${INFO} Web Admin version is now at ${web_version_current}"
    echo -e "  ${INFO} If you had made any changes in '/var/www/html/admin/', they have been stashed using 'git stash'"
=======
    echo ":::"
    echo "::: Web Admin version is now at ${web_version_current/* v/v}}"
    echo "::: If you had made any changes in '/var/www/html/admin/', they have been stashed using 'git stash'"
>>>>>>> 6f2ec228
  fi

  if [[ "${core_update}" == true ]]; then
    pihole_version_current="$(/usr/local/bin/pihole version --pihole --current)"
<<<<<<< HEAD
    echo ""
    echo -e "  ${INFO} Pi-hole version is now at ${pihole_version_current}"
    echo -e "  ${INFO} If you had made any changes in '/etc/.pihole/', they have been stashed using 'git stash'"
  fi

  if [[ ${FTL_update} == true ]]; then
    FTL_version_current="$(/usr/bin/pihole-FTL tag)"
    echo ""
    echo -e "  ${INFO} FTL version is now at ${FTL_version_current}"
=======
    echo ":::"
    echo "::: Pi-hole version is now at ${pihole_version_current/* v/v}}"
    echo "::: If you had made any changes in '/etc/.pihole/', they have been stashed using 'git stash'"
  fi

  if [[ ${FTL_update} == true ]]; then
    FTL_version_current="$(/usr/local/bin/pihole version --ftl --current)"
    echo ":::"
    echo "::: FTL version is now at ${FTL_version_current/* v/v}}"
>>>>>>> 6f2ec228
    start_service pihole-FTL
    enable_service pihole-FTL
  fi


  echo ""
  exit 0

}

main<|MERGE_RESOLUTION|>--- conflicted
+++ resolved
@@ -120,19 +120,13 @@
     FTL_update=false
     echo -e "  ${INFO} FTL:\t\t${COL_LIGHT_GREEN}up to date${COL_NC}"
   fi
-
-<<<<<<< HEAD
-  if ${FTL_update}; then
-    echo ""
-    echo -e "  ${INFO}  FTL out of date"
-=======
+  
   # Logic: Don't update FTL when there is a core update available
   # since the core update will run the installer which will itself
   # re-install (i.e. update) FTL
   if ${FTL_update} && ! ${core_update}; then
-    echo ":::"
-    echo "::: FTL out of date"
->>>>>>> 6f2ec228
+    echo ""
+    echo -e "  ${INFO}  FTL out of date"
     FTLdetect
     echo ""
   fi
@@ -206,40 +200,22 @@
 
   if [[ "${web_update}" == true ]]; then
     web_version_current="$(/usr/local/bin/pihole version --admin --current)"
-<<<<<<< HEAD
-    echo ""
-    echo -e "  ${INFO} Web Admin version is now at ${web_version_current}"
+    echo ""
+    echo -e "  ${INFO} Web Admin version is now at ${web_version_current/* v/v}"
     echo -e "  ${INFO} If you had made any changes in '/var/www/html/admin/', they have been stashed using 'git stash'"
-=======
-    echo ":::"
-    echo "::: Web Admin version is now at ${web_version_current/* v/v}}"
-    echo "::: If you had made any changes in '/var/www/html/admin/', they have been stashed using 'git stash'"
->>>>>>> 6f2ec228
   fi
 
   if [[ "${core_update}" == true ]]; then
     pihole_version_current="$(/usr/local/bin/pihole version --pihole --current)"
-<<<<<<< HEAD
-    echo ""
-    echo -e "  ${INFO} Pi-hole version is now at ${pihole_version_current}"
+    echo ""
+    echo -e "  ${INFO} Pi-hole version is now at ${pihole_version_current/* v/v}"
     echo -e "  ${INFO} If you had made any changes in '/etc/.pihole/', they have been stashed using 'git stash'"
   fi
 
   if [[ ${FTL_update} == true ]]; then
     FTL_version_current="$(/usr/bin/pihole-FTL tag)"
     echo ""
-    echo -e "  ${INFO} FTL version is now at ${FTL_version_current}"
-=======
-    echo ":::"
-    echo "::: Pi-hole version is now at ${pihole_version_current/* v/v}}"
-    echo "::: If you had made any changes in '/etc/.pihole/', they have been stashed using 'git stash'"
-  fi
-
-  if [[ ${FTL_update} == true ]]; then
-    FTL_version_current="$(/usr/local/bin/pihole version --ftl --current)"
-    echo ":::"
-    echo "::: FTL version is now at ${FTL_version_current/* v/v}}"
->>>>>>> 6f2ec228
+    echo -e "  ${INFO} FTL version is now at ${FTL_version_current/* v/v}"
     start_service pihole-FTL
     enable_service pihole-FTL
   fi
