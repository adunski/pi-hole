#!/usr/bin/env bash
# Pi-hole: A black hole for Internet advertisements
# (c) 2015, 2016 by Jacob Salmela
# Network-wide ad blocking via your Raspberry Pi
# http://pi-hole.net
# Check Pi-hole core and admin pages versions and determine what
# upgrade (if any) is required. Automatically updates and reinstalls
# application if update is detected.
#
# Pi-hole is free software: you can redistribute it and/or modify
# it under the terms of the GNU General Public License as published by
# the Free Software Foundation, either version 2 of the License, or
# (at your option) any later version.

# Variables

readonly ADMIN_INTERFACE_GIT_URL="https://github.com/pi-hole/AdminLTE.git"
readonly ADMIN_INTERFACE_DIR="/var/www/html/admin"
readonly PI_HOLE_GIT_URL="https://github.com/pi-hole/pi-hole.git"
readonly PI_HOLE_FILES_DIR="/etc/.pihole"

PH_TEST=true
source ${PI_HOLE_FILES_DIR}/automated\ install/basic-install.sh

# is_repo() sourced from basic-install.sh
# make_repo() sourced from basic-install.sh
# update_repo() source from basic-install.sh
# getGitFiles() sourced from basic-install.sh

GitCheckUpdateAvail() {
  local directory="${1}"
  curdir=$PWD
  cd "${directory}"

  # Fetch latest changes in this repo
  git fetch --quiet origin

  # @ alone is a shortcut for HEAD. Older versions of git
  # need @{0}
  LOCAL="$(git rev-parse @{0})"

  # The suffix @{upstream} to a branchname
  # (short form <branchname>@{u}) refers
  # to the branch that the branch specified
  # by branchname is set to build on top of#
  # (configured with branch.<name>.remote and
  # branch.<name>.merge). A missing branchname
  # defaults to the current one.
  REMOTE="$(git rev-parse @{upstream})"

  if [[ ${#LOCAL} == 0 ]]; then
    echo "::: Error: Local revision could not be obtained, ask Pi-hole support."
    echo "::: Additional debugging output:"
    git status
    exit
  fi
  if [[ ${#REMOTE} == 0 ]]; then
    echo "::: Error: Remote revision could not be obtained, ask Pi-hole support."
    echo "::: Additional debugging output:"
    git status
    exit
  fi

  # Change back to original directory
  cd "${curdir}"

  if [[ "${LOCAL}" != "${REMOTE}" ]]; then
    # Local branch is behind remote branch -> Update
    return 0
  else
    # Local branch is up-to-date or in a situation
    # where this updater cannot be used (like on a
    # branch that exists only locally)
    return 1
  fi
}

main() {
  local pihole_version_current
  local web_version_current

  #This is unlikely
  if ! is_repo "${PI_HOLE_FILES_DIR}" ; then
    echo "::: Critical Error: Core Pi-Hole repo is missing from system!"
    echo "::: Please re-run install script from https://github.com/pi-hole/pi-hole"
    exit 1;
  fi

  echo "::: Checking for updates..."

  if GitCheckUpdateAvail "${PI_HOLE_FILES_DIR}" ; then
    core_update=true
    echo "::: Pi-hole Core:   update available"
  else
    core_update=false
    echo "::: Pi-hole Core:   up to date"
  fi

<<<<<<< HEAD
  if GitCheckUpdateAvail "${ADMIN_INTERFACE_DIR}" ; then
    web_update=true
    echo "::: Web Interface:  update available"
  else
    web_update=false
    echo "::: Web Interface:  up to date"
  fi

  # Logic
  # If Core up to date AND web up to date:
  #            Do nothing
  # If Core up to date AND web NOT up to date:
  #            Pull web repo
  # If Core NOT up to date AND web up to date:
  #            pull pihole repo, run install --unattended -- reconfigure
  # if Core NOT up to date AND web NOT up to date:
  #            pull pihole repo run install --unattended

  if ! ${core_update} && ! ${web_update} ; then
    echo ":::"
    echo "::: Everything is up to date!"
    if [ -f /etc/pihole/webupdate.running ] ; then
      rm /etc/pihole/webupdate.running
    fi
    exit 0

  elif ! ${core_update} && ${web_update} ; then
    echo ":::"
    echo "::: Pi-hole Web Admin files out of date"
    getGitFiles "${ADMIN_INTERFACE_DIR}" "${ADMIN_INTERFACE_GIT_URL}"

  elif ${core_update} && ! ${web_update} ; then
    echo ":::"
    echo "::: Pi-hole core files out of date"
    getGitFiles "${PI_HOLE_FILES_DIR}" "${PI_HOLE_GIT_URL}"
    /etc/.pihole/automated\ install/basic-install.sh --reconfigure --unattended || echo "Unable to complete update, contact Pi-hole" && exit 1

  elif ${core_update} && ${web_update} ; then
    echo ":::"
    echo "::: Updating Everything"
    getGitFiles "${PI_HOLE_FILES_DIR}" "${PI_HOLE_GIT_URL}"
    /etc/.pihole/automated\ install/basic-install.sh --unattended || echo "Unable to complete update, contact Pi-hole" && exit 1
  else
    echo "*** Update script has malfunctioned, fallthrough reached. Please contact support"
    exit 1
=======
  if [[ ${INSTALL_WEB} == true ]]; then
    if ! is_repo "${ADMIN_INTERFACE_DIR}" ; then
      echo "::: Critical Error: Web Admin repo is missing from system!"
      echo "::: Please re-run install script from https://github.com/pi-hole/pi-hole"
      exit 1;
    fi

    if GitCheckUpdateAvail "${ADMIN_INTERFACE_DIR}" ; then
      web_update=true
      echo "::: Web Interface:  update available"
    else
      web_update=false
      echo "::: Web Interface:  up to date"
    fi

    # Logic
    # If Core up to date AND web up to date:
    #            Do nothing
    # If Core up to date AND web NOT up to date:
    #            Pull web repo
    # If Core NOT up to date AND web up to date:
    #            pull pihole repo, run install --unattended -- reconfigure
    # if Core NOT up to date AND web NOT up to date:
    #            pull pihole repo run install --unattended

    if ! ${core_update} && ! ${web_update} ; then
      echo ":::"
      echo "::: Everything is up to date!"
      exit 0

    elif ! ${core_update} && ${web_update} ; then
      echo ":::"
      echo "::: Pi-hole Web Admin files out of date"
      getGitFiles "${ADMIN_INTERFACE_DIR}" "${ADMIN_INTERFACE_GIT_URL}"

    elif ${core_update} && ! ${web_update} ; then
      echo ":::"
      echo "::: Pi-hole core files out of date"
      getGitFiles "${PI_HOLE_FILES_DIR}" "${PI_HOLE_GIT_URL}"
      ${PI_HOLE_FILES_DIR}/automated\ install/basic-install.sh --reconfigure --unattended || echo "Unable to complete update, contact Pi-hole" && exit 1

    elif ${core_update} && ${web_update} ; then
      echo ":::"
      echo "::: Updating Everything"
      getGitFiles "${PI_HOLE_FILES_DIR}" "${PI_HOLE_GIT_URL}"
      ${PI_HOLE_FILES_DIR}/automated\ install/basic-install.sh --unattended || echo "Unable to complete update, contact Pi-hole" && exit 1
    else
      echo "*** Update script has malfunctioned, fallthrough reached. Please contact support"
      exit 1
    fi
  else # Web Admin not installed, so only verify if core is up to date
    if ! ${core_update}; then
      echo ":::"
      echo "::: Everything is up to date!"
      exit 0
    else
      echo ":::"
      echo "::: Pi-hole core files out of date"
      getGitFiles "${PI_HOLE_FILES_DIR}" "${PI_HOLE_GIT_URL}"
      ${PI_HOLE_FILES_DIR}/automated\ install/basic-install.sh --reconfigure --unattended || echo "Unable to complete update, contact Pi-hole" && exit 1
    fi
>>>>>>> a001443a
  fi

  if [[ "${web_update}" == true ]]; then
    web_version_current="$(/usr/local/bin/pihole version --admin --current)"
    echo ":::"
    echo "::: Web Admin version is now at ${web_version_current}"
    echo "::: If you had made any changes in '/var/www/html/admin/', they have been stashed using 'git stash'"
  fi

  if [[ "${core_update}" == true ]]; then
    pihole_version_current="$(/usr/local/bin/pihole version --pihole --current)"
    echo ":::"
    echo "::: Pi-hole version is now at ${pihole_version_current}"
    echo "::: If you had made any changes in '/etc/.pihole/', they have been stashed using 'git stash'"
  fi

  echo ""

  if [ -f /etc/pihole/webupdate.running ] ; then
    rm /etc/pihole/webupdate.running
  fi
  exit 0

}

main<|MERGE_RESOLUTION|>--- conflicted
+++ resolved
@@ -96,53 +96,6 @@
     echo "::: Pi-hole Core:   up to date"
   fi
 
-<<<<<<< HEAD
-  if GitCheckUpdateAvail "${ADMIN_INTERFACE_DIR}" ; then
-    web_update=true
-    echo "::: Web Interface:  update available"
-  else
-    web_update=false
-    echo "::: Web Interface:  up to date"
-  fi
-
-  # Logic
-  # If Core up to date AND web up to date:
-  #            Do nothing
-  # If Core up to date AND web NOT up to date:
-  #            Pull web repo
-  # If Core NOT up to date AND web up to date:
-  #            pull pihole repo, run install --unattended -- reconfigure
-  # if Core NOT up to date AND web NOT up to date:
-  #            pull pihole repo run install --unattended
-
-  if ! ${core_update} && ! ${web_update} ; then
-    echo ":::"
-    echo "::: Everything is up to date!"
-    if [ -f /etc/pihole/webupdate.running ] ; then
-      rm /etc/pihole/webupdate.running
-    fi
-    exit 0
-
-  elif ! ${core_update} && ${web_update} ; then
-    echo ":::"
-    echo "::: Pi-hole Web Admin files out of date"
-    getGitFiles "${ADMIN_INTERFACE_DIR}" "${ADMIN_INTERFACE_GIT_URL}"
-
-  elif ${core_update} && ! ${web_update} ; then
-    echo ":::"
-    echo "::: Pi-hole core files out of date"
-    getGitFiles "${PI_HOLE_FILES_DIR}" "${PI_HOLE_GIT_URL}"
-    /etc/.pihole/automated\ install/basic-install.sh --reconfigure --unattended || echo "Unable to complete update, contact Pi-hole" && exit 1
-
-  elif ${core_update} && ${web_update} ; then
-    echo ":::"
-    echo "::: Updating Everything"
-    getGitFiles "${PI_HOLE_FILES_DIR}" "${PI_HOLE_GIT_URL}"
-    /etc/.pihole/automated\ install/basic-install.sh --unattended || echo "Unable to complete update, contact Pi-hole" && exit 1
-  else
-    echo "*** Update script has malfunctioned, fallthrough reached. Please contact support"
-    exit 1
-=======
   if [[ ${INSTALL_WEB} == true ]]; then
     if ! is_repo "${ADMIN_INTERFACE_DIR}" ; then
       echo "::: Critical Error: Web Admin repo is missing from system!"
@@ -168,10 +121,13 @@
     # if Core NOT up to date AND web NOT up to date:
     #            pull pihole repo run install --unattended
 
-    if ! ${core_update} && ! ${web_update} ; then
-      echo ":::"
-      echo "::: Everything is up to date!"
-      exit 0
+  if ! ${core_update} && ! ${web_update} ; then
+    echo ":::"
+    echo "::: Everything is up to date!"
+    if [ -f /etc/pihole/webupdate.running ] ; then
+      rm /etc/pihole/webupdate.running
+    fi
+    exit 0
 
     elif ! ${core_update} && ${web_update} ; then
       echo ":::"
@@ -204,7 +160,6 @@
       getGitFiles "${PI_HOLE_FILES_DIR}" "${PI_HOLE_GIT_URL}"
       ${PI_HOLE_FILES_DIR}/automated\ install/basic-install.sh --reconfigure --unattended || echo "Unable to complete update, contact Pi-hole" && exit 1
     fi
->>>>>>> a001443a
   fi
 
   if [[ "${web_update}" == true ]]; then
