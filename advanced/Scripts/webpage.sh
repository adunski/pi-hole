--- conflicted
+++ resolved
@@ -98,7 +98,6 @@
         # Save hash to file
         change_setting "WEBPASSWORD" "${hash}"
 
-<<<<<<< HEAD
         # Load restart_service if it's not already available (webpage.sh gets
         # sourced and used in the installer)
         if ! type restart_service &> /dev/null; then
@@ -110,55 +109,6 @@
 
         # Restart the API so it uses the new password
         restart_service pihole-API
-=======
-    delete_dnsmasq_setting "server"
-
-    COUNTER=1
-    while true ; do
-        var=PIHOLE_DNS_${COUNTER}
-        if [ -z "${!var}" ]; then
-            break;
-        fi
-        add_dnsmasq_setting "server" "${!var}"
-        (( COUNTER++ ))
-    done
-
-    # The option LOCAL_DNS_PORT is deprecated
-    # We apply it once more, and then convert it into the current format
-    if [ -n "${LOCAL_DNS_PORT}" ]; then
-        add_dnsmasq_setting "server" "127.0.0.1#${LOCAL_DNS_PORT}"
-        add_setting "PIHOLE_DNS_${COUNTER}" "127.0.0.1#${LOCAL_DNS_PORT}"
-        delete_setting "LOCAL_DNS_PORT"
-    fi
-
-    delete_dnsmasq_setting "domain-needed"
-
-    if [[ "${DNS_FQDN_REQUIRED}" == true ]]; then
-        add_dnsmasq_setting "domain-needed"
-    fi
-
-    delete_dnsmasq_setting "bogus-priv"
-
-    if [[ "${DNS_BOGUS_PRIV}" == true ]]; then
-        add_dnsmasq_setting "bogus-priv"
-    fi
-
-    delete_dnsmasq_setting "dnssec"
-    delete_dnsmasq_setting "trust-anchor="
-
-    if [[ "${DNSSEC}" == true ]]; then
-        echo "dnssec
-trust-anchor=.,19036,8,2,49AAC11D7B6F6446702E54A1607371607A1A41855200FD2CE1CDDE32F24E8FB5
-trust-anchor=.,20326,8,2,E06D44B80B8F1D39A95C0B0D7C65D08458E880409BBC683457104237C7F8EC8D
-" >> "${dnsmasqconfig}"
-    fi
-
-    delete_dnsmasq_setting "host-record"
-
-    if [ -n "${HOSTRECORD}" ]; then
-        add_dnsmasq_setting "host-record" "${HOSTRECORD}"
-    fi
->>>>>>> d244a018
 
         echo -e "  ${TICK} New password set"
     else
@@ -167,23 +117,11 @@
     fi
 }
 
-<<<<<<< HEAD
 # Regenerate the dnsmasq config and restart the DNS server to apply the changes
 GenerateDnsConfig() {
     # Run the command under the pihole user so the API can manipulate the
     # resulting dnsmasq config
     sudo -u pihole pihole-API generate-dns-config 1>/dev/null
-=======
-    if [[ "${CONDITIONAL_FORWARDING}" == true ]]; then
-        add_dnsmasq_setting "server=/${CONDITIONAL_FORWARDING_DOMAIN}/${CONDITIONAL_FORWARDING_IP}"
-        add_dnsmasq_setting "server=/${CONDITIONAL_FORWARDING_REVERSE}/${CONDITIONAL_FORWARDING_IP}"
-    fi
-
-    # Prevent Firefox from automatically switching over to DNS-over-HTTPS
-    # This follows https://support.mozilla.org/en-US/kb/configuring-networks-disable-dns-over-https
-    # (sourced 7th September 2019)
-    add_dnsmasq_setting "server=/use-application-dns.net/"
->>>>>>> d244a018
 }
 
 SetDNSServers() {
@@ -413,14 +351,8 @@
 }
 
 Teleporter() {
-<<<<<<< HEAD
     echo "The teleporter has not been reimplemented in the API yet" 1>&2
     exit 1
-=======
-    local datetimestamp
-    datetimestamp=$(date "+%Y-%m-%d_%H-%M-%S")
-    php /var/www/html/admin/scripts/pi-hole/php/teleporter.php > "pi-hole-teleporter_${datetimestamp}.tar.gz"
->>>>>>> d244a018
 }
 
 checkDomain()
