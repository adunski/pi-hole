#!/usr/bin/env bash
# shellcheck disable=SC1090

# Pi-hole: A black hole for Internet advertisements
# (c) 2017 Pi-hole, LLC (https://pi-hole.net)
# Network-wide ad blocking via your own hardware.
#
# Web interface settings
#
# This file is copyright under the latest version of the EUPL.
# Please see LICENSE file for your rights under this license.

setupVars="/etc/pihole/setupVars.conf"
readonly FTLconf="/etc/pihole/pihole-FTL.conf"
# 03 -> wildcards
readonly dhcpstaticconfig="/etc/dnsmasq.d/04-pihole-static-dhcp.conf"

readonly gravityDBfile="/etc/pihole/gravity.db"

coltable="/opt/pihole/COL_TABLE"
if [[ -f ${coltable} ]]; then
    source ${coltable}
fi

helpFunc() {
    echo "Usage: pihole -a [options]
Example: pihole -a -p password
Set options for the Admin Console

Options:
  -p, password        Set Admin Console password
  -r, hostrecord      Add a name to the DNS associated to an IPv4/IPv6 address
  -e, email           Set an administrative contact address for the Block Page
  -h, --help          Show this help dialog
  -i, interface       Specify dnsmasq's interface listening behavior
  -l, privacylevel    Set privacy level (0 = lowest, 4 = highest)"
    exit 0
}

add_setting() {
    echo "${1}=${2}" >> "${setupVars}"
}

delete_setting() {
    sed -i "/${1}/d" "${setupVars}"
}

change_setting() {
    delete_setting "${1}"
    add_setting "${1}" "${2}"
}

addFTLsetting() {
    echo "${1}=${2}" >> "${FTLconf}"
}

deleteFTLsetting() {
    sed -i "/${1}/d" "${FTLconf}"
}

changeFTLsetting() {
    deleteFTLsetting "${1}"
    addFTLsetting "${1}" "${2}"
}

HashPassword() {
    # Compute password hash twice to avoid rainbow table vulnerability
    return=$(echo -n ${1} | sha256sum | sed 's/\s.*$//')
    return=$(echo -n ${return} | sha256sum | sed 's/\s.*$//')
    echo ${return}
}

SetWebPassword() {
    if (( ${#args[2]} > 0 )) ; then
        readonly PASSWORD="${args[2]}"
        readonly CONFIRM="${PASSWORD}"
    else
        # Prevents a bug if the user presses Ctrl+C and it continues to hide the text typed.
        # So we reset the terminal via stty if the user does press Ctrl+C
        trap '{ echo -e "\nNo password will be set" ; stty sane ; exit 1; }' INT
        read -s -r -p "Enter New Password (Blank for no password): " PASSWORD
        echo ""

    if [ "${PASSWORD}" == "" ]; then
        change_setting "WEBPASSWORD" ""
        echo -e "  ${TICK} Password Removed"
        exit 0
    fi

    read -s -r -p "Confirm Password: " CONFIRM
    echo ""
    fi

    if [ "${PASSWORD}" == "${CONFIRM}" ] ; then
        # We do not wrap this in brackets, otherwise BASH will expand any appropriate syntax
        hash=$(HashPassword "$PASSWORD")
        # Save hash to file
        change_setting "WEBPASSWORD" "${hash}"

        # Load restart_service if it's not already available (webpage.sh gets
        # sourced and used in the installer)
        if ! type restart_service &> /dev/null; then
            # shellcheck disable=SC2034
            PH_TEST=true
            # shellcheck disable=SC1091
            source "/etc/.pihole/automated install/basic-install.sh"
        fi

        # Restart the API so it uses the new password
        restart_service pihole-API

        echo -e "  ${TICK} New password set"
    else
        echo -e "  ${CROSS} Passwords don't match. Your password has not been changed"
        exit 1
    fi
}

# Regenerate the dnsmasq config and restart the DNS server to apply the changes
GenerateDnsConfig() {
    # Run the command under the pihole user so the API can manipulate the
    # resulting dnsmasq config
    sudo -u pihole pihole-API generate-dns-config 1>/dev/null
}

SetDNSServers() {
    # Save setting to file
    delete_setting "PIHOLE_DNS"
    IFS=',' read -r -a array <<< "${args[2]}"
    for index in "${!array[@]}"
    do
        add_setting "PIHOLE_DNS_$((index+1))" "${array[index]}"
    done

    if [[ "${args[3]}" == "domain-needed" ]]; then
        change_setting "DNS_FQDN_REQUIRED" "true"
    else
        change_setting "DNS_FQDN_REQUIRED" "false"
    fi

    if [[ "${args[4]}" == "bogus-priv" ]]; then
        change_setting "DNS_BOGUS_PRIV" "true"
    else
        change_setting "DNS_BOGUS_PRIV" "false"
    fi

    if [[ "${args[5]}" == "dnssec" ]]; then
        change_setting "DNSSEC" "true"
    else
        change_setting "DNSSEC" "false"
    fi

    if [[ "${args[6]}" == "conditional_forwarding" ]]; then
        change_setting "CONDITIONAL_FORWARDING" "true"
        change_setting "CONDITIONAL_FORWARDING_IP" "${args[7]}"
        change_setting "CONDITIONAL_FORWARDING_DOMAIN" "${args[8]}"
        change_setting "CONDITIONAL_FORWARDING_REVERSE" "${args[9]}"
    else
        change_setting "CONDITIONAL_FORWARDING" "false"
        delete_setting "CONDITIONAL_FORWARDING_IP"
        delete_setting "CONDITIONAL_FORWARDING_DOMAIN"
        delete_setting "CONDITIONAL_FORWARDING_REVERSE"
    fi

    GenerateDnsConfig
}

SetExcludeDomains() {
    change_setting "API_EXCLUDE_DOMAINS" "${args[2]}"
}

SetExcludeClients() {
    change_setting "API_EXCLUDE_CLIENTS" "${args[2]}"
}

Poweroff(){
    nohup bash -c "sleep 5; poweroff" &> /dev/null </dev/null &
}

Reboot() {
    nohup bash -c "sleep 5; reboot" &> /dev/null </dev/null &
}

RestartDNS() {
    /usr/local/bin/pihole restartdns
}

SetQueryLogOptions() {
    change_setting "API_QUERY_LOG_SHOW" "${args[2]}"
}

<<<<<<< HEAD
=======
ProcessDHCPSettings() {
    source "${setupVars}"

    if [[ "${DHCP_ACTIVE}" == "true" ]]; then
    interface="${PIHOLE_INTERFACE}"

    # Use eth0 as fallback interface
    if [ -z ${interface} ]; then
        interface="eth0"
    fi

    if [[ "${PIHOLE_DOMAIN}" == "" ]]; then
        PIHOLE_DOMAIN="lan"
        change_setting "PIHOLE_DOMAIN" "${PIHOLE_DOMAIN}"
    fi

    if [[ "${DHCP_LEASETIME}" == "0" ]]; then
        leasetime="infinite"
    elif [[ "${DHCP_LEASETIME}" == "" ]]; then
        leasetime="24"
        change_setting "DHCP_LEASETIME" "${leasetime}"
    elif [[ "${DHCP_LEASETIME}" == "24h" ]]; then
        #Installation is affected by known bug, introduced in a previous version.
        #This will automatically clean up setupVars.conf and remove the unnecessary "h"
        leasetime="24"
        change_setting "DHCP_LEASETIME" "${leasetime}"
    else
        leasetime="${DHCP_LEASETIME}h"
    fi

    # Write settings to file
    echo "###############################################################################
#  DHCP SERVER CONFIG FILE AUTOMATICALLY POPULATED BY PI-HOLE WEB INTERFACE.  #
#            ANY CHANGES MADE TO THIS FILE WILL BE LOST ON CHANGE             #
###############################################################################
dhcp-authoritative
dhcp-range=${DHCP_START},${DHCP_END},${leasetime}
dhcp-option=option:router,${DHCP_ROUTER}
dhcp-leasefile=/etc/pihole/dhcp.leases
#quiet-dhcp
" > "${dhcpconfig}"
    chmod 644 "${dhcpconfig}"

    if [[ "${PIHOLE_DOMAIN}" != "none" ]]; then
        echo "domain=${PIHOLE_DOMAIN}" >> "${dhcpconfig}"
    fi

    # Sourced from setupVars
    # shellcheck disable=SC2154
    if [[ "${DHCP_rapid_commit}" == "true" ]]; then
        echo "dhcp-rapid-commit" >> "${dhcpconfig}"
    fi

    if [[ "${DHCP_IPv6}" == "true" ]]; then
        echo "#quiet-dhcp6
#enable-ra
dhcp-option=option6:dns-server,[::]
dhcp-range=::100,::1ff,constructor:${interface},ra-names,slaac,${leasetime}
ra-param=*,0,0
" >> "${dhcpconfig}"
    fi

    else
        if [[ -f "${dhcpconfig}" ]]; then
            rm "${dhcpconfig}" &> /dev/null
        fi
    fi
}

>>>>>>> b961a501
EnableDHCP() {
    change_setting "DHCP_ACTIVE" "true"
    change_setting "DHCP_START" "${args[2]}"
    change_setting "DHCP_END" "${args[3]}"
    change_setting "DHCP_ROUTER" "${args[4]}"
    change_setting "DHCP_LEASETIME" "${args[5]}"
    change_setting "PIHOLE_DOMAIN" "${args[6]}"
    change_setting "DHCP_IPv6" "${args[7]}"
    change_setting "DHCP_rapid_commit" "${args[8]}"

    GenerateDnsConfig
}

DisableDHCP() {
    change_setting "DHCP_ACTIVE" "false"

    GenerateDnsConfig
}

SetWebUILayout() {
    change_setting "WEBUIBOXEDLAYOUT" "${args[2]}"
}

CustomizeAdLists() {
    local address
    address="${args[3]}"

    if [[ "${args[2]}" == "enable" ]]; then
        sqlite3 "${gravityDBfile}" "UPDATE adlists SET enabled = 1 WHERE address = '${address}'"
    elif [[ "${args[2]}" == "disable" ]]; then
        sqlite3 "${gravityDBfile}" "UPDATE adlists SET enabled = 0 WHERE address = '${address}'"
    elif [[ "${args[2]}" == "add" ]]; then
        sqlite3 "${gravityDBfile}" "INSERT OR IGNORE INTO adlists (address) VALUES ('${address}')"
    elif [[ "${args[2]}" == "del" ]]; then
        sqlite3 "${gravityDBfile}" "DELETE FROM adlists WHERE address = '${address}'"
    else
        echo "Not permitted"
        return 1
    fi
}

SetPrivacyMode() {
    if [[ "${args[2]}" == "true" ]]; then
        change_setting "API_PRIVACY_MODE" "true"
    else
        change_setting "API_PRIVACY_MODE" "false"
    fi
}

ResolutionSettings() {
    typ="${args[2]}"
    state="${args[3]}"

    if [[ "${typ}" == "forward" ]]; then
        change_setting "API_GET_UPSTREAM_DNS_HOSTNAME" "${state}"
    elif [[ "${typ}" == "clients" ]]; then
        change_setting "API_GET_CLIENT_HOSTNAME" "${state}"
    fi
}

AddDHCPStaticAddress() {
    mac="${args[2]}"
    ip="${args[3]}"
    host="${args[4]}"

    if [[ "${ip}" == "noip" ]]; then
        # Static host name
        echo "dhcp-host=${mac},${host}" >> "${dhcpstaticconfig}"
    elif [[ "${host}" == "nohost" ]]; then
        # Static IP
        echo "dhcp-host=${mac},${ip}" >> "${dhcpstaticconfig}"
    else
        # Full info given
        echo "dhcp-host=${mac},${ip},${host}" >> "${dhcpstaticconfig}"
    fi
}

RemoveDHCPStaticAddress() {
    mac="${args[2]}"
    sed -i "/dhcp-host=${mac}.*/d" "${dhcpstaticconfig}"
}

SetHostRecord() {
    if [[ "${1}" == "-h" ]] || [[ "${1}" == "--help" ]]; then
        echo "Usage: pihole -a hostrecord <domain> [IPv4-address],[IPv6-address]
Example: 'pihole -a hostrecord home.domain.com 192.168.1.1,2001:db8:a0b:12f0::1'
Add a name to the DNS associated to an IPv4/IPv6 address

Options:
  \"\"                  Empty: Remove host record
  -h, --help          Show this help dialog"
        exit 0
    fi

    if [[ -n "${args[3]}" ]]; then
        change_setting "HOSTRECORD" "${args[2]},${args[3]}"
        echo -e "  ${TICK} Setting host record for ${args[2]} to ${args[3]}"
    else
        change_setting "HOSTRECORD" ""
        echo -e "  ${TICK} Removing host record"
    fi

    GenerateDnsConfig
}

SetAdminEmail() {
    if [[ "${1}" == "-h" ]] || [[ "${1}" == "--help" ]]; then
        echo "Usage: pihole -a email <address>
Example: 'pihole -a email admin@address.com'
Set an administrative contact address for the Block Page

Options:
  \"\"                  Empty: Remove admin contact
  -h, --help          Show this help dialog"
        exit 0
    fi

    if [[ -n "${args[2]}" ]]; then
        change_setting "ADMIN_EMAIL" "${args[2]}"
        echo -e "  ${TICK} Setting admin contact to ${args[2]}"
    else
        change_setting "ADMIN_EMAIL" ""
        echo -e "  ${TICK} Removing admin contact"
    fi
}

SetListeningMode() {
    source "${setupVars}"

    if [[ "$3" == "-h" ]] || [[ "$3" == "--help" ]]; then
        echo "Usage: pihole -a -i [interface]
Example: 'pihole -a -i local'
Specify dnsmasq's network interface listening behavior

Interfaces:
  local               Listen on all interfaces, but only allow queries from
                      devices that are at most one hop away (local devices)
  single              Listen only on ${PIHOLE_INTERFACE} interface
  all                 Listen on all interfaces, permit all origins"
        exit 0
  fi

    if [[ "${args[2]}" == "all" ]]; then
        echo -e "  ${INFO} Listening on all interfaces, permiting all origins. Please use a firewall!"
        change_setting "DNSMASQ_LISTENING" "all"
    elif [[ "${args[2]}" == "local" ]]; then
        echo -e "  ${INFO} Listening on all interfaces, permiting origins from one hop away (LAN)"
        change_setting "DNSMASQ_LISTENING" "local"
    else
        echo -e "  ${INFO} Listening only on interface ${PIHOLE_INTERFACE}"
        change_setting "DNSMASQ_LISTENING" "single"
    fi

    # Don't restart DNS server yet because other settings
    # will be applied afterwards if "-web" is set
    if [[ "${args[3]}" != "-web" ]]; then
        GenerateDnsConfig
    fi
}

Teleporter() {
    echo "The teleporter has not been reimplemented in the API yet" 1>&2
    exit 1
}

addAudit()
{
    shift # skip "-a"
    shift # skip "audit"
    for var in "$@"
    do
        echo "${var}" >> /etc/pihole/auditlog.list
    done
    chmod 644 /etc/pihole/auditlog.list
}

clearAudit()
{
    echo -n "" > /etc/pihole/auditlog.list
    chmod 644 /etc/pihole/auditlog.list
}

SetPrivacyLevel() {
    # Set privacy level. Minimum is 0, maximum is 4
    if [ "${args[2]}" -ge 0 ] && [ "${args[2]}" -le 4 ]; then
        changeFTLsetting "PRIVACYLEVEL" "${args[2]}"
    fi
}

main() {
    args=("$@")

    case "${args[1]}" in
        "-p" | "password"     ) SetWebPassword;;
        "setdns"              ) SetDNSServers;;
        "setexcludedomains"   ) SetExcludeDomains;;
        "setexcludeclients"   ) SetExcludeClients;;
        "poweroff"            ) Poweroff;;
        "reboot"              ) Reboot;;
        "restartdns"          ) RestartDNS;;
        "setquerylog"         ) SetQueryLogOptions;;
        "enabledhcp"          ) EnableDHCP;;
        "disabledhcp"         ) DisableDHCP;;
        "layout"              ) SetWebUILayout;;
        "-h" | "--help"       ) helpFunc;;
        "privacymode"         ) SetPrivacyMode;;
        "resolve"             ) ResolutionSettings;;
        "addstaticdhcp"       ) AddDHCPStaticAddress;;
        "removestaticdhcp"    ) RemoveDHCPStaticAddress;;
        "-r" | "hostrecord"   ) SetHostRecord "$3";;
        "-e" | "email"        ) SetAdminEmail "$3";;
        "-i" | "interface"    ) SetListeningMode "$@";;
        "-t" | "teleporter"   ) Teleporter;;
        "adlist"              ) CustomizeAdLists;;
        "audit"               ) addAudit "$@";;
        "clearaudit"          ) clearAudit;;
        "-l" | "privacylevel" ) SetPrivacyLevel;;
        *                     ) helpFunc;;
    esac

    shift

    if [[ $# = 0 ]]; then
        helpFunc
    fi
}<|MERGE_RESOLUTION|>--- conflicted
+++ resolved
@@ -189,78 +189,6 @@
     change_setting "API_QUERY_LOG_SHOW" "${args[2]}"
 }
 
-<<<<<<< HEAD
-=======
-ProcessDHCPSettings() {
-    source "${setupVars}"
-
-    if [[ "${DHCP_ACTIVE}" == "true" ]]; then
-    interface="${PIHOLE_INTERFACE}"
-
-    # Use eth0 as fallback interface
-    if [ -z ${interface} ]; then
-        interface="eth0"
-    fi
-
-    if [[ "${PIHOLE_DOMAIN}" == "" ]]; then
-        PIHOLE_DOMAIN="lan"
-        change_setting "PIHOLE_DOMAIN" "${PIHOLE_DOMAIN}"
-    fi
-
-    if [[ "${DHCP_LEASETIME}" == "0" ]]; then
-        leasetime="infinite"
-    elif [[ "${DHCP_LEASETIME}" == "" ]]; then
-        leasetime="24"
-        change_setting "DHCP_LEASETIME" "${leasetime}"
-    elif [[ "${DHCP_LEASETIME}" == "24h" ]]; then
-        #Installation is affected by known bug, introduced in a previous version.
-        #This will automatically clean up setupVars.conf and remove the unnecessary "h"
-        leasetime="24"
-        change_setting "DHCP_LEASETIME" "${leasetime}"
-    else
-        leasetime="${DHCP_LEASETIME}h"
-    fi
-
-    # Write settings to file
-    echo "###############################################################################
-#  DHCP SERVER CONFIG FILE AUTOMATICALLY POPULATED BY PI-HOLE WEB INTERFACE.  #
-#            ANY CHANGES MADE TO THIS FILE WILL BE LOST ON CHANGE             #
-###############################################################################
-dhcp-authoritative
-dhcp-range=${DHCP_START},${DHCP_END},${leasetime}
-dhcp-option=option:router,${DHCP_ROUTER}
-dhcp-leasefile=/etc/pihole/dhcp.leases
-#quiet-dhcp
-" > "${dhcpconfig}"
-    chmod 644 "${dhcpconfig}"
-
-    if [[ "${PIHOLE_DOMAIN}" != "none" ]]; then
-        echo "domain=${PIHOLE_DOMAIN}" >> "${dhcpconfig}"
-    fi
-
-    # Sourced from setupVars
-    # shellcheck disable=SC2154
-    if [[ "${DHCP_rapid_commit}" == "true" ]]; then
-        echo "dhcp-rapid-commit" >> "${dhcpconfig}"
-    fi
-
-    if [[ "${DHCP_IPv6}" == "true" ]]; then
-        echo "#quiet-dhcp6
-#enable-ra
-dhcp-option=option6:dns-server,[::]
-dhcp-range=::100,::1ff,constructor:${interface},ra-names,slaac,${leasetime}
-ra-param=*,0,0
-" >> "${dhcpconfig}"
-    fi
-
-    else
-        if [[ -f "${dhcpconfig}" ]]; then
-            rm "${dhcpconfig}" &> /dev/null
-        fi
-    fi
-}
-
->>>>>>> b961a501
 EnableDHCP() {
     change_setting "DHCP_ACTIVE" "true"
     change_setting "DHCP_START" "${args[2]}"
