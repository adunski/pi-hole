--- conflicted
+++ resolved
@@ -226,24 +226,7 @@
 }
 
 RestartDNS() {
-<<<<<<< HEAD
   /usr/local/bin/pihole restartdns
-=======
-  local str="Restarting DNS service"
-  [[ -t 1 ]] && echo -ne "  ${INFO} ${str}"
-  if command -v systemctl &> /dev/null; then
-    output=$( { systemctl restart dnsmasq; } 2>&1 )
-  else
-    output=$( { service dnsmasq restart; } 2>&1 )
-  fi
-
-  if [[ -z "${output}" ]]; then
-    [[ -t 1 ]] && echo -e "${OVER}  ${TICK} ${str}"
-  else
-    [[ ! -t 1 ]] && OVER=""
-    echo -e "${OVER}  ${CROSS} ${output}"
-  fi
->>>>>>> 7a1df157
 }
 
 SetQueryLogOptions() {
