--- conflicted
+++ resolved
@@ -38,7 +38,6 @@
   -e, email           Set an administrative contact address for the Block Page
   -h, --help          Show this help dialog
   -i, interface       Specify dnsmasq's interface listening behavior
-<<<<<<< HEAD
                         Add '-h' for more info on interface usage
   -s, speedtest       Set speedtest intevel , user 0 to disable Speedtests
                       use -sn to prevent logging to results list
@@ -46,10 +45,7 @@
   -sn                 Run speedtest now
   -sc                 Clear speedtest data
   -ss                 Set custom server
-  -l, privacylevel    Set privacy level (0 = lowest, 3 = highest)"
-=======
   -l, privacylevel    Set privacy level (0 = lowest, 4 = highest)"
->>>>>>> e967fe22
     exit 0
 }
 
