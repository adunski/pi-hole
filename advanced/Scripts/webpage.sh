#!/usr/bin/env bash
# shellcheck disable=SC1090

# Pi-hole: A black hole for Internet advertisements
# (c) 2017 Pi-hole, LLC (https://pi-hole.net)
# Network-wide ad blocking via your own hardware.
#
# Web interface settings
#
# This file is copyright under the latest version of the EUPL.
# Please see LICENSE file for your rights under this license.

readonly setupVars="/etc/pihole/setupVars.conf"
readonly dnsmasqconfig="/etc/dnsmasq.d/01-pihole.conf"
readonly dhcpconfig="/etc/dnsmasq.d/02-pihole-dhcp.conf"
readonly FTLconf="/etc/pihole/pihole-FTL.conf"
# 03 -> wildcards
readonly dhcpstaticconfig="/etc/dnsmasq.d/04-pihole-static-dhcp.conf"
readonly speedtestfile="/var/www/html/admin/scripts/pi-hole/speedtest/speedtest.sh"
readonly speedtestdb="/etc/pihole/speedtest.db"
readonly PI_HOLE_BIN_DIR="/usr/local/bin"
readonly dnscustomfile="/etc/pihole/custom.list"

readonly gravityDBfile="/etc/pihole/gravity.db"

coltable="/opt/pihole/COL_TABLE"
if [[ -f ${coltable} ]]; then
    source ${coltable}
fi

helpFunc() {
    echo "Usage: pihole -a [options]
Example: pihole -a -p password
Set options for the Admin Console

Options:
  -p, password        Set Admin Console password
  -c, celsius         Set Celsius as preferred temperature unit
  -f, fahrenheit      Set Fahrenheit as preferred temperature unit
  -k, kelvin          Set Kelvin as preferred temperature unit
  -e, email           Set an administrative contact address for the Block Page
  -h, --help          Show this help dialog
  -i, interface       Specify dnsmasq's interface listening behavior
                        Add '-h' for more info on interface usage
  -s, speedtest       Set speedtest intevel , user 0 to disable Speedtests
                      use -sn to prevent logging to results list
  -sd                 Set speedtest display range
  -sn                 Run speedtest now
  -sc                 Clear speedtest data
  -ss                 Set custom server
  -l, privacylevel    Set privacy level (0 = lowest, 4 = highest)"
    exit 0
}

add_setting() {
    echo "${1}=${2}" >> "${setupVars}"
}

delete_setting() {
    sed -i "/${1}/d" "${setupVars}"
}

change_setting() {
    delete_setting "${1}"
    add_setting "${1}" "${2}"
}

addFTLsetting() {
    echo "${1}=${2}" >> "${FTLconf}"
}

deleteFTLsetting() {
    sed -i "/${1}/d" "${FTLconf}"
}

changeFTLsetting() {
    deleteFTLsetting "${1}"
    addFTLsetting "${1}" "${2}"
}

add_dnsmasq_setting() {
    if [[ "${2}" != "" ]]; then
        echo "${1}=${2}" >> "${dnsmasqconfig}"
    else
        echo "${1}" >> "${dnsmasqconfig}"
    fi
}

delete_dnsmasq_setting() {
    sed -i "/${1}/d" "${dnsmasqconfig}"
}

SetTemperatureUnit() {
    change_setting "TEMPERATUREUNIT" "${unit}"
    echo -e "  ${TICK} Set temperature unit to ${unit}"
}

HashPassword() {
    # Compute password hash twice to avoid rainbow table vulnerability
    return=$(echo -n "${1}" | sha256sum | sed 's/\s.*$//')
    return=$(echo -n "${return}" | sha256sum | sed 's/\s.*$//')
    echo "${return}"
}

SetWebPassword() {
    if [ "${SUDO_USER}" == "www-data" ]; then
        echo "Security measure: user www-data is not allowed to change webUI password!"
        echo "Exiting"
        exit 1
    fi

    if [ "${SUDO_USER}" == "lighttpd" ]; then
        echo "Security measure: user lighttpd is not allowed to change webUI password!"
        echo "Exiting"
        exit 1
    fi

    if (( ${#args[2]} > 0 )) ; then
        readonly PASSWORD="${args[2]}"
        readonly CONFIRM="${PASSWORD}"
    else
        # Prevents a bug if the user presses Ctrl+C and it continues to hide the text typed.
        # So we reset the terminal via stty if the user does press Ctrl+C
        trap '{ echo -e "\nNo password will be set" ; stty sane ; exit 1; }' INT
        read -s -r -p "Enter New Password (Blank for no password): " PASSWORD
        echo ""

    if [ "${PASSWORD}" == "" ]; then
        change_setting "WEBPASSWORD" ""
        echo -e "  ${TICK} Password Removed"
        exit 0
    fi

    read -s -r -p "Confirm Password: " CONFIRM
    echo ""
    fi

    if [ "${PASSWORD}" == "${CONFIRM}" ] ; then
        # We do not wrap this in brackets, otherwise BASH will expand any appropriate syntax
        hash=$(HashPassword "$PASSWORD")
        # Save hash to file
        change_setting "WEBPASSWORD" "${hash}"
        echo -e "  ${TICK} New password set"
    else
        echo -e "  ${CROSS} Passwords don't match. Your password has not been changed"
        exit 1
    fi
}

ProcessDNSSettings() {
    source "${setupVars}"

    delete_dnsmasq_setting "server"

    COUNTER=1
    while true ; do
        var=PIHOLE_DNS_${COUNTER}
        if [ -z "${!var}" ]; then
            break;
        fi
        add_dnsmasq_setting "server" "${!var}"
        (( COUNTER++ ))
    done

    # The option LOCAL_DNS_PORT is deprecated
    # We apply it once more, and then convert it into the current format
    if [ -n "${LOCAL_DNS_PORT}" ]; then
        add_dnsmasq_setting "server" "127.0.0.1#${LOCAL_DNS_PORT}"
        add_setting "PIHOLE_DNS_${COUNTER}" "127.0.0.1#${LOCAL_DNS_PORT}"
        delete_setting "LOCAL_DNS_PORT"
    fi

    delete_dnsmasq_setting "domain-needed"

    if [[ "${DNS_FQDN_REQUIRED}" == true ]]; then
        add_dnsmasq_setting "domain-needed"
    fi

    delete_dnsmasq_setting "bogus-priv"

    if [[ "${DNS_BOGUS_PRIV}" == true ]]; then
        add_dnsmasq_setting "bogus-priv"
    fi

    delete_dnsmasq_setting "dnssec"
    delete_dnsmasq_setting "trust-anchor="

    if [[ "${DNSSEC}" == true ]]; then
        echo "dnssec
trust-anchor=.,20326,8,2,E06D44B80B8F1D39A95C0B0D7C65D08458E880409BBC683457104237C7F8EC8D
" >> "${dnsmasqconfig}"
    fi

    delete_dnsmasq_setting "host-record"

    if [ -n "${HOSTRECORD}" ]; then
        add_dnsmasq_setting "host-record" "${HOSTRECORD}"
    fi

    # Setup interface listening behavior of dnsmasq
    delete_dnsmasq_setting "interface"
    delete_dnsmasq_setting "local-service"

    if [[ "${DNSMASQ_LISTENING}" == "all" ]]; then
        # Listen on all interfaces, permit all origins
        add_dnsmasq_setting "except-interface" "nonexisting"
    elif [[ "${DNSMASQ_LISTENING}" == "local" ]]; then
        # Listen only on all interfaces, but only local subnets
        add_dnsmasq_setting "local-service"
    else
        # Listen only on one interface
        # Use eth0 as fallback interface if interface is missing in setupVars.conf
        if [ -z "${PIHOLE_INTERFACE}" ]; then
            PIHOLE_INTERFACE="eth0"
        fi

        add_dnsmasq_setting "interface" "${PIHOLE_INTERFACE}"
    fi

    if [[ "${CONDITIONAL_FORWARDING}" == true ]]; then
        add_dnsmasq_setting "server=/${CONDITIONAL_FORWARDING_DOMAIN}/${CONDITIONAL_FORWARDING_IP}"
        add_dnsmasq_setting "server=/${CONDITIONAL_FORWARDING_REVERSE}/${CONDITIONAL_FORWARDING_IP}"
    fi

    # Prevent Firefox from automatically switching over to DNS-over-HTTPS
    # This follows https://support.mozilla.org/en-US/kb/configuring-networks-disable-dns-over-https
    # (sourced 7th September 2019)
    add_dnsmasq_setting "server=/use-application-dns.net/"
}

SetDNSServers() {
    # Save setting to file
    delete_setting "PIHOLE_DNS"
    IFS=',' read -r -a array <<< "${args[2]}"
    for index in "${!array[@]}"
    do
        add_setting "PIHOLE_DNS_$((index+1))" "${array[index]}"
    done

    if [[ "${args[3]}" == "domain-needed" ]]; then
        change_setting "DNS_FQDN_REQUIRED" "true"
    else
        change_setting "DNS_FQDN_REQUIRED" "false"
    fi

    if [[ "${args[4]}" == "bogus-priv" ]]; then
        change_setting "DNS_BOGUS_PRIV" "true"
    else
        change_setting "DNS_BOGUS_PRIV" "false"
    fi

    if [[ "${args[5]}" == "dnssec" ]]; then
        change_setting "DNSSEC" "true"
    else
        change_setting "DNSSEC" "false"
    fi

    if [[ "${args[6]}" == "conditional_forwarding" ]]; then
        change_setting "CONDITIONAL_FORWARDING" "true"
        change_setting "CONDITIONAL_FORWARDING_IP" "${args[7]}"
        change_setting "CONDITIONAL_FORWARDING_DOMAIN" "${args[8]}"
        change_setting "CONDITIONAL_FORWARDING_REVERSE" "${args[9]}"
    else
        change_setting "CONDITIONAL_FORWARDING" "false"
        delete_setting "CONDITIONAL_FORWARDING_IP"
        delete_setting "CONDITIONAL_FORWARDING_DOMAIN"
        delete_setting "CONDITIONAL_FORWARDING_REVERSE"
    fi

    ProcessDNSSettings

    # Restart dnsmasq to load new configuration
    RestartDNS
}

SetExcludeDomains() {
    change_setting "API_EXCLUDE_DOMAINS" "${args[2]}"
}

SetExcludeClients() {
    change_setting "API_EXCLUDE_CLIENTS" "${args[2]}"
}

Poweroff(){
    nohup bash -c "sleep 5; poweroff" &> /dev/null </dev/null &
}

Reboot() {
    nohup bash -c "sleep 5; reboot" &> /dev/null </dev/null &
}

RestartDNS() {
    "${PI_HOLE_BIN_DIR}"/pihole restartdns
}

SetQueryLogOptions() {
    change_setting "API_QUERY_LOG_SHOW" "${args[2]}"
}

ProcessDHCPSettings() {
    source "${setupVars}"

    if [[ "${DHCP_ACTIVE}" == "true" ]]; then
    interface="${PIHOLE_INTERFACE}"

    # Use eth0 as fallback interface
    if [ -z ${interface} ]; then
        interface="eth0"
    fi

    if [[ "${PIHOLE_DOMAIN}" == "" ]]; then
        PIHOLE_DOMAIN="lan"
        change_setting "PIHOLE_DOMAIN" "${PIHOLE_DOMAIN}"
    fi

    if [[ "${DHCP_LEASETIME}" == "0" ]]; then
        leasetime="infinite"
    elif [[ "${DHCP_LEASETIME}" == "" ]]; then
        leasetime="24"
        change_setting "DHCP_LEASETIME" "${leasetime}"
    elif [[ "${DHCP_LEASETIME}" == "24h" ]]; then
        #Installation is affected by known bug, introduced in a previous version.
        #This will automatically clean up setupVars.conf and remove the unnecessary "h"
        leasetime="24"
        change_setting "DHCP_LEASETIME" "${leasetime}"
    else
        leasetime="${DHCP_LEASETIME}h"
    fi

    # Write settings to file
    echo "###############################################################################
#  DHCP SERVER CONFIG FILE AUTOMATICALLY POPULATED BY PI-HOLE WEB INTERFACE.  #
#            ANY CHANGES MADE TO THIS FILE WILL BE LOST ON CHANGE             #
###############################################################################
dhcp-authoritative
dhcp-range=${DHCP_START},${DHCP_END},${leasetime}
dhcp-option=option:router,${DHCP_ROUTER}
dhcp-leasefile=/etc/pihole/dhcp.leases
#quiet-dhcp
" > "${dhcpconfig}"
    chmod 644 "${dhcpconfig}"

    if [[ "${PIHOLE_DOMAIN}" != "none" ]]; then
        echo "domain=${PIHOLE_DOMAIN}" >> "${dhcpconfig}"
    fi

    # Sourced from setupVars
    # shellcheck disable=SC2154
    if [[ "${DHCP_rapid_commit}" == "true" ]]; then
        echo "dhcp-rapid-commit" >> "${dhcpconfig}"
    fi

    if [[ "${DHCP_IPv6}" == "true" ]]; then
        echo "#quiet-dhcp6
#enable-ra
dhcp-option=option6:dns-server,[::]
dhcp-range=::100,::1ff,constructor:${interface},ra-names,slaac,${leasetime}
ra-param=*,0,0
" >> "${dhcpconfig}"
    fi

    else
        if [[ -f "${dhcpconfig}" ]]; then
            rm "${dhcpconfig}" &> /dev/null
        fi
    fi
}

EnableDHCP() {
    change_setting "DHCP_ACTIVE" "true"
    change_setting "DHCP_START" "${args[2]}"
    change_setting "DHCP_END" "${args[3]}"
    change_setting "DHCP_ROUTER" "${args[4]}"
    change_setting "DHCP_LEASETIME" "${args[5]}"
    change_setting "PIHOLE_DOMAIN" "${args[6]}"
    change_setting "DHCP_IPv6" "${args[7]}"
    change_setting "DHCP_rapid_commit" "${args[8]}"

    # Remove possible old setting from file
    delete_dnsmasq_setting "dhcp-"
    delete_dnsmasq_setting "quiet-dhcp"

    # If a DHCP client claims that its name is "wpad", ignore that.
    # This fixes a security hole. see CERT Vulnerability VU#598349
    # We also ignore "localhost" as Windows behaves strangely if a
    # device claims this host name
    add_dnsmasq_setting "dhcp-name-match=set:hostname-ignore,wpad
dhcp-name-match=set:hostname-ignore,localhost
dhcp-ignore-names=tag:hostname-ignore"

    ProcessDHCPSettings

    RestartDNS
}

DisableDHCP() {
    change_setting "DHCP_ACTIVE" "false"

    # Remove possible old setting from file
    delete_dnsmasq_setting "dhcp-"
    delete_dnsmasq_setting "quiet-dhcp"

    ProcessDHCPSettings

    RestartDNS
}

SetWebUILayout() {
    change_setting "WEBUIBOXEDLAYOUT" "${args[2]}"
}

<<<<<<< HEAD

ClearSpeedtestData(){
    mv $speedtestdb $speedtestdb"_old"
    cp /var/www/html/admin/scripts/pi-hole/speedtest/speedtest.db $speedtestdb
}

ChageSpeedTestSchedule(){
  if [[ "${args[2]}" =~ ^[0-9]+$ ]]; then
      if [ "${args[2]}" -ge 0 -a "${args[2]}" -le 24 ]; then
          change_setting "SPEEDTESTSCHEDULE" "${args[2]}"
          SetCronTab ${args[2]}
      fi
  fi
}

SpeedtestServer(){
  if [[ "${args[2]}" =~ ^[0-9]+$ ]]; then
      change_setting "SPEEDTEST_SERVER" "${args[2]}"
          # SetCronTab ${args[2]}
  else
      # Autoselect for invalid data
      change_setting "SPEEDTEST_SERVER" ""
  fi

}


RunSpeedtestNow(){
  mkdir -p /tmp/speedtest
  lockfile="/tmp/speedtest/lock"
  if [ -f $speedtestdb ]
  then
      echo ""
  else
      cp /var/www/html/admin/scripts/pi-hole/speedtest/speedtest.db $speedtestdb
      sleep 2
  fi
  if [ -f "$lockfile" ]
  then
  	echo "Speedtest is already in progress, is something went wrong delete this file - "$lockfile
  else
    touch $lockfile
    if [[ "${args[2]}" == "-n" ]]; then
        speedtest-cli
    else
      echo "Testing Speed"
      result=`$speedtestfile`
      echo $result
      rm $lockfile
    fi
  fi
}

SetCronTab()
{
  # Remove OLD
  crontab -l >crontab.tmp
  old=$(cat crontab.tmp | awk '/speedtest.sh/ {print FNR}')
  if [[ "$old" =~ ^[0-9]+$ ]]; then
    crontab -l | sed -e "${old}d" >crontab.tmp
  fi
  # Add New
  if [[ "$1" == "0" ]]; then
      crontab crontab.tmp && rm -f crontab.tmp
  else
      newtab="0 */"${1}" * * * sudo \""${speedtestfile}"\"  > /dev/null 2>&1"
      printf '%s\n' "$newtab" >>crontab.tmp
      crontab crontab.tmp && rm -f crontab.tmp
  fi
=======
CheckUrl(){
    local regex
    # Check for characters NOT allowed in URLs
    regex="[^a-zA-Z0-9:/?&%=~._-]"
    if [[ "${1}" =~ ${regex} ]]; then
        return 1
    else
        return 0
    fi
>>>>>>> 4d25f695
}

CustomizeAdLists() {
    local address
    address="${args[3]}"
    local comment
    comment="${args[4]}"

    if CheckUrl "${address}"; then
        if [[ "${args[2]}" == "enable" ]]; then
            sqlite3 "${gravityDBfile}" "UPDATE adlist SET enabled = 1 WHERE address = '${address}'"
        elif [[ "${args[2]}" == "disable" ]]; then
            sqlite3 "${gravityDBfile}" "UPDATE adlist SET enabled = 0 WHERE address = '${address}'"
        elif [[ "${args[2]}" == "add" ]]; then
            sqlite3 "${gravityDBfile}" "INSERT OR IGNORE INTO adlist (address, comment) VALUES ('${address}', '${comment}')"
        elif [[ "${args[2]}" == "del" ]]; then
            sqlite3 "${gravityDBfile}" "DELETE FROM adlist WHERE address = '${address}'"
        else
            echo "Not permitted"
            return 1
        fi
    else
        echo "Invalid Url"
        return 1
    fi
}

function UpdateSpeedTestRange(){
  if [[ "${args[2]}" =~ ^[0-9]+$ ]]; then
      if [ "${args[2]}" -ge 0 -a "${args[2]}" -le 30 ]; then
          change_setting "SPEEDTEST_CHART_DAYS" "${args[2]}"
      fi
  fi
}

SetPrivacyMode() {
    if [[ "${args[2]}" == "true" ]]; then
        change_setting "API_PRIVACY_MODE" "true"
    else
        change_setting "API_PRIVACY_MODE" "false"
    fi
}

ResolutionSettings() {
    typ="${args[2]}"
    state="${args[3]}"

    if [[ "${typ}" == "forward" ]]; then
        change_setting "API_GET_UPSTREAM_DNS_HOSTNAME" "${state}"
    elif [[ "${typ}" == "clients" ]]; then
        change_setting "API_GET_CLIENT_HOSTNAME" "${state}"
    fi
}

AddDHCPStaticAddress() {
    mac="${args[2]}"
    ip="${args[3]}"
    host="${args[4]}"

    if [[ "${ip}" == "noip" ]]; then
        # Static host name
        echo "dhcp-host=${mac},${host}" >> "${dhcpstaticconfig}"
    elif [[ "${host}" == "nohost" ]]; then
        # Static IP
        echo "dhcp-host=${mac},${ip}" >> "${dhcpstaticconfig}"
    else
        # Full info given
        echo "dhcp-host=${mac},${ip},${host}" >> "${dhcpstaticconfig}"
    fi
}

RemoveDHCPStaticAddress() {
    mac="${args[2]}"
    sed -i "/dhcp-host=${mac}.*/d" "${dhcpstaticconfig}"
}

SetAdminEmail() {
    if [[ "${1}" == "-h" ]] || [[ "${1}" == "--help" ]]; then
        echo "Usage: pihole -a email <address>
Example: 'pihole -a email admin@address.com'
Set an administrative contact address for the Block Page

Options:
  \"\"                  Empty: Remove admin contact
  -h, --help          Show this help dialog"
        exit 0
    fi

    if [[ -n "${args[2]}" ]]; then

        # Sanitize email address in case of security issues
        # Regex from https://stackoverflow.com/a/2138832/4065967
        local regex
        regex="^[A-Za-z0-9._%+-]+@[A-Za-z0-9.-]+\.[A-Za-z]{2,}\$"
        if [[ ! "${args[2]}" =~ ${regex} ]]; then
            echo -e "  ${CROSS} Invalid email address"
            exit 0
        fi

        change_setting "ADMIN_EMAIL" "${args[2]}"
        echo -e "  ${TICK} Setting admin contact to ${args[2]}"
    else
        change_setting "ADMIN_EMAIL" ""
        echo -e "  ${TICK} Removing admin contact"
    fi
}

SetListeningMode() {
    source "${setupVars}"

    if [[ "$3" == "-h" ]] || [[ "$3" == "--help" ]]; then
        echo "Usage: pihole -a -i [interface]
Example: 'pihole -a -i local'
Specify dnsmasq's network interface listening behavior

Interfaces:
  local               Listen on all interfaces, but only allow queries from
                      devices that are at most one hop away (local devices)
  single              Listen only on ${PIHOLE_INTERFACE} interface
  all                 Listen on all interfaces, permit all origins"
        exit 0
  fi

    if [[ "${args[2]}" == "all" ]]; then
        echo -e "  ${INFO} Listening on all interfaces, permitting all origins. Please use a firewall!"
        change_setting "DNSMASQ_LISTENING" "all"
    elif [[ "${args[2]}" == "local" ]]; then
        echo -e "  ${INFO} Listening on all interfaces, permitting origins from one hop away (LAN)"
        change_setting "DNSMASQ_LISTENING" "local"
    else
        echo -e "  ${INFO} Listening only on interface ${PIHOLE_INTERFACE}"
        change_setting "DNSMASQ_LISTENING" "single"
    fi

    # Don't restart DNS server yet because other settings
    # will be applied afterwards if "-web" is set
    if [[ "${args[3]}" != "-web" ]]; then
        ProcessDNSSettings
        # Restart dnsmasq to load new configuration
        RestartDNS
    fi
}

Teleporter() {
    local datetimestamp
    datetimestamp=$(date "+%Y-%m-%d_%H-%M-%S")
    php /var/www/html/admin/scripts/pi-hole/php/teleporter.php > "pi-hole-teleporter_${datetimestamp}.tar.gz"
}

checkDomain()
{
    local domain validDomain
    # Convert to lowercase
    domain="${1,,}"
    validDomain=$(grep -P "^((-|_)*[a-z\\d]((-|_)*[a-z\\d])*(-|_)*)(\\.(-|_)*([a-z\\d]((-|_)*[a-z\\d])*))*$" <<< "${domain}") # Valid chars check
    validDomain=$(grep -P "^[^\\.]{1,63}(\\.[^\\.]{1,63})*$" <<< "${validDomain}") # Length of each label
    echo "${validDomain}"
}

addAudit()
{
    shift # skip "-a"
    shift # skip "audit"
    local domains validDomain
    domains=""
    for domain in "$@"
    do
      # Check domain to be added. Only continue if it is valid
      validDomain="$(checkDomain "${domain}")"
      if [[ -n "${validDomain}" ]]; then
        # Put comma in between domains when there is
        # more than one domains to be added
        # SQL INSERT allows adding multiple rows at once using the format
        ## INSERT INTO table (domain) VALUES ('abc.de'),('fgh.ij'),('klm.no'),('pqr.st');
        if [[ -n "${domains}" ]]; then
          domains="${domains},"
        fi
        domains="${domains}('${domain}')"
      fi
    done
    # Insert only the domain here. The date_added field will be
    # filled with its default value (date_added = current timestamp)
    sqlite3 "${gravityDBfile}" "INSERT INTO domain_audit (domain) VALUES ${domains};"
}

clearAudit()
{
    sqlite3 "${gravityDBfile}" "DELETE FROM domain_audit;"
}

SetPrivacyLevel() {
    # Set privacy level. Minimum is 0, maximum is 4
    if [ "${args[2]}" -ge 0 ] && [ "${args[2]}" -le 4 ]; then
        changeFTLsetting "PRIVACYLEVEL" "${args[2]}"
    fi
}

AddCustomDNSAddress() {
    echo -e "  ${TICK} Adding custom DNS entry..."

    ip="${args[2]}"
    host="${args[3]}"
	echo "${ip} ${host}" >> "${dnscustomfile}"

    # Restart dnsmasq to load new custom DNS entries
    RestartDNS
}

RemoveCustomDNSAddress() {
    echo -e "  ${TICK} Removing custom DNS entry..."

    ip="${args[2]}"
    host="${args[3]}"
    sed -i "/${ip} ${host}/d" "${dnscustomfile}"

    # Restart dnsmasq to update removed custom DNS entries
    RestartDNS
}

main() {
    args=("$@")

    case "${args[1]}" in
        "-p" | "password"     ) SetWebPassword;;
        "-c" | "celsius"      ) unit="C"; SetTemperatureUnit;;
        "-f" | "fahrenheit"   ) unit="F"; SetTemperatureUnit;;
        "-k" | "kelvin"       ) unit="K"; SetTemperatureUnit;;
        "setdns"              ) SetDNSServers;;
        "setexcludedomains"   ) SetExcludeDomains;;
        "setexcludeclients"   ) SetExcludeClients;;
        "poweroff"            ) Poweroff;;
        "reboot"              ) Reboot;;
        "restartdns"          ) RestartDNS;;
        "setquerylog"         ) SetQueryLogOptions;;
        "enabledhcp"          ) EnableDHCP;;
        "disabledhcp"         ) DisableDHCP;;
        "layout"              ) SetWebUILayout;;
        "-h" | "--help"       ) helpFunc;;
        "privacymode"         ) SetPrivacyMode;;
        "resolve"             ) ResolutionSettings;;
        "addstaticdhcp"       ) AddDHCPStaticAddress;;
        "removestaticdhcp"    ) RemoveDHCPStaticAddress;;
        "-e" | "email"        ) SetAdminEmail "$3";;
        "-i" | "interface"    ) SetListeningMode "$@";;
        "-t" | "teleporter"   ) Teleporter;;
        "adlist"              ) CustomizeAdLists;;
        "audit"               ) addAudit "$@";;
        "clearaudit"          ) clearAudit;;
        "-l" | "privacylevel" ) SetPrivacyLevel;;
<<<<<<< HEAD
        "-s" | "speedtest"    ) ChageSpeedTestSchedule;;
        "-sd"                 ) UpdateSpeedTestRange;;
        "-sn"                 ) RunSpeedtestNow;;
        "-sc"                 ) ClearSpeedtestData;;
        "-ss"                 ) SpeedtestServer;;
=======
        "addcustomdns"        ) AddCustomDNSAddress;;
        "removecustomdns"     ) RemoveCustomDNSAddress;;
>>>>>>> 4d25f695
        *                     ) helpFunc;;
    esac

    shift

    if [[ $# = 0 ]]; then
        helpFunc
    fi
}<|MERGE_RESOLUTION|>--- conflicted
+++ resolved
@@ -409,7 +409,6 @@
     change_setting "WEBUIBOXEDLAYOUT" "${args[2]}"
 }
 
-<<<<<<< HEAD
 
 ClearSpeedtestData(){
     mv $speedtestdb $speedtestdb"_old"
@@ -479,7 +478,6 @@
       printf '%s\n' "$newtab" >>crontab.tmp
       crontab crontab.tmp && rm -f crontab.tmp
   fi
-=======
 CheckUrl(){
     local regex
     # Check for characters NOT allowed in URLs
@@ -489,7 +487,6 @@
     else
         return 0
     fi
->>>>>>> 4d25f695
 }
 
 CustomizeAdLists() {
@@ -739,16 +736,13 @@
         "audit"               ) addAudit "$@";;
         "clearaudit"          ) clearAudit;;
         "-l" | "privacylevel" ) SetPrivacyLevel;;
-<<<<<<< HEAD
         "-s" | "speedtest"    ) ChageSpeedTestSchedule;;
         "-sd"                 ) UpdateSpeedTestRange;;
         "-sn"                 ) RunSpeedtestNow;;
         "-sc"                 ) ClearSpeedtestData;;
         "-ss"                 ) SpeedtestServer;;
-=======
         "addcustomdns"        ) AddCustomDNSAddress;;
         "removecustomdns"     ) RemoveCustomDNSAddress;;
->>>>>>> 4d25f695
         *                     ) helpFunc;;
     esac
 
