--- conflicted
+++ resolved
@@ -45,10 +45,6 @@
   -sc                 Clear speedtest data
   -ss                 Set custom server"
 
-<<<<<<< HEAD
-                        Add '-h' for more info on interface usage"
-=======
->>>>>>> eb2d86bf
 	exit 0
 }
 
