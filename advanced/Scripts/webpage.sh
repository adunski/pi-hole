#!/usr/bin/env bash
# Pi-hole: A black hole for Internet advertisements
# Network-wide ad blocking via your Raspberry Pi
# http://pi-hole.net
# Web interface settings
#
# Pi-hole is free software: you can redistribute it and/or modify
# it under the terms of the GNU General Public License as published by
# the Free Software Foundation, either version 2 of the License, or
# (at your option) any later version.

args=("$@")

helpFunc() {
	cat << EOM
::: Set admin options for the web interface of pihole
:::
::: Usage: pihole -a [options]
:::
::: Options:
:::  -p, password		Set web interface password, an empty input will remove any previously set password
:::  -c, celsius		Set Celsius temperature unit
:::  -f, fahrenheit		Set Fahrenheit temperature unit
:::  -k, kelvin			Set Kelvin temperature unit
:::  -h, --help			Show this help dialog
EOM
	exit 0
}

SetTemperatureUnit(){

	# Remove setting from file (create backup setupVars.conf.bak)
	sed -i.bak '/TEMPERATUREUNIT/d' /etc/pihole/setupVars.conf
	# Save setting to file
	echo "TEMPERATUREUNIT=${unit}" >> /etc/pihole/setupVars.conf

}

SetWebPassword(){

	if [ "${SUDO_USER}" == "www-data" ]; then
		echo "Security measure: user www-data is not allowed to change webUI password!"
		echo "Exiting"
		exit 1
	fi

	if [ "${SUDO_USER}" == "lighttpd" ]; then
		echo "Security measure: user lighttpd is not allowed to change webUI password!"
		echo "Exiting"
		exit 1
	fi

	# Remove password from file (create backup setupVars.conf.bak)
	sed -i.bak '/WEBPASSWORD/d' /etc/pihole/setupVars.conf
	# Set password only if there is one to be set
	if (( ${#args[2]} > 0 )) ; then
		# Compute password hash twice to avoid rainbow table vulnerability
		hash=$(echo -n ${args[2]} | sha256sum | sed 's/\s.*$//')
		hash=$(echo -n ${hash} | sha256sum | sed 's/\s.*$//')
		# Save hash to file
		echo "WEBPASSWORD=${hash}" >> /etc/pihole/setupVars.conf
		echo "New password set"
	else
		echo "WEBPASSWORD=" >> /etc/pihole/setupVars.conf
		echo "Password removed"
	fi

}

SetDNSServers(){

	# Remove setting from file (create backup setupVars.conf.bak)
	sed -i.bak '/PIHOLE_DNS_1/d;/PIHOLE_DNS_2/d;/DNS_FQDN_REQUIRED/d;/DNS_BOGUS_PRIV/d;' /etc/pihole/setupVars.conf
	# Save setting to file
	echo "PIHOLE_DNS_1=${args[2]}" >> /etc/pihole/setupVars.conf
	if [[ "${args[3]}" != "none" ]]; then
		echo "PIHOLE_DNS_2=${args[3]}" >> /etc/pihole/setupVars.conf
	else
		echo "PIHOLE_DNS_2=" >> /etc/pihole/setupVars.conf
	fi

	# Replace within actual dnsmasq config file
	sed -i '/server=/d;' /etc/dnsmasq.d/01-pihole.conf
	echo "server=${args[2]}" >> /etc/dnsmasq.d/01-pihole.conf
	if [[ "${args[3]}" != "none" ]]; then
		echo "server=${args[3]}" >> /etc/dnsmasq.d/01-pihole.conf
	fi

	# Remove domain-needed entry
	sed -i '/domain-needed/d;' /etc/dnsmasq.d/01-pihole.conf

	# Readd it if required
	if [[ "${args[4]}" == "domain-needed" ]]; then
		echo "domain-needed" >> /etc/dnsmasq.d/01-pihole.conf
		echo "DNS_FQDN_REQUIRED=true" >> /etc/pihole/setupVars.conf
	else
		# Leave it deleted if not wanted
		echo "DNS_FQDN_REQUIRED=false" >> /etc/pihole/setupVars.conf
	fi

	# Remove bogus-priv entry
	sed -i '/bogus-priv/d;' /etc/dnsmasq.d/01-pihole.conf

	# Readd it if required
	if [[ "${args[5]}" == "bogus-priv" ]]; then
		echo "bogus-priv" >> /etc/dnsmasq.d/01-pihole.conf
		echo "DNS_BOGUS_PRIV=true" >> /etc/pihole/setupVars.conf
	else
		# Leave it deleted if not wanted
		echo "DNS_BOGUS_PRIV=false" >> /etc/pihole/setupVars.conf
	fi

	# Restart dnsmasq to load new configuration
	RestartDNS

}

SetExcludeDomains(){

	# Remove setting from file (create backup setupVars.conf.bak)
	sed -i.bak '/API_EXCLUDE_DOMAINS/d;' /etc/pihole/setupVars.conf
	# Save setting to file
	echo "API_EXCLUDE_DOMAINS=${args[2]}" >> /etc/pihole/setupVars.conf
}

SetExcludeClients(){

	# Remove setting from file (create backup setupVars.conf.bak)
	sed -i.bak '/API_EXCLUDE_CLIENTS/d;' /etc/pihole/setupVars.conf
	# Save setting to file
	echo "API_EXCLUDE_CLIENTS=${args[2]}" >> /etc/pihole/setupVars.conf
}

Reboot(){

	nohup bash -c "sleep 5; reboot" &> /dev/null </dev/null &

}

RestartDNS(){

	if [ -x "$(command -v systemctl)" ]; then
		systemctl restart dnsmasq &> /dev/null
	else
		service dnsmasq restart &> /dev/null
	fi

}

SetQueryLogOptions(){

	# Remove setting from file (create backup setupVars.conf.bak)
	sed -i.bak '/API_QUERY_LOG_SHOW/d;' /etc/pihole/setupVars.conf
	# Save setting to file
	echo "API_QUERY_LOG_SHOW=${args[2]}" >> /etc/pihole/setupVars.conf
}

EnableDHCP(){

	# Remove setting from file (create backup setupVars.conf.bak)
	sed -i.bak '/DHCP_/d;' /etc/pihole/setupVars.conf
	echo "DHCP_ACTIVE=true" >> /etc/pihole/setupVars.conf
	echo "DHCP_START=${args[2]}" >> /etc/pihole/setupVars.conf
	echo "DHCP_END=${args[3]}" >> /etc/pihole/setupVars.conf
	echo "DHCP_ROUTER=${args[4]}" >> /etc/pihole/setupVars.conf

	# Remove setting from file
	sed -i '/dhcp-/d;/quiet-dhcp/d;' /etc/dnsmasq.d/01-pihole.conf
	# Save setting to file
	echo "dhcp-range=${args[2]},${args[3]},infinite" >> /etc/dnsmasq.d/01-pihole.conf
	echo "dhcp-option=option:router,${args[4]}" >> /etc/dnsmasq.d/01-pihole.conf
	# Changes the behaviour from strict RFC compliance so that DHCP requests on unknown leases from unknown hosts are not ignored. This allows new hosts to get a lease without a tedious timeout under all circumstances. It also allows dnsmasq to rebuild its lease database without each client needing to reacquire a lease, if the database is lost.
	echo "dhcp-authoritative" >> /etc/dnsmasq.d/01-pihole.conf
	# Use the specified file to store DHCP lease information
	echo "dhcp-leasefile=/etc/pihole/dhcp.leases" >> /etc/dnsmasq.d/01-pihole.conf
	# Suppress logging of the routine operation of these protocols. Errors and problems will still be logged, though.
	echo "quiet-dhcp" >> /etc/dnsmasq.d/01-pihole.conf
	echo "quiet-dhcp6" >> /etc/dnsmasq.d/01-pihole.conf

	RestartDNS
}

DisableDHCP(){

	# Remove setting from file (create backup setupVars.conf.bak)
	sed -i.bak '/DHCP_ACTIVE/d;' /etc/pihole/setupVars.conf
	echo "DHCP_ACTIVE=false" >> /etc/pihole/setupVars.conf

	# Remove setting from file
	sed -i '/dhcp-/d;/quiet-dhcp/d;' /etc/dnsmasq.d/01-pihole.conf

	RestartDNS
}

SetWebUILayout(){

	# Remove setting from file (create backup setupVars.conf.bak)
	sed -i.bak '/WEBUIBOXEDLAYOUT/d;' /etc/pihole/setupVars.conf
	echo "WEBUIBOXEDLAYOUT=${args[2]}" >> /etc/pihole/setupVars.conf

}

SetDNSDomainName(){

	# Remove setting from file (create backup setupVars.conf.bak)
	sed -i.bak '/PIHOLE_DOMAIN/d;' /etc/pihole/setupVars.conf
	# Save setting to file
	echo "PIHOLE_DOMAIN=${args[2]}" >> /etc/pihole/setupVars.conf

	# Replace within actual dnsmasq config file
	sed -i '/domain=/d;' /etc/dnsmasq.d/01-pihole.conf
	echo "domain=${args[2]}" >> /etc/dnsmasq.d/01-pihole.conf

	# Restart dnsmasq to load new configuration
	RestartDNS

}

<<<<<<< HEAD
SetPrivacyMode(){

	# Remove setting from file (create backup setupVars.conf.bak)
	sed -i.bak '/API_PRIVACY_MODE/d' /etc/pihole/setupVars.conf
	# Save setting to file
	if [[ "${args[2]}" == "true" ]] ; then
		echo "API_PRIVACY_MODE=true" >> /etc/pihole/setupVars.conf
	else
		echo "API_PRIVACY_MODE=false" >> /etc/pihole/setupVars.conf
	fi

=======
ResolutionSettings() {

	typ=${args[2]}
	state=${args[3]}

	if [[ "${typ}" == "forward" ]]; then
		sed -i.bak '/API_GET_UPSTREAM_DNS_HOSTNAME/d;' /etc/pihole/setupVars.conf
		echo "API_GET_UPSTREAM_DNS_HOSTNAME=${state}" >> /etc/pihole/setupVars.conf
	elif [[ "${typ}" == "clients" ]]; then
		sed -i.bak '/API_GET_CLIENT_HOSTNAME/d;' /etc/pihole/setupVars.conf
		echo "API_GET_CLIENT_HOSTNAME=${state}" >> /etc/pihole/setupVars.conf
	fi
>>>>>>> fcdd58ac
}

case "${args[1]}" in
	"-p" | "password"   ) SetWebPassword;;
	"-c" | "celsius"    ) unit="C"; SetTemperatureUnit;;
	"-f" | "fahrenheit" ) unit="F"; SetTemperatureUnit;;
	"-k" | "kelvin"     ) unit="K"; SetTemperatureUnit;;
	"setdns"            ) SetDNSServers;;
	"setexcludedomains" ) SetExcludeDomains;;
	"setexcludeclients" ) SetExcludeClients;;
	"reboot"            ) Reboot;;
	"restartdns"        ) RestartDNS;;
	"setquerylog"       ) SetQueryLogOptions;;
	"enabledhcp"        ) EnableDHCP;;
	"disabledhcp"       ) DisableDHCP;;
	"layout"            ) SetWebUILayout;;
	"-h" | "--help"     ) helpFunc;;
	"domainname"        ) SetDNSDomainName;;
<<<<<<< HEAD
	"privacymode"       ) SetPrivacyMode;;
=======
	"resolve"           ) ResolutionSettings;;
>>>>>>> fcdd58ac
	*                   ) helpFunc;;
esac

shift

if [[ $# = 0 ]]; then
	helpFunc
fi
<|MERGE_RESOLUTION|>--- conflicted
+++ resolved
@@ -216,7 +216,6 @@
 
 }
 
-<<<<<<< HEAD
 SetPrivacyMode(){
 
 	# Remove setting from file (create backup setupVars.conf.bak)
@@ -227,8 +226,8 @@
 	else
 		echo "API_PRIVACY_MODE=false" >> /etc/pihole/setupVars.conf
 	fi
-
-=======
+}
+
 ResolutionSettings() {
 
 	typ=${args[2]}
@@ -241,7 +240,6 @@
 		sed -i.bak '/API_GET_CLIENT_HOSTNAME/d;' /etc/pihole/setupVars.conf
 		echo "API_GET_CLIENT_HOSTNAME=${state}" >> /etc/pihole/setupVars.conf
 	fi
->>>>>>> fcdd58ac
 }
 
 case "${args[1]}" in
@@ -260,11 +258,8 @@
 	"layout"            ) SetWebUILayout;;
 	"-h" | "--help"     ) helpFunc;;
 	"domainname"        ) SetDNSDomainName;;
-<<<<<<< HEAD
 	"privacymode"       ) SetPrivacyMode;;
-=======
 	"resolve"           ) ResolutionSettings;;
->>>>>>> fcdd58ac
 	*                   ) helpFunc;;
 esac
 
