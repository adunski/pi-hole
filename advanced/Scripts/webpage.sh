#!/usr/bin/env bash
# shellcheck disable=SC1090

# Pi-hole: A black hole for Internet advertisements
# (c) 2017 Pi-hole, LLC (https://pi-hole.net)
# Network-wide ad blocking via your own hardware.
#
# Web interface settings
#
# This file is copyright under the latest version of the EUPL.
# Please see LICENSE file for your rights under this license.

readonly setupVars="/etc/pihole/setupVars.conf"
readonly dnsmasqconfig="/etc/dnsmasq.d/01-pihole.conf"
readonly dhcpconfig="/etc/dnsmasq.d/02-pihole-dhcp.conf"
# 03 -> wildcards
readonly dhcpstaticconfig="/etc/dnsmasq.d/04-pihole-static-dhcp.conf"
readonly speedtestfile="/var/www/html/admin/scripts/pi-hole/speedtest/speedtest.sh"
readonly speedtestdb="/etc/pihole/speedtest.db"

coltable="/opt/pihole/COL_TABLE"
if [[ -f ${coltable} ]]; then
  source ${coltable}
fi

helpFunc() {
  echo "Usage: pihole -a [options]
Example: pihole -a -p password
Set options for the Admin Console

Options:
  -p, password        Set Admin Console password
  -c, celsius         Set Celsius as preferred temperature unit
  -f, fahrenheit      Set Fahrenheit as preferred temperature unit
  -k, kelvin          Set Kelvin as preferred temperature unit
  -r, hostrecord      Add a name to the DNS associated to an IPv4/IPv6 address
  -e, email           Set an administrative contact address for the Block Page
  -h, --help          Show this help dialog
  -i, interface       Specify dnsmasq's interface listening behavior
<<<<<<< HEAD
                        Add '-h' for more info on interface usage
  -s, speedtest       Set speedtest intevel , user 0 to disable Speedtests
                      use -sn to prevent logging to results list
  -sd                 Set speedtest display range
  -sn                 Run speedtest now
  -sc                 Clear speedtest data
  -ss                 Set custom server"

=======
                        Add '-h' for more info on interface usage"
>>>>>>> 5ba413569ea8a4220c7e3bd2fa8c28b33b9e8492
	exit 0
}

add_setting() {
	echo "${1}=${2}" >> "${setupVars}"
}

delete_setting() {
	sed -i "/${1}/d" "${setupVars}"
}

change_setting() {
	delete_setting "${1}"
	add_setting "${1}" "${2}"
}

add_dnsmasq_setting() {
	if [[ "${2}" != "" ]]; then
		echo "${1}=${2}" >> "${dnsmasqconfig}"
	else
		echo "${1}" >> "${dnsmasqconfig}"
	fi
}

delete_dnsmasq_setting() {
	sed -i "/${1}/d" "${dnsmasqconfig}"
}

SetTemperatureUnit() {
	change_setting "TEMPERATUREUNIT" "${unit}"
  echo -e "  ${TICK} Set temperature unit to ${unit}"
}

HashPassword() {
  # Compute password hash twice to avoid rainbow table vulnerability
  return=$(echo -n ${1} | sha256sum | sed 's/\s.*$//')
  return=$(echo -n ${return} | sha256sum | sed 's/\s.*$//')
  echo ${return}
}

SetWebPassword() {
	if [ "${SUDO_USER}" == "www-data" ]; then
		echo "Security measure: user www-data is not allowed to change webUI password!"
		echo "Exiting"
		exit 1
	fi

	if [ "${SUDO_USER}" == "lighttpd" ]; then
		echo "Security measure: user lighttpd is not allowed to change webUI password!"
		echo "Exiting"
		exit 1
	fi

  if (( ${#args[2]} > 0 )) ; then
    readonly PASSWORD="${args[2]}"
    readonly CONFIRM="${PASSWORD}"
  else
    # Prevents a bug if the user presses Ctrl+C and it continues to hide the text typed.
    # So we reset the terminal via stty if the user does press Ctrl+C
    trap '{ echo -e "\nNo password will be set" ; stty sane ; exit 1; }' INT
    read -s -p "Enter New Password (Blank for no password): " PASSWORD
    echo ""

    if [ "${PASSWORD}" == "" ]; then
      change_setting "WEBPASSWORD" ""
      echo -e "  ${TICK} Password Removed"
      exit 0
    fi

    read -s -p "Confirm Password: " CONFIRM
    echo ""
  fi

	if [ "${PASSWORD}" == "${CONFIRM}" ] ; then
		hash=$(HashPassword "${PASSWORD}")
		# Save hash to file
		change_setting "WEBPASSWORD" "${hash}"
		echo -e "  ${TICK} New password set"
	else
		echo -e "  ${CROSS} Passwords don't match. Your password has not been changed"
		exit 1
	fi
}

ProcessDNSSettings() {
	source "${setupVars}"

	delete_dnsmasq_setting "server"

	COUNTER=1
	while [[ 1 ]]; do
		var=PIHOLE_DNS_${COUNTER}
		if [ -z "${!var}" ]; then
			break;
		fi
		add_dnsmasq_setting "server" "${!var}"
		let COUNTER=COUNTER+1
	done

	delete_dnsmasq_setting "domain-needed"

	if [[ "${DNS_FQDN_REQUIRED}" == true ]]; then
		add_dnsmasq_setting "domain-needed"
	fi

	delete_dnsmasq_setting "bogus-priv"

	if [[ "${DNS_BOGUS_PRIV}" == true ]]; then
		add_dnsmasq_setting "bogus-priv"
	fi

	delete_dnsmasq_setting "dnssec"
	delete_dnsmasq_setting "trust-anchor="

	if [[ "${DNSSEC}" == true ]]; then
		echo "dnssec
trust-anchor=.,19036,8,2,49AAC11D7B6F6446702E54A1607371607A1A41855200FD2CE1CDDE32F24E8FB5
" >> "${dnsmasqconfig}"
	fi

	delete_dnsmasq_setting "host-record"

	if [ ! -z "${HOSTRECORD}" ]; then
		add_dnsmasq_setting "host-record" "${HOSTRECORD}"
	fi

	# Setup interface listening behavior of dnsmasq
	delete_dnsmasq_setting "interface"
	delete_dnsmasq_setting "local-service"

	if [[ "${DNSMASQ_LISTENING}" == "all" ]]; then
		# Listen on all interfaces, permit all origins
		add_dnsmasq_setting "except-interface" "nonexisting"
	elif [[ "${DNSMASQ_LISTENING}" == "local" ]]; then
		# Listen only on all interfaces, but only local subnets
		add_dnsmasq_setting "local-service"
	else
		# Listen only on one interface
		add_dnsmasq_setting "interface" "${PIHOLE_INTERFACE}"
	fi

}

SetDNSServers() {
	# Save setting to file
	delete_setting "PIHOLE_DNS"
	IFS=',' read -r -a array <<< "${args[2]}"
	for index in "${!array[@]}"
	do
		add_setting "PIHOLE_DNS_$((index+1))" "${array[index]}"
	done

	if [[ "${args[3]}" == "domain-needed" ]]; then
		change_setting "DNS_FQDN_REQUIRED" "true"
	else
		change_setting "DNS_FQDN_REQUIRED" "false"
	fi

	if [[ "${args[4]}" == "bogus-priv" ]]; then
		change_setting "DNS_BOGUS_PRIV" "true"
	else
		change_setting "DNS_BOGUS_PRIV" "false"
	fi

	if [[ "${args[5]}" == "dnssec" ]]; then
		change_setting "DNSSEC" "true"
	else
		change_setting "DNSSEC" "false"
	fi

	ProcessDNSSettings

	# Restart dnsmasq to load new configuration
	RestartDNS
}

SetExcludeDomains() {
	change_setting "API_EXCLUDE_DOMAINS" "${args[2]}"
}

SetExcludeClients() {
	change_setting "API_EXCLUDE_CLIENTS" "${args[2]}"
}

Poweroff(){
        nohup bash -c "sleep 5; poweroff" &> /dev/null </dev/null &
}

Reboot() {
	nohup bash -c "sleep 5; reboot" &> /dev/null </dev/null &
}

RestartDNS() {
  /usr/local/bin/pihole restartdns
}

SetQueryLogOptions() {
	change_setting "API_QUERY_LOG_SHOW" "${args[2]}"
}

ProcessDHCPSettings() {
	source "${setupVars}"

	if [[ "${DHCP_ACTIVE}" == "true" ]]; then
    interface=$(grep 'PIHOLE_INTERFACE=' /etc/pihole/setupVars.conf | sed "s/.*=//")

    # Use eth0 as fallback interface
    if [ -z ${interface} ]; then
      interface="eth0"
    fi

    if [[ "${PIHOLE_DOMAIN}" == "" ]]; then
      PIHOLE_DOMAIN="local"
      change_setting "PIHOLE_DOMAIN" "${PIHOLE_DOMAIN}"
    fi

    if [[ "${DHCP_LEASETIME}" == "0" ]]; then
      leasetime="infinite"
    elif [[ "${DHCP_LEASETIME}" == "" ]]; then
      leasetime="24"
      change_setting "DHCP_LEASETIME" "${leasetime}"
    elif [[ "${DHCP_LEASETIME}" == "24h" ]]; then
      #Installation is affected by known bug, introduced in a previous version.
      #This will automatically clean up setupVars.conf and remove the unnecessary "h"
      leasetime="24"
      change_setting "DHCP_LEASETIME" "${leasetime}"
    else
      leasetime="${DHCP_LEASETIME}h"
    fi

    # Write settings to file
    echo "###############################################################################
#  DHCP SERVER CONFIG FILE AUTOMATICALLY POPULATED BY PI-HOLE WEB INTERFACE.  #
#            ANY CHANGES MADE TO THIS FILE WILL BE LOST ON CHANGE             #
###############################################################################
dhcp-authoritative
dhcp-range=${DHCP_START},${DHCP_END},${leasetime}
dhcp-option=option:router,${DHCP_ROUTER}
dhcp-leasefile=/etc/pihole/dhcp.leases
#quiet-dhcp
" > "${dhcpconfig}"

  if [[ "${PIHOLE_DOMAIN}" != "none" ]]; then
    echo "domain=${PIHOLE_DOMAIN}" >> "${dhcpconfig}"
  fi

    if [[ "${DHCP_IPv6}" == "true" ]]; then
  echo "#quiet-dhcp6
#enable-ra
dhcp-option=option6:dns-server,[::]
dhcp-range=::100,::1ff,constructor:${interface},ra-names,slaac,${leasetime}
ra-param=*,0,0
" >> "${dhcpconfig}"
    fi

	else
	  if [[ -f "${dhcpconfig}" ]]; then
		  rm "${dhcpconfig}" &> /dev/null
		fi
	fi
}

EnableDHCP() {
	change_setting "DHCP_ACTIVE" "true"
	change_setting "DHCP_START" "${args[2]}"
	change_setting "DHCP_END" "${args[3]}"
	change_setting "DHCP_ROUTER" "${args[4]}"
	change_setting "DHCP_LEASETIME" "${args[5]}"
	change_setting "PIHOLE_DOMAIN" "${args[6]}"
	change_setting "DHCP_IPv6" "${args[7]}"

	# Remove possible old setting from file
	delete_dnsmasq_setting "dhcp-"
	delete_dnsmasq_setting "quiet-dhcp"

	ProcessDHCPSettings

	RestartDNS
}

DisableDHCP() {
	change_setting "DHCP_ACTIVE" "false"

	# Remove possible old setting from file
	delete_dnsmasq_setting "dhcp-"
	delete_dnsmasq_setting "quiet-dhcp"

	ProcessDHCPSettings

	RestartDNS
}

SetWebUILayout() {
	change_setting "WEBUIBOXEDLAYOUT" "${args[2]}"
}


ClearSpeedtestData(){
    mv $speedtestdb $speedtestdb"_old"
    cp /var/www/html/admin/scripts/pi-hole/speedtest/speedtest.db $speedtestdb
}

ChageSpeedTestSchedule(){
  if [[ "${args[2]}" =~ ^[0-9]+$ ]]; then
      if [ "${args[2]}" -ge 0 -a "${args[2]}" -le 24 ]; then
          change_setting "SPEEDTESTSCHEDULE" "${args[2]}"
          SetCronTab ${args[2]}
      fi
  fi
}

SpeedtestServer(){
  if [[ "${args[2]}" =~ ^[0-9]+$ ]]; then
      change_setting "SPEEDTEST_SERVER" "${args[2]}"
          # SetCronTab ${args[2]}
  else
      # Autoselect for invalid data
      change_setting "SPEEDTEST_SERVER" ""
  fi

}


RunSpeedtestNow(){
  mkdir -p /tmp/speedtest
  lockfile="/tmp/speedtest/lock"
  if [ -f $speedtestdb ]
  then
      echo ""
  else
      cp /var/www/html/admin/scripts/pi-hole/speedtest/speedtest.db $speedtestdb
      sleep 2
  fi
  if [ -f "$lockfile" ]
  then
  	echo "Speedtest is already in progress, is something went wrong delete this file - "$lockfile
  else
    touch $lockfile
    if [[ "${args[2]}" == "-n" ]]; then
        speedtest-cli
    else
      echo "Testing Speed"
      result=`$speedtestfile`
      echo $result
      rm $lockfile
    fi
  fi
}

SetCronTab()
{
  # Remove OLD
  crontab -l >crontab.tmp
  old=$(cat crontab.tmp | awk '/speedtest.sh/ {print FNR}')
  if [[ "$old" =~ ^[0-9]+$ ]]; then
    crontab -l | sed -e "${old}d" >crontab.tmp
  fi
  # Add New
  if [[ "$1" == "0" ]]; then
      crontab crontab.tmp && rm -f crontab.tmp
  else
      newtab="0 */"${1}" * * * su root -c \""${speedtestfile}"\"  > /dev/null 2>&1"
      printf '%s\n' "$newtab" >>crontab.tmp
      crontab crontab.tmp && rm -f crontab.tmp
  fi
}

CustomizeAdLists() {
  list="/etc/pihole/adlists.list"

	if [[ "${args[2]}" == "enable" ]]; then
		sed -i "\\@${args[3]}@s/^#http/http/g" "${list}"
	elif [[ "${args[2]}" == "disable" ]]; then
		sed -i "\\@${args[3]}@s/^http/#http/g" "${list}"
	elif [[ "${args[2]}" == "add" ]]; then
		echo "${args[3]}" >> ${list}
	elif [[ "${args[2]}" == "del" ]]; then
	  var=$(echo "${args[3]}" | sed 's/\//\\\//g')
	  sed -i "/${var}/Id" "${list}"
	else
		echo "Not permitted"
		return 1
  fi
}

function UpdateSpeedTestRange(){
  if [[ "${args[2]}" =~ ^[0-9]+$ ]]; then
      if [ "${args[2]}" -ge 0 -a "${args[2]}" -le 30 ]; then
          change_setting "SPEEDTEST_CHART_DAYS" "${args[2]}"
      fi
  fi
}

SetPrivacyMode() {
	if [[ "${args[2]}" == "true" ]]; then
		change_setting "API_PRIVACY_MODE" "true"
	else
		change_setting "API_PRIVACY_MODE" "false"
	fi
}

ResolutionSettings() {
	typ="${args[2]}"
	state="${args[3]}"

	if [[ "${typ}" == "forward" ]]; then
		change_setting "API_GET_UPSTREAM_DNS_HOSTNAME" "${state}"
	elif [[ "${typ}" == "clients" ]]; then
		change_setting "API_GET_CLIENT_HOSTNAME" "${state}"
	fi
}

AddDHCPStaticAddress() {
	mac="${args[2]}"
	ip="${args[3]}"
	host="${args[4]}"

	if [[ "${ip}" == "noip" ]]; then
		# Static host name
		echo "dhcp-host=${mac},${host}" >> "${dhcpstaticconfig}"
	elif [[ "${host}" == "nohost" ]]; then
		# Static IP
		echo "dhcp-host=${mac},${ip}" >> "${dhcpstaticconfig}"
	else
		# Full info given
		echo "dhcp-host=${mac},${ip},${host}" >> "${dhcpstaticconfig}"
	fi
}

RemoveDHCPStaticAddress() {
	mac="${args[2]}"
	sed -i "/dhcp-host=${mac}.*/d" "${dhcpstaticconfig}"
}

SetHostRecord() {
  if [[ "${1}" == "-h" ]] || [[ "${1}" == "--help" ]]; then
    echo "Usage: pihole -a hostrecord <domain> [IPv4-address],[IPv6-address]
Example: 'pihole -a hostrecord home.domain.com 192.168.1.1,2001:db8:a0b:12f0::1'
Add a name to the DNS associated to an IPv4/IPv6 address

Options:
  \"\"                  Empty: Remove host record
  -h, --help          Show this help dialog"
    exit 0
  fi

	if [[ -n "${args[3]}" ]]; then
		change_setting "HOSTRECORD" "${args[2]},${args[3]}"
		echo -e "  ${TICK} Setting host record for ${args[2]} to ${args[3]}"
	else
		change_setting "HOSTRECORD" ""
		echo -e "  ${TICK} Removing host record"
	fi

	ProcessDNSSettings

	# Restart dnsmasq to load new configuration
	RestartDNS
}

SetAdminEmail() {
  if [[ "${1}" == "-h" ]] || [[ "${1}" == "--help" ]]; then
    echo "Usage: pihole -a email <address>
Example: 'pihole -a email admin@address.com'
Set an administrative contact address for the Block Page

Options:
  \"\"                  Empty: Remove admin contact
  -h, --help          Show this help dialog"
    exit 0
  fi

	if [[ -n "${args[2]}" ]]; then
		change_setting "ADMIN_EMAIL" "${args[2]}"
		echo -e "  ${TICK} Setting admin contact to ${args[2]}"
	else
		change_setting "ADMIN_EMAIL" ""
		echo -e "  ${TICK} Removing admin contact"
	fi
}

SetListeningMode() {
	source "${setupVars}"

  if [[ "$3" == "-h" ]] || [[ "$3" == "--help" ]]; then
    echo "Usage: pihole -a -i [interface]
Example: 'pihole -a -i local'
Specify dnsmasq's network interface listening behavior

Interfaces:
  local               Listen on all interfaces, but only allow queries from
                      devices that are at most one hop away (local devices)
  single              Listen only on ${PIHOLE_INTERFACE} interface
  all                 Listen on all interfaces, permit all origins"
    exit 0
  fi

	if [[ "${args[2]}" == "all" ]]; then
    echo -e "  ${INFO} Listening on all interfaces, permiting all origins. Please use a firewall!"
		change_setting "DNSMASQ_LISTENING" "all"
	elif [[ "${args[2]}" == "local" ]]; then
    echo -e "  ${INFO} Listening on all interfaces, permiting origins from one hop away (LAN)"
		change_setting "DNSMASQ_LISTENING" "local"
	else
		echo -e "  ${INFO} Listening only on interface ${PIHOLE_INTERFACE}"
		change_setting "DNSMASQ_LISTENING" "single"
	fi

	# Don't restart DNS server yet because other settings
	# will be applied afterwards if "-web" is set
	if [[ "${args[3]}" != "-web" ]]; then
		ProcessDNSSettings
		# Restart dnsmasq to load new configuration
		RestartDNS
	fi
}

Teleporter() {
	local datetimestamp=$(date "+%Y-%m-%d_%H-%M-%S")
	php /var/www/html/admin/scripts/pi-hole/php/teleporter.php > "pi-hole-teleporter_${datetimestamp}.zip"
}

audit()
{
	echo "${args[2]}" >> /etc/pihole/auditlog.list
}

main() {
	args=("$@")

	case "${args[1]}" in
		"-p" | "password"   ) SetWebPassword;;
		"-c" | "celsius"    ) unit="C"; SetTemperatureUnit;;
		"-f" | "fahrenheit" ) unit="F"; SetTemperatureUnit;;
		"-k" | "kelvin"     ) unit="K"; SetTemperatureUnit;;
		"setdns"            ) SetDNSServers;;
		"setexcludedomains" ) SetExcludeDomains;;
		"setexcludeclients" ) SetExcludeClients;;
		"poweroff"          ) Poweroff;;
		"reboot"            ) Reboot;;
		"restartdns"        ) RestartDNS;;
		"setquerylog"       ) SetQueryLogOptions;;
		"enabledhcp"        ) EnableDHCP;;
		"disabledhcp"       ) DisableDHCP;;
		"layout"            ) SetWebUILayout;;
		"-h" | "--help"     ) helpFunc;;
		"privacymode"       ) SetPrivacyMode;;
		"resolve"           ) ResolutionSettings;;
		"addstaticdhcp"     ) AddDHCPStaticAddress;;
		"removestaticdhcp"  ) RemoveDHCPStaticAddress;;
		"-r" | "hostrecord" ) SetHostRecord "$3";;
		"-e" | "email"      ) SetAdminEmail "$3";;
		"-i" | "interface"  ) SetListeningMode "$@";;
		"-t" | "teleporter" ) Teleporter;;
		"adlist"            ) CustomizeAdLists;;
    "-s" | "speedtest"  ) ChageSpeedTestSchedule;;
    "-sd"               ) UpdateSpeedTestRange;;
    "-sn"               ) RunSpeedtestNow;;
    "-sc"               ) ClearSpeedtestData;;
    "-ss"               ) SpeedtestServer;;
		"audit"             ) audit;;
		*                   ) helpFunc;;
	esac

	shift

	if [[ $# = 0 ]]; then
		helpFunc
	fi
}<|MERGE_RESOLUTION|>--- conflicted
+++ resolved
@@ -37,7 +37,6 @@
   -e, email           Set an administrative contact address for the Block Page
   -h, --help          Show this help dialog
   -i, interface       Specify dnsmasq's interface listening behavior
-<<<<<<< HEAD
                         Add '-h' for more info on interface usage
   -s, speedtest       Set speedtest intevel , user 0 to disable Speedtests
                       use -sn to prevent logging to results list
@@ -46,9 +45,7 @@
   -sc                 Clear speedtest data
   -ss                 Set custom server"
 
-=======
                         Add '-h' for more info on interface usage"
->>>>>>> 5ba413569ea8a4220c7e3bd2fa8c28b33b9e8492
 	exit 0
 }
 
