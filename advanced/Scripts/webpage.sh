--- conflicted
+++ resolved
@@ -38,20 +38,15 @@
   -e, email           Set an administrative contact address for the Block Page
   -h, --help          Show this help dialog
   -i, interface       Specify dnsmasq's interface listening behavior
-<<<<<<< HEAD
                         Add '-h' for more info on interface usage
   -s, speedtest       Set speedtest intevel , user 0 to disable Speedtests
                       use -sn to prevent logging to results list
   -sd                 Set speedtest display range
   -sn                 Run speedtest now
   -sc                 Clear speedtest data
-  -ss                 Set custom server"
-
-	exit 0
-=======
+  -ss                 Set custom server
   -l, privacylevel    Set privacy level (0 = lowest, 3 = highest)"
     exit 0
->>>>>>> ddbdb51d
 }
 
 add_setting() {
@@ -631,49 +626,6 @@
 }
 
 main() {
-<<<<<<< HEAD
-	args=("$@")
-
-	case "${args[1]}" in
-		"-p" | "password"   ) SetWebPassword;;
-		"-c" | "celsius"    ) unit="C"; SetTemperatureUnit;;
-		"-f" | "fahrenheit" ) unit="F"; SetTemperatureUnit;;
-		"-k" | "kelvin"     ) unit="K"; SetTemperatureUnit;;
-		"setdns"            ) SetDNSServers;;
-		"setexcludedomains" ) SetExcludeDomains;;
-		"setexcludeclients" ) SetExcludeClients;;
-		"poweroff"          ) Poweroff;;
-		"reboot"            ) Reboot;;
-		"restartdns"        ) RestartDNS;;
-		"setquerylog"       ) SetQueryLogOptions;;
-		"enabledhcp"        ) EnableDHCP;;
-		"disabledhcp"       ) DisableDHCP;;
-		"layout"            ) SetWebUILayout;;
-		"-h" | "--help"     ) helpFunc;;
-		"privacymode"       ) SetPrivacyMode;;
-		"resolve"           ) ResolutionSettings;;
-		"addstaticdhcp"     ) AddDHCPStaticAddress;;
-		"removestaticdhcp"  ) RemoveDHCPStaticAddress;;
-		"-r" | "hostrecord" ) SetHostRecord "$3";;
-		"-e" | "email"      ) SetAdminEmail "$3";;
-		"-i" | "interface"  ) SetListeningMode "$@";;
-		"-t" | "teleporter" ) Teleporter;;
-		"adlist"            ) CustomizeAdLists;;
-    "-s" | "speedtest"  ) ChageSpeedTestSchedule;;
-    "-sd"               ) UpdateSpeedTestRange;;
-    "-sn"               ) RunSpeedtestNow;;
-    "-sc"               ) ClearSpeedtestData;;
-    "-ss"               ) SpeedtestServer;;
-		"audit"             ) audit;;
-		*                   ) helpFunc;;
-	esac
-
-	shift
-
-	if [[ $# = 0 ]]; then
-		helpFunc
-	fi
-=======
     args=("$@")
 
     case "${args[1]}" in
@@ -703,6 +655,11 @@
         "adlist"              ) CustomizeAdLists;;
         "audit"               ) audit;;
         "-l" | "privacylevel" ) SetPrivacyLevel;;
+        "-s" | "speedtest"    ) ChageSpeedTestSchedule;;
+        "-sd"                 ) UpdateSpeedTestRange;;
+        "-sn"                 ) RunSpeedtestNow;;
+        "-sc"                 ) ClearSpeedtestData;;
+        "-ss"                 ) SpeedtestServer;;
         *                     ) helpFunc;;
     esac
 
@@ -711,5 +668,4 @@
     if [[ $# = 0 ]]; then
         helpFunc
     fi
->>>>>>> ddbdb51d
 }