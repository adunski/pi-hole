#!/usr/bin/env bash
# Pi-hole: A black hole for Internet advertisements
# (c) 2017 Pi-hole, LLC (https://pi-hole.net)
# Network-wide ad blocking via your own hardware.
#
# Switch Pi-hole subsystems to a different Github branch.
#
# This file is copyright under the latest version of the EUPL.
# Please see LICENSE file for your rights under this license.

readonly PI_HOLE_FILES_DIR="/etc/.pihole"
PH_TEST="true"
source "${PI_HOLE_FILES_DIR}/automated install/basic-install.sh"

# piholeGitURL set in basic-install.sh
# is_repo() sourced from basic-install.sh
# setupVars set in basic-install.sh
# check_download_exists sourced from basic-install.sh
# fully_fetch_repo sourced from basic-install.sh
# get_available_branches sourced from basic-install.sh
# fetch_checkout_pull_branch sourced from basic-install.sh
# checkout_pull_branch sourced from basic-install.sh
# simple_distro_check sourced from basic-install.sh

source "${setupVars}"

warning1() {
    echo "  Please note that changing branches severely alters your Pi-hole subsystems"
    echo "  Features that work on the master branch, may not on a development branch"
    echo -e "  ${COL_LIGHT_RED}This feature is NOT supported unless a Pi-hole developer explicitly asks!${COL_NC}"
    read -r -p "  Have you read and understood this? [y/N] " response
    case "${response}" in
        [yY][eE][sS]|[yY])
            echo ""
            return 0
            ;;
        *)
            echo -e "\\n  ${INFO} Branch change has been cancelled"
            return 1
            ;;
    esac
}

checkout() {
    local corebranches
    local webbranches

    # Avoid globbing
    set -f

    # This is unlikely
    if ! is_repo "${PI_HOLE_FILES_DIR}" ; then
        echo -e "  ${COL_LIGHT_RED}Error: Core Pi-hole repo is missing from system!"
        echo -e "  Please re-run install script from https://github.com/pi-hole/pi-hole${COL_NC}"
        exit 1;
    fi

    if [[ -z "${1}" ]]; then
        echo -e "  ${COL_LIGHT_RED}Invalid option${COL_NC}"
        echo -e "  Try 'pihole checkout --help' for more information."
        exit 1
    fi

    if ! warning1 ; then
        exit 1
    fi

    # Get the distro information so get_binary_name can correctly determine the
    # file name to use
    simple_distro_check

    if [[ "${1}" == "dev" ]] ; then
        # Shortcut to check out development branches
        echo -e "  ${INFO} Shortcut \"dev\" detected - checking out development / devel branches..."
        echo ""
        echo -e "  ${INFO} Pi-hole Core"
        fetch_checkout_pull_branch "${PI_HOLE_FILES_DIR}" "development" || { echo "  ${CROSS} Unable to pull Core developement branch"; exit 1; }

        echo "development" > /etc/pihole/ftlbranch
<<<<<<< HEAD
        echo "development" > /etc/pihole/apibranch
=======
        chmod 644 /etc/pihole/ftlbranch
>>>>>>> b961a501
    elif [[ "${1}" == "master" ]] ; then
        # Shortcut to check out master branches
        echo -e "  ${INFO} Shortcut \"master\" detected - checking out master branches..."
        echo -e "  ${INFO} Pi-hole core"
        fetch_checkout_pull_branch "${PI_HOLE_FILES_DIR}" "master" || { echo "  ${CROSS} Unable to pull Core master branch"; exit 1; }

        echo "master" > /etc/pihole/ftlbranch
<<<<<<< HEAD
        echo "master" > /etc/pihole/apibranch
=======
        chmod 644 /etc/pihole/ftlbranch
>>>>>>> b961a501
    elif [[ "${1}" == "core" ]] ; then
        str="Fetching branches from ${piholeGitUrl}"
        echo -ne "  ${INFO} $str"
        if ! fully_fetch_repo "${PI_HOLE_FILES_DIR}" ; then
            echo -e "${OVER}  ${CROSS} $str"
            exit 1
        fi
        corebranches=($(get_available_branches "${PI_HOLE_FILES_DIR}"))

        if [[ "${corebranches[*]}" == *"master"* ]]; then
            echo -e "${OVER}  ${TICK} $str"
            echo -e "${INFO} ${#corebranches[@]} branches available for Pi-hole Core"
        else
            # Print STDERR output from get_available_branches
            echo -e "${OVER}  ${CROSS} $str\\n\\n${corebranches[*]}"
            exit 1
        fi

        echo ""
        # Have the user choose the branch they want
        if ! (for e in "${corebranches[@]}"; do [[ "$e" == "${2}" ]] && exit 0; done); then
            echo -e "  ${INFO} Requested branch \"${2}\" is not available"
            echo -e "  ${INFO} Available branches for Core are:"
            for e in "${corebranches[@]}"; do echo "      - $e"; done
            exit 1
        fi
        checkout_pull_branch "${PI_HOLE_FILES_DIR}" "${2}"
    elif [[ "${1}" == "ftl" ]] ; then
        get_binary_name FTL
        local path
        path="${2}/${binary}"

        if check_download_exists "$path"; then
            echo "  ${TICK} Branch ${2} exists"
            echo "${2}" > /etc/pihole/ftlbranch
            chmod 644 /etc/pihole/ftlbranch
            FTLinstall "${binary}"
            restart_service pihole-FTL
            enable_service pihole-FTL
        else
            echo "  ${CROSS} Requested branch \"${2}\" is not available"
            ftlbranches=( $(git ls-remote https://github.com/pi-hole/ftl | grep 'heads' | sed 's/refs\/heads\///;s/ //g' | awk '{print $2}') )
            echo -e "  ${INFO} Available branches for FTL are:"
            for e in "${ftlbranches[@]}"; do echo "      - $e"; done
            exit 1
        fi
    elif [[ "${1}" == "api" ]] ; then
        get_binary_name API
        local path
        path="${2}/${binary}"

        if check_download_exists "$path"; then
            echo "  ${TICK} Branch ${2} exists"
            echo "${2}" > /etc/pihole/apibranch
            APIinstall
        else
            echo "  ${CROSS} Requested branch \"${2}\" is not available"
            mapfile -t apibranches < <(git ls-remote https://github.com/pi-hole/api | grep 'heads' | sed 's/refs\/heads\///;s/ //g' | awk '{print $2}')
            echo -e "  ${INFO} Available branches for API are:"
            for e in "${apibranches[@]}"; do echo "      - $e"; done
            exit 1
        fi
    else
        echo -e "  ${INFO} Requested option \"${1}\" is not available"
        exit 1
    fi

    # Force updating everything
    if [[  ! "${1}" == "ftl" && ! "${1}" == "api" ]]; then
        echo -e "  ${INFO} Running installer to upgrade your installation"
        if "${PI_HOLE_FILES_DIR}/automated install/basic-install.sh" --unattended; then
            exit 0
        else
            echo -e "  ${COL_LIGHT_RED} Error: Unable to complete update, please contact support${COL_NC}"
            exit 1
        fi
    fi
}<|MERGE_RESOLUTION|>--- conflicted
+++ resolved
@@ -77,11 +77,9 @@
         fetch_checkout_pull_branch "${PI_HOLE_FILES_DIR}" "development" || { echo "  ${CROSS} Unable to pull Core developement branch"; exit 1; }
 
         echo "development" > /etc/pihole/ftlbranch
-<<<<<<< HEAD
         echo "development" > /etc/pihole/apibranch
-=======
         chmod 644 /etc/pihole/ftlbranch
->>>>>>> b961a501
+        chmod 644 /etc/pihole/apibranch
     elif [[ "${1}" == "master" ]] ; then
         # Shortcut to check out master branches
         echo -e "  ${INFO} Shortcut \"master\" detected - checking out master branches..."
@@ -89,11 +87,9 @@
         fetch_checkout_pull_branch "${PI_HOLE_FILES_DIR}" "master" || { echo "  ${CROSS} Unable to pull Core master branch"; exit 1; }
 
         echo "master" > /etc/pihole/ftlbranch
-<<<<<<< HEAD
         echo "master" > /etc/pihole/apibranch
-=======
         chmod 644 /etc/pihole/ftlbranch
->>>>>>> b961a501
+        chmod 644 /etc/pihole/apibranch
     elif [[ "${1}" == "core" ]] ; then
         str="Fetching branches from ${piholeGitUrl}"
         echo -ne "  ${INFO} $str"
@@ -148,6 +144,7 @@
         if check_download_exists "$path"; then
             echo "  ${TICK} Branch ${2} exists"
             echo "${2}" > /etc/pihole/apibranch
+            chmod 644 /etc/pihole/apibranch
             APIinstall
         else
             echo "  ${CROSS} Requested branch \"${2}\" is not available"
