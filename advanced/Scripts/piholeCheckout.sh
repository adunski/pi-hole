--- conflicted
+++ resolved
@@ -24,192 +24,6 @@
 # checkout_pull_branch sourced from basic-install.sh
 
 source "${setupVars}"
-<<<<<<< HEAD
-update="false"
-
-coltable="/opt/pihole/COL_TABLE"
-source ${coltable}
-
-check_download_exists() {
-  status=$(curl --head --silent "https://ftl.pi-hole.net/${1}" | head -n 1)
-  if grep -q "404" <<< "$status"; then
-    return 1
-  else
-    return 0
-  fi
-}
-
-FTLinstall() {
-  # Download and install FTL binary
-  local binary
-  binary="${1}"
-  local path
-  path="${2}"
-  local str
-  str="Installing FTL"
-  echo -ne "  ${INFO} ${str}..."
-
-  if curl -sSL --fail "https://ftl.pi-hole.net/${path}" -o "/tmp/${binary}"; then
-    # Get sha1 of the binary we just downloaded for verification.
-    curl -sSL --fail "https://ftl.pi-hole.net/${path}.sha1" -o "/tmp/${binary}.sha1"
-    # Check if we just downloaded text, or a binary file.
-    cd /tmp || return 1
-    if sha1sum --status --quiet -c "${binary}".sha1; then
-      echo -n "transferred... "
-      stop_service pihole-FTL &> /dev/null
-      install -T -m 0755 "/tmp/${binary}" "/usr/bin/pihole-FTL"
-      rm "/tmp/${binary}" "/tmp/${binary}.sha1"
-      start_service pihole-FTL &> /dev/null
-      echo -e "${OVER}  ${TICK} ${str}"
-      return 0
-    else
-      echo -e "${OVER}  ${CROSS} ${str}"
-      echo -e "  ${COL_LIGHT_RED}Error: Download of binary from ftl.pi-hole.net failed${COL_NC}"
-      return 1
-    fi
-  else
-    echo -e "${OVER}  ${CROSS} ${str}"
-    echo -e "  ${COL_LIGHT_RED}Error: URL not found${COL_NC}"
-  fi
-}
-
-get_binary_name() {
-  # This gives the machine architecture which may be different from the OS architecture...
-  local machine
-  machine=$(uname -m)
-
-  # This gives the architecture of packages dpkg installs (for example, "i386")
-  local dpkgarch
-  dpkgarch=$(dpkg --print-architecture 2> /dev/null)
-
-  # Special case: This is a 32 bit OS, installed on a 64 bit machine
-  # -> change machine architecture to download the 32 bit executable
-  if [[ "${machine}" == "x86_64" && "${dpkgarch}" == "i386" ]]; then
-    machine="i686"
-  fi
-
-  local str
-  str="Detecting architecture"
-  echo -ne "  ${INFO} ${str}..."
-  if [[ "${machine}" == "arm"* || "${machine}" == *"aarch"* ]]; then
-    # ARM
-    local rev
-    rev=$(uname -m | sed "s/[^0-9]//g;")
-    local lib
-    lib=$(ldd /bin/ls | grep -E '^\s*/lib' | awk '{ print $1 }')
-    if [[ "${lib}" == "/lib/ld-linux-aarch64.so.1" ]]; then
-      echo -e "${OVER}  ${TICK} Detected ARM-aarch64 architecture"
-      binary="pihole-FTL-aarch64-linux-gnu"
-    elif [[ "${lib}" == "/lib/ld-linux-armhf.so.3" ]]; then
-      if [[ "$rev" -gt "6" ]]; then
-        echo -e "${OVER}  ${TICK} Detected ARM-hf architecture (armv7+)"
-        binary="pihole-FTL-arm-linux-gnueabihf"
-      else
-        echo -e "${OVER}  ${TICK} Detected ARM-hf architecture (armv6 or lower) Using ARM binary"
-        binary="pihole-FTL-arm-linux-gnueabi"
-      fi
-    else
-      echo -e "${OVER}  ${TICK} Detected ARM architecture"
-      binary="pihole-FTL-arm-linux-gnueabi"
-    fi
-  elif [[ "${machine}" == "ppc" ]]; then
-    # PowerPC
-    echo -e "${OVER}  ${TICK} Detected PowerPC architecture"
-    binary="pihole-FTL-powerpc-linux-gnu"
-  elif [[ "${machine}" == "x86_64" ]]; then
-    # 64bit
-    echo -e "${OVER}  ${TICK} Detected x86_64 architecture"
-    binary="pihole-FTL-linux-x86_64"
-  else
-    # Something else - we try to use 32bit executable and warn the user
-    if [[ ! "${machine}" == "i686" ]]; then
-      echo -e "${OVER}  ${CROSS} ${str}...
-      ${COL_LIGHT_RED}Not able to detect architecture (unknown: ${machine}), trying 32bit executable
-      Contact support if you experience issues (e.g: FTL not running)${COL_NC}"
-    else
-      echo -e "${OVER}  ${TICK} Detected 32bit (i686) architecture"
-    fi
-    binary="pihole-FTL-linux-x86_32"
-  fi
-}
-
-fully_fetch_repo() {
-  # Add upstream branches to shallow clone
-  local directory="${1}"
-
-  cd "${directory}" || return 1
-  if is_repo "${directory}"; then
-    git remote set-branches origin '*' || return 1
-    git fetch --quiet || return 1
-  else
-    return 1
-  fi
-  return 0
-}
-
-get_available_branches() {
-  # Return available branches
-  local directory
-  directory="${1}"
-  local output
-
-  cd "${directory}" || return 1
-  # Get reachable remote branches, but store STDERR as STDOUT variable
-  output=$( { git remote show origin | grep 'tracked' | sed 's/tracked//;s/ //g'; } 2>&1 )
-  echo "$output"
-  return
-}
-
-fetch_checkout_pull_branch() {
-  # Check out specified branch
-  local directory
-  directory="${1}"
-  local branch
-  branch="${2}"
-
-  # Set the reference for the requested branch, fetch, check it put and pull it
-  cd "${directory}" || return 1
-  git remote set-branches origin "${branch}" || return 1
-  git stash --all --quiet &> /dev/null || true
-  git clean --quiet --force -d || true
-  git fetch --quiet || return 1
-  checkout_pull_branch "${directory}" "${branch}" || return 1
-}
-
-checkout_pull_branch() {
-  # Check out specified branch
-  local directory
-  directory="${1}"
-  local branch
-  branch="${2}"
-  local oldbranch
-
-  cd "${directory}" || return 1
-
-  oldbranch="$(git symbolic-ref HEAD)"
-
-  str="Switching to branch: '${branch}' from '${oldbranch}'"
-  echo -ne "  ${INFO} $str"
-  git checkout "${branch}" --quiet || return 1
-  echo -e "${OVER}  ${TICK} $str"
-
-
-  if [[ "$(git diff "${oldbranch}" | grep -c "^")" -gt "0" ]]; then
-    update="true"
-  fi
-
-  git_pull=$(git pull || return 1)
-
-  if [[ "$git_pull" == *"up-to-date"* ]]; then
-    echo -e "  ${INFO} ${git_pull}"
-  else
-    echo -e "$git_pull\\n"
-  fi
-
-  return 0
-}
-=======
->>>>>>> d9c924b4
 
 warning1() {
   echo "  Please note that changing branches severely alters your Pi-hole subsystems"
