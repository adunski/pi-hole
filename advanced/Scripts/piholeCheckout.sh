--- conflicted
+++ resolved
@@ -171,11 +171,7 @@
 
   oldbranch="$(git symbolic-ref HEAD)"
 
-<<<<<<< HEAD
-  git checkout "${branch}" || return 1
-=======
   git checkout "${branch}" --quiet || return 1
->>>>>>> 3a50b917
 
   if [[ "$(git diff "${oldbranch}" | grep -c "^")" -gt "0" ]]; then
     update="true"
@@ -251,17 +247,12 @@
       echo -e "  ${INFO} Web interface"
       fetch_checkout_pull_branch "${webInterfaceDir}" "devel" || { echo "  ${CROSS} Unable to pull Web development branch"; exit 1; }
     fi
-<<<<<<< HEAD
-    echo -e "  ${TICK} Pi-hole core"
+    #echo -e "  ${TICK} Pi-hole Core"
 
     get_binary_name
     local path
     path="development/${binary}"
     FTLinstall "${binary}" "${path}"
-
-=======
-    #echo -e "  ${TICK} Pi-hole Core"
->>>>>>> 3a50b917
   elif [[ "${1}" == "master" ]] ; then
     # Shortcut to check out master branches
     echo -e "  ${INFO} Shortcut \"master\" detected - checking out master branches..."
@@ -271,17 +262,11 @@
       echo -e "  ${INFO} Web interface"
       fetch_checkout_pull_branch "${webInterfaceDir}" "master" || { echo "  ${CROSS} Unable to pull Web master branch"; exit 1; }
     fi
-<<<<<<< HEAD
-    echo -e "  ${TICK} Web interface"
-
-    get_binary_name
+    #echo -e "  ${TICK} Web Interface"
+     get_binary_name
     local path
     path="master/${binary}"
     FTLinstall "${binary}" "${path}"
-=======
-    #echo -e "  ${TICK} Web Interface"
->>>>>>> 3a50b917
-
   elif [[ "${1}" == "core" ]] ; then
     str="Fetching branches from ${piholeGitUrl}"
     echo -ne "  ${INFO} $str"
