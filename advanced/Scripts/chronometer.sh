#!/usr/bin/env bash
# Pi-hole: A black hole for Internet advertisements
# (c) 2015, 2016 by Jacob Salmela
# Network-wide ad blocking via your Raspberry Pi
# http://pi-hole.net
# Calculates stats and displays to an LCD
#
# Pi-hole is free software: you can redistribute it and/or modify
# it under the terms of the GNU General Public License as published by
# the Free Software Foundation, either version 2 of the License, or
# (at your option) any later version.


#Functions##############################################################################################################
<<<<<<< HEAD

#move to pihole
statsUpdateJSON() {
  if [[ -z "${AdminLink}" ]] ; then
    AdminLink="http://127.0.0.1/admin"
  fi
  local x=$(curl -s ${AdminLink}/api.php?summaryRaw)
  #check if json is valid
  if echo "${x}" | python -m json.tool > /dev/null ; then
    echo "${x}"
  else
    echo "Error"
  fi
}

#move to pihole
statsBlockedDomains() {
  if [[ -z "${json}" ]] ; then
    json=$(statsUpdateJSON)
  fi
  if [[ "${json}" != "Error" ]] ; then
    local x=$(echo "${json}" | python -c "import sys, json; print json.load(sys.stdin)['domains_being_blocked']")
    echo ${x}
  else
    echo "Error"
  fi
}

#move to pihole
statsQueriesToday() {
  if [[ -z "${json}" ]] ; then
   json=$(statsUpdateJSON)
  fi
  if [[ "${json}" != "Error" ]] ; then
    local x=$(echo "${json}" | python -c "import sys, json; print json.load(sys.stdin)['dns_queries_today']")
    echo ${x}
  else
    echo "Error"
  fi
}

#move to pihole
statsBlockedToday() {
  if [[ -z "${json}" ]] ; then
    json=$(statsUpdateJSON)
  fi
  if [[ "${json}" != "Error" ]] ; then
    local x=$(echo "${json}" | python -c "import sys, json; print json.load(sys.stdin)['ads_blocked_today']")
    echo ${x}
  else
    echo "Error"
  fi
}

#move to pihole
statsPercentBlockedToday() {
  if [[ -z "${json}" ]] ; then
    json=$(statsUpdateJSON)
  fi
  if [[ "${json}" != "Error" ]] ; then
    local x=$(echo "${json}" | python -c "import sys, json; print round(float(json.load(sys.stdin)['ads_percentage_today']), 2)")
    echo ${x}
  else
    echo "Error"
  fi
=======
piLog="/var/log/pihole.log"
gravity="/etc/pihole/gravity.list"

today=$(date "+%b %e")

CalcBlockedDomains() {
	CheckIPv6
	if [ -e "${gravity}" ]; then
		#Are we IPV6 or IPV4?
		if [[ -n ${piholeIPv6} ]]; then
			#We are IPV6
			blockedDomainsTotal=$(wc -l /etc/pihole/gravity.list | awk '{print $1/2}')
		else
			#We are IPV4
			blockedDomainsTotal=$(wc -l /etc/pihole/gravity.list | awk '{print $1}')
		fi
	else
		blockedDomainsTotal="Err."
	fi
}

CalcQueriesToday() {
	if [ -e "${piLog}" ]; then
		queriesToday=$(cat "${piLog}" | grep "${today}" | awk '/query/ {print $6}' | wc -l)
	else
		queriesToday="Err."
	fi
}

CalcblockedToday() {
	if [ -e "${piLog}" ] && [ -e "${gravity}" ];then
		blockedToday=$(cat ${piLog} | awk '/\/etc\/pihole\/gravity.list/ && !/address/ {print $6}' | wc -l)
	else
		blockedToday="Err."
	fi
}

CalcPercentBlockedToday() {
	if [ "${queriesToday}" != "Err." ] && [ "${blockedToday}" != "Err." ]; then
		if [ "${queriesToday}" != 0 ]; then #Fixes divide by zero error :)
			#scale 2 rounds the number down, so we'll do scale 4 and then trim the last 2 zeros
			percentBlockedToday=$(echo "scale=4; ${blockedToday}/${queriesToday}*100" | bc)
			percentBlockedToday=$(sed 's/.\{2\}$//' <<< "${percentBlockedToday}")
		else
			percentBlockedToday=0
		fi
	fi
}

CheckIPv6() {
	piholeIPv6file="/etc/pihole/.useIPv6"
	if [[ -f ${piholeIPv6file} ]];then
		# If the file exists, then the user previously chose to use IPv6 in the automated installer
		piholeIPv6=$(ip -6 route get 2001:4860:4860::8888 | awk -F " " '{ for(i=1;i<=NF;i++) if ($i == "src") print $(i+1) }')
	fi
>>>>>>> e37c4d57
}


#start script

setupVars="/etc/pihole/setupVars.conf"
if [[ -f "${setupVars}" ]] ; then
  . "${setupVars}"
else
  echo "::: WARNING: /etc/pihole/setupVars.conf missing. Possible installation failure."
  echo ":::          Please run 'pihole -r', and choose the 'reconfigure' option to reconfigure."
  exit 1
fi

#remove CIDR from IPv4
IPv4_address=${IPv4_address%/*}

center(){
  cols=$(tput cols)
  length=${#1}
  center=$(expr $cols / 2)
  halfstring=$(expr $length / 2 )
  pad=$(expr $center + $halfstring)
  printf "%${pad}s\n" "$1"
}

normalChrono() {
<<<<<<< HEAD
  for (( ; ; ))
  do
    ## prepare all lines before clear to remove flashing
    json=$(statsUpdateJSON)
    load=$(uptime | cut -d' ' -f11-)
    uptime=$(uptime | awk -F'( |,|:)+' '{if ($7=="min") m=$6; else {if ($7~/^day/) {d=$6;h=$8;m=$9} else {h=$6;m=$7}}} {print d+0,"days,",h+0,"hours,",m+0,"minutes."}')
    list=$(statsBlockedDomains)
    hits=$(statsQueriesToday)
    blocked=$(statsBlockedToday)
    percent=$(statsPercentBlockedToday)
#for moving functions to pihole
#    list=$(pihole stats list)
#    hits=$(pihole stats hits)
#    blocked=$(pihole stats blocked)
#    percent=$(pihole stats percent)
    clear
    # Displays a colorful Pi-hole logo
    echo " [0;1;35;95m_[0;1;31;91m__[0m [0;1;33;93m_[0m     [0;1;34;94m_[0m        [0;1;36;96m_[0m"
    echo "[0;1;31;91m|[0m [0;1;33;93m_[0m [0;1;32;92m(_[0;1;36;96m)_[0;1;34;94m__[0;1;35;95m|[0m [0;1;31;91m|_[0m  [0;1;32;92m__[0;1;36;96m_|[0m [0;1;34;94m|[0;1;35;95m__[0;1;31;91m_[0m"
    echo "[0;1;33;93m|[0m  [0;1;32;92m_[0;1;36;96m/[0m [0;1;34;94m|_[0;1;35;95m__[0;1;31;91m|[0m [0;1;33;93m'[0m [0;1;32;92m\/[0m [0;1;36;96m_[0m [0;1;34;94m\[0m [0;1;35;95m/[0m [0;1;31;91m-[0;1;33;93m_)[0m"
    echo "[0;1;32;92m|_[0;1;36;96m|[0m [0;1;34;94m|_[0;1;35;95m|[0m   [0;1;33;93m|_[0;1;32;92m||[0;1;36;96m_\[0;1;34;94m__[0;1;35;95m_/[0;1;31;91m_\[0;1;33;93m__[0;1;32;92m_|[0m"
    echo ""
    center ${IPv4_address}
    center ${IPv6_address}
    echo "${load}"
    echo "${uptime}"
    echo "-------------------------------"
    echo "Blocking:      ${list}"
    echo "Queries:       ${hits}"
    echo "Pi-holed:      ${blocked} (${percent})%"
    sleep 5
  done
=======
	for (( ; ; )); do
		clear
		# Displays a colorful Pi-hole logo
		echo " [0;1;35;95m_[0;1;31;91m__[0m [0;1;33;93m_[0m     [0;1;34;94m_[0m        [0;1;36;96m_[0m"
		echo "[0;1;31;91m|[0m [0;1;33;93m_[0m [0;1;32;92m(_[0;1;36;96m)_[0;1;34;94m__[0;1;35;95m|[0m [0;1;31;91m|_[0m  [0;1;32;92m__[0;1;36;96m_|[0m [0;1;34;94m|[0;1;35;95m__[0;1;31;91m_[0m"
		echo "[0;1;33;93m|[0m  [0;1;32;92m_[0;1;36;96m/[0m [0;1;34;94m|_[0;1;35;95m__[0;1;31;91m|[0m [0;1;33;93m'[0m [0;1;32;92m\/[0m [0;1;36;96m_[0m [0;1;34;94m\[0m [0;1;35;95m/[0m [0;1;31;91m-[0;1;33;93m_)[0m"
		echo "[0;1;32;92m|_[0;1;36;96m|[0m [0;1;34;94m|_[0;1;35;95m|[0m   [0;1;33;93m|_[0;1;32;92m||[0;1;36;96m_\[0;1;34;94m__[0;1;35;95m_/[0;1;31;91m_\[0;1;33;93m__[0;1;32;92m_|[0m"
		echo ""
		echo "        $(ifconfig eth0 | awk '/inet addr/ {print $2}' | cut -d':' -f2)"
		echo ""
		uptime | cut -d' ' -f11-
		#uptime -p	#Doesn't work on all versions of uptime
		uptime | awk -F'( |,|:)+' '{if ($7=="min") m=$6; else {if ($7~/^day/) {d=$6;h=$8;m=$9} else {h=$6;m=$7}}} {print d+0,"days,",h+0,"hours,",m+0,"minutes."}'
		echo "-------------------------------"
		# Uncomment to continually read the log file and display the current domain being blocked
		#tail -f /var/log/pihole.log | awk '/\/etc\/pihole\/gravity.list/ {if ($7 != "address" && $7 != "name" && $7 != "/etc/pihole/gravity.list") print $7; else;}'

		#uncomment next 4 lines to use original query count calculation
		#today=$(date "+%b %e")
		#todaysQueryCount=$(cat /var/log/pihole.log | grep "$today" | awk '/query/ {print $7}' | wc -l)
		#todaysQueryCountV4=$(cat /var/log/pihole.log | grep "$today" | awk '/query/ && /\[A\]/ {print $7}' | wc -l)
		#todaysQueryCountV6=$(cat /var/log/pihole.log | grep "$today" | awk '/query/ && /\[AAAA\]/ {print $7}' | wc -l)


		CalcQueriesToday
		CalcblockedToday
		CalcPercentBlockedToday

		CalcBlockedDomains

		echo "Blocking:      ${blockedDomainsTotal}"
		#below commented line does not add up to todaysQueryCount
		#echo "Queries:       $todaysQueryCountV4 / $todaysQueryCountV6"
		echo "Queries:       ${queriesToday}" #same total calculation as dashboard
	  echo "Pi-holed:      ${blockedToday} (${percentBlockedToday}%)"

		sleep 5
	done
>>>>>>> e37c4d57
}


function displayHelp(){
  echo "::: Displays stats about your piHole!"
  echo ":::"
  echo "::: Usage: sudo pihole -c [optional:-j]"
  echo "::: Note: If no option is passed, then stats are displayed on screen, updated every 5 seconds"
  echo ":::"
  echo "::: Options:"
  echo ":::  -j, --json		output stats as JSON formatted string"
  echo ":::  -h, --help		display this help text"
  exit 1
}

if [[ $# = 0 ]]; then
  normalChrono
fi

<<<<<<< HEAD
for var in "$@"
do
  case "$var" in
    "-j" | "--json"  ) statsUpdateJSON;;
    "-h" | "--help"  ) displayHelp;;
    *                ) exit 1;;
  esac
=======
for var in "$@"; do
	case "$var" in
		"-j" | "--json"  ) outputJSON;;
		"-h" | "--help"  ) displayHelp;;
		*                ) exit 1;;
	esac
>>>>>>> e37c4d57
done<|MERGE_RESOLUTION|>--- conflicted
+++ resolved
@@ -12,7 +12,6 @@
 
 
 #Functions##############################################################################################################
-<<<<<<< HEAD
 
 #move to pihole
 statsUpdateJSON() {
@@ -78,63 +77,6 @@
   else
     echo "Error"
   fi
-=======
-piLog="/var/log/pihole.log"
-gravity="/etc/pihole/gravity.list"
-
-today=$(date "+%b %e")
-
-CalcBlockedDomains() {
-	CheckIPv6
-	if [ -e "${gravity}" ]; then
-		#Are we IPV6 or IPV4?
-		if [[ -n ${piholeIPv6} ]]; then
-			#We are IPV6
-			blockedDomainsTotal=$(wc -l /etc/pihole/gravity.list | awk '{print $1/2}')
-		else
-			#We are IPV4
-			blockedDomainsTotal=$(wc -l /etc/pihole/gravity.list | awk '{print $1}')
-		fi
-	else
-		blockedDomainsTotal="Err."
-	fi
-}
-
-CalcQueriesToday() {
-	if [ -e "${piLog}" ]; then
-		queriesToday=$(cat "${piLog}" | grep "${today}" | awk '/query/ {print $6}' | wc -l)
-	else
-		queriesToday="Err."
-	fi
-}
-
-CalcblockedToday() {
-	if [ -e "${piLog}" ] && [ -e "${gravity}" ];then
-		blockedToday=$(cat ${piLog} | awk '/\/etc\/pihole\/gravity.list/ && !/address/ {print $6}' | wc -l)
-	else
-		blockedToday="Err."
-	fi
-}
-
-CalcPercentBlockedToday() {
-	if [ "${queriesToday}" != "Err." ] && [ "${blockedToday}" != "Err." ]; then
-		if [ "${queriesToday}" != 0 ]; then #Fixes divide by zero error :)
-			#scale 2 rounds the number down, so we'll do scale 4 and then trim the last 2 zeros
-			percentBlockedToday=$(echo "scale=4; ${blockedToday}/${queriesToday}*100" | bc)
-			percentBlockedToday=$(sed 's/.\{2\}$//' <<< "${percentBlockedToday}")
-		else
-			percentBlockedToday=0
-		fi
-	fi
-}
-
-CheckIPv6() {
-	piholeIPv6file="/etc/pihole/.useIPv6"
-	if [[ -f ${piholeIPv6file} ]];then
-		# If the file exists, then the user previously chose to use IPv6 in the automated installer
-		piholeIPv6=$(ip -6 route get 2001:4860:4860::8888 | awk -F " " '{ for(i=1;i<=NF;i++) if ($i == "src") print $(i+1) }')
-	fi
->>>>>>> e37c4d57
 }
 
 
@@ -149,7 +91,6 @@
   exit 1
 fi
 
-#remove CIDR from IPv4
 IPv4_address=${IPv4_address%/*}
 
 center(){
@@ -162,7 +103,6 @@
 }
 
 normalChrono() {
-<<<<<<< HEAD
   for (( ; ; ))
   do
     ## prepare all lines before clear to remove flashing
@@ -195,46 +135,6 @@
     echo "Pi-holed:      ${blocked} (${percent})%"
     sleep 5
   done
-=======
-	for (( ; ; )); do
-		clear
-		# Displays a colorful Pi-hole logo
-		echo " [0;1;35;95m_[0;1;31;91m__[0m [0;1;33;93m_[0m     [0;1;34;94m_[0m        [0;1;36;96m_[0m"
-		echo "[0;1;31;91m|[0m [0;1;33;93m_[0m [0;1;32;92m(_[0;1;36;96m)_[0;1;34;94m__[0;1;35;95m|[0m [0;1;31;91m|_[0m  [0;1;32;92m__[0;1;36;96m_|[0m [0;1;34;94m|[0;1;35;95m__[0;1;31;91m_[0m"
-		echo "[0;1;33;93m|[0m  [0;1;32;92m_[0;1;36;96m/[0m [0;1;34;94m|_[0;1;35;95m__[0;1;31;91m|[0m [0;1;33;93m'[0m [0;1;32;92m\/[0m [0;1;36;96m_[0m [0;1;34;94m\[0m [0;1;35;95m/[0m [0;1;31;91m-[0;1;33;93m_)[0m"
-		echo "[0;1;32;92m|_[0;1;36;96m|[0m [0;1;34;94m|_[0;1;35;95m|[0m   [0;1;33;93m|_[0;1;32;92m||[0;1;36;96m_\[0;1;34;94m__[0;1;35;95m_/[0;1;31;91m_\[0;1;33;93m__[0;1;32;92m_|[0m"
-		echo ""
-		echo "        $(ifconfig eth0 | awk '/inet addr/ {print $2}' | cut -d':' -f2)"
-		echo ""
-		uptime | cut -d' ' -f11-
-		#uptime -p	#Doesn't work on all versions of uptime
-		uptime | awk -F'( |,|:)+' '{if ($7=="min") m=$6; else {if ($7~/^day/) {d=$6;h=$8;m=$9} else {h=$6;m=$7}}} {print d+0,"days,",h+0,"hours,",m+0,"minutes."}'
-		echo "-------------------------------"
-		# Uncomment to continually read the log file and display the current domain being blocked
-		#tail -f /var/log/pihole.log | awk '/\/etc\/pihole\/gravity.list/ {if ($7 != "address" && $7 != "name" && $7 != "/etc/pihole/gravity.list") print $7; else;}'
-
-		#uncomment next 4 lines to use original query count calculation
-		#today=$(date "+%b %e")
-		#todaysQueryCount=$(cat /var/log/pihole.log | grep "$today" | awk '/query/ {print $7}' | wc -l)
-		#todaysQueryCountV4=$(cat /var/log/pihole.log | grep "$today" | awk '/query/ && /\[A\]/ {print $7}' | wc -l)
-		#todaysQueryCountV6=$(cat /var/log/pihole.log | grep "$today" | awk '/query/ && /\[AAAA\]/ {print $7}' | wc -l)
-
-
-		CalcQueriesToday
-		CalcblockedToday
-		CalcPercentBlockedToday
-
-		CalcBlockedDomains
-
-		echo "Blocking:      ${blockedDomainsTotal}"
-		#below commented line does not add up to todaysQueryCount
-		#echo "Queries:       $todaysQueryCountV4 / $todaysQueryCountV6"
-		echo "Queries:       ${queriesToday}" #same total calculation as dashboard
-	  echo "Pi-holed:      ${blockedToday} (${percentBlockedToday}%)"
-
-		sleep 5
-	done
->>>>>>> e37c4d57
 }
 
 
@@ -254,7 +154,6 @@
   normalChrono
 fi
 
-<<<<<<< HEAD
 for var in "$@"
 do
   case "$var" in
@@ -262,12 +161,4 @@
     "-h" | "--help"  ) displayHelp;;
     *                ) exit 1;;
   esac
-=======
-for var in "$@"; do
-	case "$var" in
-		"-j" | "--json"  ) outputJSON;;
-		"-h" | "--help"  ) displayHelp;;
-		*                ) exit 1;;
-	esac
->>>>>>> e37c4d57
 done