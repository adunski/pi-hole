--- conflicted
+++ resolved
@@ -94,13 +94,8 @@
 
         case $daemon in
             "pi-hole"   )  echo "${arrCache[0]}";;
-<<<<<<< HEAD
             "AdminLTE"  )  [[ "${INSTALL_WEB_INTERFACE}" == true ]] && echo "${arrCache[1]}";;
             "FTL"       )  [[ "${INSTALL_WEB_INTERFACE}" == true ]] && echo "${arrCache[2]}" || echo "${arrCache[1]}";;
-=======
-            "AdminLTE"  )  echo "${arrCache[1]}";;
-            "FTL"       )  echo "${arrCache[2]}";;
->>>>>>> 671fcaff
         esac
 
         return 0
