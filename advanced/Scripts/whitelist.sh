--- conflicted
+++ resolved
@@ -214,14 +214,9 @@
     "-nr"| "--noreload"  ) reload=false;;
     "-d" | "--delmode"   ) addmode=false;;
     "-f" | "--force"     ) force=true;;
-<<<<<<< HEAD
-    "-q" | "--quiet"     ) versbose=false;;
-    "-h" | "--help"		 ) helpFunc;;
-=======
     "-q" | "--quiet"     ) verbose=false;;
     "-h" | "--help"      ) helpFunc;;
     "-l" | "--list"      ) DisplayWlist;;
->>>>>>> aec6fcd0
     *                    ) HandleOther "$var";;
   esac
 done
