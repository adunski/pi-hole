#!/bin/bash
# Pi-hole: A black hole for Internet advertisements
# (c) 2017 Pi-hole, LLC (https://pi-hole.net)
# Network-wide ad blocking via your own hardware.
#
# Controller for all pihole scripts and functions.
#
# This file is copyright under the latest version of the EUPL.
# Please see LICENSE file for your rights under this license.

readonly PI_HOLE_SCRIPT_DIR="/opt/pihole"
readonly wildcardlist="/etc/dnsmasq.d/03-pihole-wildcard.conf"

# Must be root to use this tool
if [[ ! $EUID -eq 0 ]];then
  if [[ -x "$(command -v sudo)" ]]; then
    exec sudo bash "$0" "$@"
    exit $?
  else
    echo "::: sudo is needed to run pihole commands.  Please run this script as root or install sudo."
    exit 1
  fi
fi

webpageFunc() {
  source /opt/pihole/webpage.sh
  main "$@"
  exit 0
}

whitelistFunc() {
 "${PI_HOLE_SCRIPT_DIR}"/list.sh "$@"
  exit 0
}

blacklistFunc() {
  "${PI_HOLE_SCRIPT_DIR}"/list.sh "$@"
  exit 0
}

wildcardFunc() {
  "${PI_HOLE_SCRIPT_DIR}"/list.sh "$@"
  exit 0
}

debugFunc() {
  local automated
  local web

  # Pull off the `debug` leaving passed call augmentation flags in $1
  shift
  if [[ "$@" == *"-a"* ]]; then
    automated="true"
  fi
  if [[ "$@" == *"-w"* ]]; then
    web="true"
  fi

  AUTOMATED=${automated:-} WEBCALL=${web:-} "${PI_HOLE_SCRIPT_DIR}"/piholeDebug.sh
  exit 0
}

flushFunc() {
  "${PI_HOLE_SCRIPT_DIR}"/piholeLogFlush.sh
  exit 0
}

updatePiholeFunc() {
  "${PI_HOLE_SCRIPT_DIR}"/update.sh
  exit 0
}

reconfigurePiholeFunc() {
  /etc/.pihole/automated\ install/basic-install.sh --reconfigure
  exit 0;
}

updateGravityFunc() {
  "${PI_HOLE_SCRIPT_DIR}"/gravity.sh "$@"
  exit 0
}

scanList() {
  domain="${1}"
  list="${2}"
  method="${3}"

  if [[ "${method}" == "-exact" ]]; then
    grep -i -E -l "(^|\s|\/)${domain}($|\s|\/)" ${list}
  else
    grep -i "${domain}" ${list}
  fi
}

queryFunc() {
  method="${3}"

  # If domain contains non ASCII characters, convert domain to punycode if python exists
  # Cr: https://serverfault.com/a/335079
  if [[ -z "${2}" ]]; then
    echo "::: No domain specified"
    exit 1
  elif [[ "${2}" = *[![:ascii:]]* ]]; then
    [[ "$(which python)" ]] && domain=$(python -c 'import sys;print sys.argv[1].decode("utf-8").encode("idna")' "${2}")
  else
    domain="${2}"
  fi

  # Scan Whitelist, Blacklist and Wildcards
  lists="/etc/pihole/whitelist.txt /etc/pihole/blacklist.txt $wildcardlist"
  result=$(scanList ${domain} "${lists}" ${method})
  if [[ -n "$result" ]]; then
    echo "$result"
    [[ ! -t 1 ]] && exit 0
  fi

  # Scan Domains lists
  result=$(scanList ${domain} "/etc/pihole/*.domains" ${method})
  if [[ -n "$result" ]]; then
    sort -t . -k 2 -g <<< "$result"
  else
    [ -n "$method" ] && exact="exact "
    echo "::: No ${exact}results found for ${domain}"
  fi

  exit 0
}

chronometerFunc() {
  shift
  "${PI_HOLE_SCRIPT_DIR}"/chronometer.sh "$@"
  exit 0
}


uninstallFunc() {
  "${PI_HOLE_SCRIPT_DIR}"/uninstall.sh
  exit 0
}

versionFunc() {
  shift
  "${PI_HOLE_SCRIPT_DIR}"/version.sh "$@"
  exit 0
}

restartDNS() {
  dnsmasqPid=$(pidof dnsmasq)
  if [[ "${dnsmasqPid}" ]]; then
    # Service already running - reload config
    if [[ -x "$(command -v systemctl)" ]]; then
      systemctl restart dnsmasq
    else
      service dnsmasq restart
    fi
  else
    # Service not running, start it up
    if [[ -x "$(command -v systemctl)" ]]; then
      systemctl start dnsmasq
    else
      service dnsmasq start
    fi
  fi
}

piholeEnable() {
  if [[ "${2}" == "-h" ]] || [[ "${2}" == "--help" ]]; then
    echo "Usage: pihole disable [time]
Example: 'pihole disable', or 'pihole disable 5m'
Disable Pi-hole subsystems

Time:
  #s                  Disable Pi-hole functionality for # second(s)
  #m                  Disable Pi-hole functionality for # minute(s)"
    exit 0
  elif [[ "${1}" == "0" ]]; then
    # Disable Pi-hole
    sed -i 's/^addn-hosts=\/etc\/pihole\/gravity.list/#addn-hosts=\/etc\/pihole\/gravity.list/' /etc/dnsmasq.d/01-pihole.conf
    echo "::: Blocking has been disabled!"
    if [[ $# > 1 ]]; then
      if [[ "${2}" == *"s"* ]]; then
        tt=${2%"s"}
        echo "::: Blocking will be re-enabled in ${tt} seconds"
        nohup bash -c "sleep ${tt}; pihole enable" </dev/null &>/dev/null &
      elif [[ "${2}" == *"m"* ]]; then
        tt=${2%"m"}
        echo "::: Blocking will be re-enabled in ${tt} minutes"
        tt=$((${tt}*60))
        nohup bash -c "sleep ${tt}; pihole enable" </dev/null &>/dev/null &
      else
        echo "::: Unknown format for delayed reactivation of the blocking!"
        echo "::: Example:"
        echo ":::    pihole disable 5s    -    will disable blocking for 5 seconds"
        echo ":::    pihole disable 7m    -    will disable blocking for 7 minutes"
        echo "::: Blocking will not automatically be re-enabled!"
      fi
    fi
  else
    # Enable Pi-hole
    echo "::: Blocking has been enabled!"
    sed -i 's/^#addn-hosts/addn-hosts/' /etc/dnsmasq.d/01-pihole.conf
  fi
  restartDNS
}

piholeLogging() {
  shift
  if [[ "${1}" == "-h" ]] || [[ "${1}" == "--help" ]]; then
    echo "Usage: pihole logging [options]
Example: 'pihole logging on'
Specify whether the Pi-hole log should be used

Options:
  on                  Enable the Pi-hole log at /var/log/pihole.log
  off                 Disable the Pi-hole log at /var/log/pihole.log"
    exit 0
  elif [[ "${1}" == "off" ]]; then
    # Disable logging
    sed -i 's/^log-queries/#log-queries/' /etc/dnsmasq.d/01-pihole.conf
    sed -i 's/^QUERY_LOGGING=true/QUERY_LOGGING=false/' /etc/pihole/setupVars.conf
    pihole -f
    echo "::: Logging has been disabled!"
  elif [[ "${1}" == "on" ]]; then
    # Enable logging
    sed -i 's/^#log-queries/log-queries/' /etc/dnsmasq.d/01-pihole.conf
    sed -i 's/^QUERY_LOGGING=false/QUERY_LOGGING=true/' /etc/pihole/setupVars.conf
    echo "::: Logging has been enabled!"
  else
    echo "::: Invalid option passed, please pass 'on' or 'off'"
    exit 1
  fi
  restartDNS
}

piholeStatus() {
  if [[ "$(netstat -plnt | grep -c ':53 ')" -gt "0" ]]; then
    if [[ "${1}" != "web" ]]; then
      echo "::: DNS service is running"
    fi
  else
    if [[ "${1}" == "web" ]]; then
      echo "-1";
    else
      echo "::: DNS service is NOT running"
    fi
    return
  fi

  if [[ "$(grep -i "^#addn-hosts=/" /etc/dnsmasq.d/01-pihole.conf)" ]]; then
    # List is commented out
    if [[ "${1}" == "web" ]]; then
      echo 0;
    else
      echo "::: Pi-hole blocking is Disabled";
    fi
  elif [[ "$(grep -i "^addn-hosts=/" /etc/dnsmasq.d/01-pihole.conf)" ]]; then
    # List set
    if [[ "${1}" == "web" ]]; then
      echo 1;
    else
      echo "::: Pi-hole blocking is Enabled";
    fi
  else
    # Addn-host not found
    if [[ "${1}" == "web" ]]; then
      echo 99
    else
      echo ":::  No hosts file linked to dnsmasq, adding it in enabled state"
    fi
    # Add addn-host= to dnsmasq
    echo "addn-hosts=/etc/pihole/gravity.list" >> /etc/dnsmasq.d/01-pihole.conf
    restartDNS
  fi
}

tailFunc() {
  echo "Press Ctrl-C to exit"
  tail -F /var/log/pihole.log
  exit 0
}

piholeCheckoutFunc() {
  if [[ "$2" == "-h" ]] || [[ "$2" == "--help" ]]; then
    echo "Usage: pihole checkout [repo] [branch]
Example: 'pihole checkout master' or 'pihole checkout core dev'
Switch Pi-hole subsystems to a different Github branch

Repositories:
  core [branch]       Change the branch of Pi-hole's core subsystem
  web [branch]        Change the branch of Admin Console subsystem

Branches:
  master              Update subsystems to the latest stable release
  dev                 Update subsystems to the latest development release"
    exit 0
  fi

  source "${PI_HOLE_SCRIPT_DIR}"/piholeCheckout.sh
  shift
  checkout "$@"
}

<<<<<<< HEAD
tricorderFunc() {
  if [ ! -p "/dev/stdin" ]; then
    echo "Please do not call Tricorder directly."
    exit 1
  fi

  if command -v openssl &> /dev/null; then
    openssl s_client -quiet -connect tricorder.pi-hole.net:9998 2> /dev/null < /dev/stdin
  else
    echo "Your debug log will be transmitted unencrypted via plain-text"
    echo "There is a possibility that this could be intercepted by a third party"
    echo "If you wish to cancel, press Ctrl-C to exit within 10 seconds"
    secs="10"
    while [ "$secs" -gt 0 ]; do
       echo -ne "."
       sleep 1
       : $((secs--))
    done
    echo " "
    nc tricorder.pi-hole.net 9999 < /dev/stdin
  fi
}

helpFunc() {
	cat << EOM
::: Control all Pi-hole specific functions
:::
::: Usage: pihole [options]
:::		Add -h after -w (whitelist), -b (blacklist), -c (chronometer), or -a (admin) for more information on usage
:::
::: Options:
:::  -w, whitelist            Whitelist domain(s)
:::  -b, blacklist            Blacklist domain(s) (exact match)
:::  -wild, wildcard          Blacklist whole domain(s) (wildcard)
:::  -d, debug                Start a debugging session
:::                             Automated debugging can be enabled with '-a'.
:::                             'pihole -d -a'
:::  -f, flush                Flush the 'pihole.log' file
:::  -t, tail                 Output the last lines of the 'pihole.log' file. Lines are appended as the file grows
:::  -up, updatePihole        Update Pi-hole components
:::  -r, reconfigure          Reconfigure or Repair Pi-hole
:::  -g, updateGravity        Update the list of ad-serving domains
:::  -c, chronometer          Calculates stats and displays to an LCD
:::  -h, help                 Show this help dialog
:::  -v, version              Show installed versions of Pi-hole and Web-Admin
:::  -q, query                Query the adlists for a specific domain
:::                             'pihole -q domain -exact' shows exact matches only
:::  -l, logging              Enable or Disable logging (pass 'on' or 'off')
:::  -a, admin                Admin webpage options
:::  uninstall                Uninstall Pi-hole from your system! :(
:::  status                   Display if Pi-hole is Enabled or Disabled
:::  enable                   Enable Pi-hole DNS Blocking
:::  disable                  Disable Pi-hole DNS Blocking
:::                             Blocking can also be disabled only temporarily, e.g.,
:::                             'pihole disable 5m' - will disable blocking for 5 minutes
:::  restartdns               Restart dnsmasq
:::  checkout                 Check out different branches
EOM
=======
helpFunc() {
  echo "Usage: pihole [options]
Example: 'pihole -w -h'
Add '-h' after specific commands for more information on usage

Whitelist/Blacklist Options:
  -w, whitelist       Whitelist domain(s)
  -b, blacklist       Blacklist domain(s)
  -wild, wildcard     Blacklist domain(s), and all its subdomains
                        Add '-h' for more info on whitelist/blacklist usage

Debugging Options:
  -d, debug           Start a debugging session
                        Add '-a' to enable automated debugging
  -f, flush           Flush the Pi-hole log
  -r, reconfigure     Reconfigure or Repair Pi-hole subsystems
  -t, tail            View the live output of the Pi-hole log

Options:
  -a, admin           Admin Console options
                        Add '-h' for more info on admin console usage
  -c, chronometer     Calculates stats and displays to an LCD
                        Add '-h' for more info on chronometer usage
  -g, updateGravity   Update the list of ad-serving domains
  -h, --help, help    Show this help dialog
  -l, logging         Specify whether the Pi-hole log should be used
                        Add '-h' for more info on logging usage
  -q, query           Query the adlists for a specified domain
                        Add '-exact' AFTER a specified domain for exact match
  -up, updatePihole   Update Pi-hole subsystems
  -v, version         Show installed versions of Pi-hole, Admin Console & FTL
                        Add '-h' for more info on version usage
  uninstall           Uninstall Pi-hole from your system
  status              Display the running status of Pi-hole subsystems
  enable              Enable Pi-hole subsystems
  disable             Disable Pi-hole subsystems
                        Add '-h' for more info on disable usage
  restartdns          Restart Pi-hole subsystems
  checkout            Switch Pi-hole subsystems to a different Github branch
                        Add '-h' for more info on checkout usage";
>>>>>>> ed04be5f
  exit 0
}

if [[ $# = 0 ]]; then
  helpFunc
fi

# Handle redirecting to specific functions based on arguments
case "${1}" in
  "-w" | "whitelist"            ) whitelistFunc "$@";;
  "-b" | "blacklist"            ) blacklistFunc "$@";;
  "-wild" | "wildcard"          ) wildcardFunc "$@";;
  "-d" | "debug"                ) debugFunc "$@";;
  "-f" | "flush"                ) flushFunc;;
  "-up" | "updatePihole"        ) updatePiholeFunc;;
  "-r"  | "reconfigure"         ) reconfigurePiholeFunc;;
  "-g" | "updateGravity"        ) updateGravityFunc "$@";;
  "-c" | "chronometer"          ) chronometerFunc "$@";;
  "-h" | "help"                 ) helpFunc;;
  "-v" | "version"              ) versionFunc "$@";;
  "-q" | "query"                ) queryFunc "$@";;
  "-l" | "logging"              ) piholeLogging "$@";;
  "uninstall"                   ) uninstallFunc;;
  "enable"                      ) piholeEnable 1;;
  "disable"                     ) piholeEnable 0 "$2";;
  "status"                      ) piholeStatus "$2";;
  "restartdns"                  ) restartDNS;;
  "-a" | "admin"                ) webpageFunc "$@";;
  "-t" | "tail"                 ) tailFunc;;
  "checkout"                    ) piholeCheckoutFunc "$@";;
  *                             ) helpFunc;;
esac<|MERGE_RESOLUTION|>--- conflicted
+++ resolved
@@ -300,7 +300,6 @@
   checkout "$@"
 }
 
-<<<<<<< HEAD
 tricorderFunc() {
   if [ ! -p "/dev/stdin" ]; then
     echo "Please do not call Tricorder directly."
@@ -324,42 +323,6 @@
   fi
 }
 
-helpFunc() {
-	cat << EOM
-::: Control all Pi-hole specific functions
-:::
-::: Usage: pihole [options]
-:::		Add -h after -w (whitelist), -b (blacklist), -c (chronometer), or -a (admin) for more information on usage
-:::
-::: Options:
-:::  -w, whitelist            Whitelist domain(s)
-:::  -b, blacklist            Blacklist domain(s) (exact match)
-:::  -wild, wildcard          Blacklist whole domain(s) (wildcard)
-:::  -d, debug                Start a debugging session
-:::                             Automated debugging can be enabled with '-a'.
-:::                             'pihole -d -a'
-:::  -f, flush                Flush the 'pihole.log' file
-:::  -t, tail                 Output the last lines of the 'pihole.log' file. Lines are appended as the file grows
-:::  -up, updatePihole        Update Pi-hole components
-:::  -r, reconfigure          Reconfigure or Repair Pi-hole
-:::  -g, updateGravity        Update the list of ad-serving domains
-:::  -c, chronometer          Calculates stats and displays to an LCD
-:::  -h, help                 Show this help dialog
-:::  -v, version              Show installed versions of Pi-hole and Web-Admin
-:::  -q, query                Query the adlists for a specific domain
-:::                             'pihole -q domain -exact' shows exact matches only
-:::  -l, logging              Enable or Disable logging (pass 'on' or 'off')
-:::  -a, admin                Admin webpage options
-:::  uninstall                Uninstall Pi-hole from your system! :(
-:::  status                   Display if Pi-hole is Enabled or Disabled
-:::  enable                   Enable Pi-hole DNS Blocking
-:::  disable                  Disable Pi-hole DNS Blocking
-:::                             Blocking can also be disabled only temporarily, e.g.,
-:::                             'pihole disable 5m' - will disable blocking for 5 minutes
-:::  restartdns               Restart dnsmasq
-:::  checkout                 Check out different branches
-EOM
-=======
 helpFunc() {
   echo "Usage: pihole [options]
 Example: 'pihole -w -h'
@@ -400,7 +363,6 @@
   restartdns          Restart Pi-hole subsystems
   checkout            Switch Pi-hole subsystems to a different Github branch
                         Add '-h' for more info on checkout usage";
->>>>>>> ed04be5f
   exit 0
 }
 
