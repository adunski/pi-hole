#!/bin/bash
# Pi-hole: A black hole for Internet advertisements
# (c) 2017 Pi-hole, LLC (https://pi-hole.net)
# Network-wide ad blocking via your own hardware.
#
# Controller for all pihole scripts and functions.
#
# This file is copyright under the latest version of the EUPL.
# Please see LICENSE file for your rights under this license.

readonly PI_HOLE_SCRIPT_DIR="/opt/pihole"
readonly wildcardlist="/etc/dnsmasq.d/03-pihole-wildcard.conf"

# Must be root to use this tool
if [[ ! $EUID -eq 0 ]]; then
  if [[ -x "$(command -v sudo)" ]]; then
    exec sudo bash "$0" "$@"
    exit $?
  else
    echo "Sudo is needed to run pihole commands. Please run this script as root, or install sudo."
    exit 1
  fi
fi

webpageFunc() {
  source /opt/pihole/webpage.sh
  main "$@"
  exit 0
}

whitelistFunc() {
 "${PI_HOLE_SCRIPT_DIR}"/list.sh "$@"
  exit 0
}

blacklistFunc() {
  "${PI_HOLE_SCRIPT_DIR}"/list.sh "$@"
  exit 0
}

wildcardFunc() {
  "${PI_HOLE_SCRIPT_DIR}"/list.sh "$@"
  exit 0
}

debugFunc() {
  local automated
  local web

  # Pull off the `debug` leaving passed call augmentation flags in $1
  shift
  if [[ "$@" == *"-a"* ]]; then
    automated="true"
  fi
  if [[ "$@" == *"-w"* ]]; then
    web="true"
  fi

  AUTOMATED=${automated:-} WEBCALL=${web:-} "${PI_HOLE_SCRIPT_DIR}"/piholeDebug.sh
  exit 0
}

flushFunc() {
  "${PI_HOLE_SCRIPT_DIR}"/piholeLogFlush.sh
  exit 0
}

updatePiholeFunc() {
  "${PI_HOLE_SCRIPT_DIR}"/update.sh
  exit 0
}

reconfigurePiholeFunc() {
  /etc/.pihole/automated\ install/basic-install.sh --reconfigure
  exit 0;
}

updateGravityFunc() {
  "${PI_HOLE_SCRIPT_DIR}"/gravity.sh "$@"
  exit 0
}

scanList(){
  domain="${1}"
  list="${2}"
  method="${3}"

<<<<<<< HEAD
  # ${list} is unquoted for glob expansion
  if [[ ${method} == "-exact" ]]; then
    grep -i -E -l "(^|\s|\/)${domain}($|\s|\/)" ${list} 2> /dev/null
  else
    grep -i "${domain}" ${list} 2> /dev/null
=======
  if [[ ${method} == "-exact" ]]; then
    grep -i -E -l "(^|\s|\/)${domain}($|\s|\/)" ${list}
  else
    grep -i "${domain}" ${list}
>>>>>>> b166410c
  fi
}

queryFunc() {
  method="${3}"
  
<<<<<<< HEAD
  if [[ "${2}" == "-exact" ]]; then
    method="${2}" 
    domain="${3}"
  fi
  
  # If domain contains non ASCII characters, convert domain to punycode if python exists
  # Cr: https://serverfault.com/a/335079
  if [[ -z "${domain}" ]]; then
    echo "No domain specified"
    exit 1
  elif [[ "${domain}" = *[![:ascii:]]* ]]; then
    [[ "$(which python)" ]] && domain=$(python -c 'import sys;print sys.argv[1].decode("utf-8").encode("idna")' "${domain}")
=======
  # If domain contains non ASCII characters, convert domain to punycode if python exists
  # Cr: https://serverfault.com/a/335079
  if [ -z "${2}" ]; then
    echo "::: No domain specified"
    exit 1
  elif [[ ${2} = *[![:ascii:]]* ]]; then
    [ `which python` ] && domain=$(python -c 'import sys;print sys.argv[1].decode("utf-8").encode("idna")' "${2}")
>>>>>>> b166410c
  else
    domain="${2}"
  fi
  
  # Scan Whitelist, Blacklist and Wildcards
  lists="/etc/pihole/whitelist.txt /etc/pihole/blacklist.txt $wildcardlist"
<<<<<<< HEAD
  result=$(scanList "${domain}" "${lists}" "${method}")
  if [[ -n "$result" ]]; then
    echo "$result"
    [[ ! -t 1 ]] && exit 0
  fi

  # Scan Domains lists
  result=$(scanList "${domain}" "/etc/pihole/*.domains" "${method}")
  if [[ -n "$result" ]]; then
    sort -t . -k 2 -g <<< "$result"
  else
    [[ -n "$method" ]] && exact="exact "
    echo "No ${exact}results found for ${domain}"
  fi
=======
  result=$(scanList ${domain} "${lists}" ${method})
  if [ -n "$result" ]; then
    echo "$result"
    [[ ! -t 1 ]] && exit 0
  fi

  # Scan Domains lists
  result=$(scanList ${domain} "/etc/pihole/*.domains" ${method})
  if [ -n "$result" ]; then
    sort -t . -k 2 -g <<< "$result"
  else
    [ -n "$method" ] && exact="exact "
    echo "::: No ${exact}results found for ${domain}"
  fi
>>>>>>> b166410c
  
  exit 0
}

chronometerFunc() {
  shift
  "${PI_HOLE_SCRIPT_DIR}"/chronometer.sh "$@"
  exit 0
}


uninstallFunc() {
  "${PI_HOLE_SCRIPT_DIR}"/uninstall.sh
  exit 0
}

versionFunc() {
  shift
  "${PI_HOLE_SCRIPT_DIR}"/version.sh "$@"
  exit 0
}

restartDNS() {
  dnsmasqPid=$(pidof dnsmasq)
  if [[ -n "${dnsmasqPid}" ]]; then
    # Service already running - reload config
    if [[ -x "$(command -v systemctl)" ]]; then
      systemctl restart dnsmasq
    else
      service dnsmasq restart
    fi
  else
    # Service not running, start it up
    if [[ -x "$(command -v systemctl)" ]]; then
      systemctl start dnsmasq
    else
      service dnsmasq start
    fi
  fi
}

piholeEnable() {
  if [[ "${2}" == "-h" ]]; then
    echo "Usage: pihole [enable|disable]
Example: 'pihole disable', or 'pihole disable 5m'
Enable or Disable Pi-hole subsystems

Options:
  enable              Enable Pi-hole functionality
  disable [time]      Disable Pi-hole functionality
  
Time:
  #s                  Disable Pi-hole functionality for # second(s)
  #m                  Disable Pi-hole functionality for # minute(s)"
    exit 0
  elif [[ "${1}" == "disable" ]]; then
    if [[ "$(pihole status web)" == "1" ]]; then
      sed -i 's/^addn-hosts=\/etc\/pihole\/gravity.list/#addn-hosts=\/etc\/pihole\/gravity.list/' /etc/dnsmasq.d/01-pihole.conf
      if [[ -n "${2}" ]]; then
        if [[ ${2} == *"s"* ]]; then
          tt=${2%"s"}
          echo "Pi-hole is now disabled, and will be re-enabled in ${tt} seconds"
          nohup bash -c "sleep ${tt}; pihole enable" </dev/null &>/dev/null &
        elif [[ ${2} == *"m"* ]]; then
          tt=${2%"m"}
          echo "Pi-hole is now disabled, and will be re-enabled in ${tt} minutes"
          tt=$((tt*60))
          nohup bash -c "sleep ${tt}; pihole enable" </dev/null &>/dev/null &
        else
          echo "Invalid option. Try 'pihole disable -h' for more information"
          echo "Pi-hole will not automatically be re-enabled!"
        fi
      else
        echo "Pi-hole is now disabled"
      fi
      printf "Restarting DNS service..."
      restartDNS
      printf " done!\n"
    else
      echo "Pi-hole is already disabled"
    fi
  elif [[ "${1}" == "enable" ]]; then
    if [[ "$(grep -E -c "^#addn-hosts" /etc/dnsmasq.d/01-pihole.conf)" -ge "1" ]] || [[ "$(pihole status web)" == "0" ]]; then
      sed -i 's/^#addn-hosts/addn-hosts/' /etc/dnsmasq.d/01-pihole.conf
      echo "Pi-hole has been enabled"
      printf "Restarting DNS service..."
      restartDNS
      printf " done!\n"
    else
      echo "Pi-hole is already enabled"
    fi
  else
    echo "Invalid option. Try 'pihole disable -h' for more information"
    exit 1
  fi
}

piholeLogging() {
  shift
  if [[ "${1}" == "-h" ]]; then
    echo "Usage: pihole logging [on|off]
Example: 'pihole logging on'
Enable or Disable logging

Specify whether the Pi-hole log should be used

Options:
  on                  Enable the Pi-hole log at /var/log/pihole.log
  off                 Disable the Pi-hole log at /var/log/pihole.log"
    exit 0
  elif [[ "${1}" == "off" ]]; then
    # Disable Logging
    sed -i 's/^log-queries/#log-queries/' /etc/dnsmasq.d/01-pihole.conf
    sed -i 's/^QUERY_LOGGING=true/QUERY_LOGGING=false/' /etc/pihole/setupVars.conf
    pihole -f
    echo "Logging has been disabled"
  elif [[ "${1}" == "on" ]]; then
    # Enable logging
    sed -i 's/^#log-queries/log-queries/' /etc/dnsmasq.d/01-pihole.conf
    sed -i 's/^QUERY_LOGGING=false/QUERY_LOGGING=true/' /etc/pihole/setupVars.conf
    echo "Logging has been enabled"
  else
    echo "Invalid option. Try 'pihole logging -h' for more information"
    exit 1
  fi
  printf "Restarting DNS service..."
  restartDNS
  printf " done!\n"
}

piholeStatus() {
  # Provide status of DNS service
  if [[ "$(netstat -plnt | grep -c ':53 ')" -gt "1" ]]; then
    [[ "${1}" != "web" ]] && echo "DNS service is running"
  else
    if [[ "${1}" == "web" ]]; then
      echo "-1";
    else
      echo "DNS service is NOT running"
    fi
    return
  fi

  # Provide status of Blocking functionality
  if [[ "$(grep -i -c "^#addn-hosts=/" /etc/dnsmasq.d/01-pihole.conf)" -eq "1" ]]; then
    # List is commented out
    if [[ "${1}" == "web" ]]; then
      echo 0;
    else
      echo "Pi-hole blocking is disabled";
    fi
  elif [[ "$(grep -i -c "^addn-hosts=/" /etc/dnsmasq.d/01-pihole.conf)" -ge "1" ]]; then
    # List(s) are set
    if [[ "${1}" == "web" ]]; then
      echo 1;
    else
      echo "Pi-hole blocking is enabled";
    fi
  else
    # Addn-host not found
    if [[ "${1}" == "web" ]]; then
      echo 99
    else
      echo "No hosts file linked to dnsmasq, enabling Pi-hole blocking"
    fi
    # Add addn-host= to dnsmasq
    echo "addn-hosts=/etc/pihole/gravity.list" >> /etc/dnsmasq.d/01-pihole.conf
    printf "Restarting DNS service..."
    restartDNS
    printf " done!\n"
  fi
}

tailFunc() {
  echo "Press Ctrl-C to exit live Pi-hole log"
  tail -F /var/log/pihole.log
  exit 0
}

piholeCheckoutFunc() {
  if [[ "$2" == "-h" ]]; then
    echo "Usage: pihole checkout [branch]
Example: 'pihole checkout dev'
Switch Pi-hole subsystems to a different Github branch
    
Branches:
  dev                 Change to the latest development release
  master              Change to the latest stable release"
    exit 0
  fi

  source "${PI_HOLE_SCRIPT_DIR}"/piholeCheckout.sh
  shift
  checkout "$@"
}

helpFunc() {
  echo "Usage: pihole [options]
Example: 'pihole -w -h'
Add '-h' after specific commands for more information on usage
  
Whitelist/Blacklist Options:
  -w, whitelist       Whitelist domain(s)
  -b, blacklist       Blacklist domain(s)
  -wild, wildcard     Blacklist domain(s), and all its subdomains
                        Add '-h' for more info on whitelist/blacklist usage
Debugging Options:
  -d, debug           Start a debugging session
                        Add '-a' to enable automated debugging
  -f, flush           Flush the Pi-hole log
  -r, reconfigure     Reconfigure or Repair Pi-hole subsystems
  -t, tail            View the live output of the Pi-hole log

Options:
  -a, admin           Admin Console options
                        Add '-h' for more info on admin console usage
  -c, chronometer     Calculates stats and displays to an LCD
                        Add '-h' for more info on chronometer usage
  -g, updateGravity   Update the list of ad-serving domains
  -h, --help, help    Show this help dialog
  -l, logging         Enable or Disable logging
                        Add 'on' or 'off' to enable or disable logging
  -q, query           Query the adlists for a specified domain
                        Add '-exact' AFTER a specified domain for exact match
  -up, updatePihole   Update Pi-hole subsystems        
  -v, version         Show installed versions of Pi-hole, Admin Console & FTL
                        Add '-h' for more info on version usage                         
  uninstall           Uninstall Pi-hole from your system
  status              Display the running status of Pi-hole subsystems
  enable              Enable Pi-hole subsystems
  disable             Disable Pi-hole subsystems
                        Add '-h' for more info on disable usage
  restartdns          Restart Pi-hole subsystems
  checkout            Switch Pi-hole subsystems to a different Github branch
                        Add '-h' for more info on checkout usage";
  exit 0
}

# Handle redirecting to specific functions based on arguments
case "${1}" in
  "-w" | "whitelist"            ) whitelistFunc "$@";;
  "-b" | "blacklist"            ) blacklistFunc "$@";;
  "-wild" | "wildcard"          ) wildcardFunc "$@";;
  "-d" | "debug"                ) debugFunc "$@";;
  "-f" | "flush"                ) flushFunc;;
  "-up" | "updatePihole"        ) updatePiholeFunc;;
  "-r"  | "reconfigure"         ) reconfigurePiholeFunc;;
  "-g" | "updateGravity"        ) updateGravityFunc "$@";;
  "-c" | "chronometer"          ) chronometerFunc "$@";;
  "-h" | "--help" | "help"      ) helpFunc;;
  "-v" | "version"              ) versionFunc "$@";;
  "-q" | "query"                ) queryFunc "$@";;
  "-l" | "logging"              ) piholeLogging "$@";;
  "uninstall"                   ) uninstallFunc;;
  "enable"                      ) piholeEnable 1;;
  "disable"                     ) piholeEnable 0 "$2";;
  "status"                      ) piholeStatus "$2";;
  "restartdns"                  ) restartDNS;;
  "-a" | "admin"                ) webpageFunc "$@";;
  "-t" | "tail"                 ) tailFunc;;
  "checkout"                    ) piholeCheckoutFunc "$@";;
  *                             ) helpFunc;;
esac<|MERGE_RESOLUTION|>--- conflicted
+++ resolved
@@ -85,25 +85,19 @@
   list="${2}"
   method="${3}"
 
-<<<<<<< HEAD
+
   # ${list} is unquoted for glob expansion
   if [[ ${method} == "-exact" ]]; then
     grep -i -E -l "(^|\s|\/)${domain}($|\s|\/)" ${list} 2> /dev/null
   else
     grep -i "${domain}" ${list} 2> /dev/null
-=======
-  if [[ ${method} == "-exact" ]]; then
-    grep -i -E -l "(^|\s|\/)${domain}($|\s|\/)" ${list}
-  else
-    grep -i "${domain}" ${list}
->>>>>>> b166410c
+
   fi
 }
 
 queryFunc() {
   method="${3}"
   
-<<<<<<< HEAD
   if [[ "${2}" == "-exact" ]]; then
     method="${2}" 
     domain="${3}"
@@ -116,22 +110,14 @@
     exit 1
   elif [[ "${domain}" = *[![:ascii:]]* ]]; then
     [[ "$(which python)" ]] && domain=$(python -c 'import sys;print sys.argv[1].decode("utf-8").encode("idna")' "${domain}")
-=======
-  # If domain contains non ASCII characters, convert domain to punycode if python exists
-  # Cr: https://serverfault.com/a/335079
-  if [ -z "${2}" ]; then
-    echo "::: No domain specified"
-    exit 1
-  elif [[ ${2} = *[![:ascii:]]* ]]; then
-    [ `which python` ] && domain=$(python -c 'import sys;print sys.argv[1].decode("utf-8").encode("idna")' "${2}")
->>>>>>> b166410c
+
   else
     domain="${2}"
   fi
   
   # Scan Whitelist, Blacklist and Wildcards
   lists="/etc/pihole/whitelist.txt /etc/pihole/blacklist.txt $wildcardlist"
-<<<<<<< HEAD
+
   result=$(scanList "${domain}" "${lists}" "${method}")
   if [[ -n "$result" ]]; then
     echo "$result"
@@ -146,22 +132,6 @@
     [[ -n "$method" ]] && exact="exact "
     echo "No ${exact}results found for ${domain}"
   fi
-=======
-  result=$(scanList ${domain} "${lists}" ${method})
-  if [ -n "$result" ]; then
-    echo "$result"
-    [[ ! -t 1 ]] && exit 0
-  fi
-
-  # Scan Domains lists
-  result=$(scanList ${domain} "/etc/pihole/*.domains" ${method})
-  if [ -n "$result" ]; then
-    sort -t . -k 2 -g <<< "$result"
-  else
-    [ -n "$method" ] && exact="exact "
-    echo "::: No ${exact}results found for ${domain}"
-  fi
->>>>>>> b166410c
   
   exit 0
 }
