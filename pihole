--- conflicted
+++ resolved
@@ -38,8 +38,7 @@
 	exit 0
 }
 
-<<<<<<< HEAD
-function flushFunc {
+flushFunc() {
     echo "::: Saving current summary..."
     python /opt/pihole/summaryDB.py
     echo "::: Flushing queries from database..."
@@ -47,19 +46,13 @@
     sqlite3 /etc/pihole/pihole.db "DROP TABLE IF EXISTS forwards"
     sqlite3 /etc/pihole/pihole.db "DROP TABLE IF EXISTS replies"
     exit 1
-=======
-flushFunc() {
-	/opt/pihole/piholeLogFlush.sh
-	exit 0
->>>>>>> bc077acf
-}
-
-function databaseFunc {
+}
+
+databaseFunc() {
     echo "::: Importing /var/log/pihole/log to /etc/pihole/pihole.db"
     python /opt/pihole/dnsmasq_parse.py /var/log/pihole.log
     ${SUDO} /opt/pihole/piholeLogFlush.sh
     exit 1
-
 }
 
 updatePiholeFunc() {
@@ -207,28 +200,12 @@
 fi
 
 # Handle redirecting to specific functions based on arguments
-<<<<<<< HEAD
-case "$1" in
-"-w" | "whitelist"			) whitelistFunc "$@";;
-"-b" | "blacklist"			) blacklistFunc "$@";;
-"-d" | "debug"				) debugFunc;;
-"-f" | "flush"				) flushFunc;;
-"-i" | "importLogToDatabase"      ) databaseFunc;;
-"-up" | "updatePihole"      ) updatePiholeFunc;;
-"-g" | "updateGravity"		) updateGravityFunc "$@";;
-"-s" | "setupLCD"			) setupLCDFunction;;
-"-c" | "chronometer"		) chronometerFunc "$@";;
-"-h" | "help"				) helpFunc;;
-"-v" | "version"            ) versionFunc;;
-"-q" | "query"              ) queryFunc "$@";;
-"uninstall"					) uninstallFunc;;
-*                    		) helpFunc;;
-=======
 case "${1}" in
 	"-w" | "whitelist"			) whitelistFunc "$@";;
 	"-b" | "blacklist"			) blacklistFunc "$@";;
 	"-d" | "debug"				) debugFunc;;
 	"-f" | "flush"				) flushFunc;;
+	"-i" | "importLogToDatabase") databaseFunc;;
 	"-up" | "updatePihole"      ) updatePiholeFunc;;
 	"-r"  | "reconfigure"       ) reconfigurePiholeFunc;;
 	"-g" | "updateGravity"		) updateGravityFunc "$@";;
@@ -243,5 +220,4 @@
     "status"                      ) piholeStatus "$2";;
     "restartdns"                  ) restartDNS;;
 	*                    		) helpFunc;;
->>>>>>> bc077acf
 esac