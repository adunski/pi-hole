#!/bin/bash
# Pi-hole: A black hole for Internet advertisements
# (c) 2017 Pi-hole, LLC (https://pi-hole.net)
# Network-wide ad blocking via your own hardware.
#
# Controller for all pihole scripts and functions.
#
# This file is copyright under the latest version of the EUPL.
# Please see LICENSE file for your rights under this license.

colfile="/opt/pihole/COL_TABLE"
source ${colfile}

readonly PI_HOLE_SCRIPT_DIR="/opt/pihole"
readonly wildcardlist="/etc/dnsmasq.d/03-pihole-wildcard.conf"

# Must be root to use this tool
if [[ ! $EUID -eq 0 ]];then
  if [[ -x "$(command -v sudo)" ]]; then
    exec sudo bash "$0" "$@"
    exit $?
  else
    echo -e "  ${CROSS}  sudo is needed to run pihole commands.  Please run this script as root or install sudo."
    exit 1
  fi
fi

webpageFunc() {
  source /opt/pihole/webpage.sh
  main "$@"
  exit 0
}

whitelistFunc() {
 "${PI_HOLE_SCRIPT_DIR}"/list.sh "$@"
  exit 0
}

blacklistFunc() {
  "${PI_HOLE_SCRIPT_DIR}"/list.sh "$@"
  exit 0
}

wildcardFunc() {
  "${PI_HOLE_SCRIPT_DIR}"/list.sh "$@"
  exit 0
}

debugFunc() {
  local automated
  local web

  # Pull off the `debug` leaving passed call augmentation flags in $1
  shift
  if [[ "$@" == *"-a"* ]]; then
    automated="true"
  fi
  if [[ "$@" == *"-w"* ]]; then
    web="true"
  fi

  AUTOMATED=${automated:-} WEBCALL=${web:-} "${PI_HOLE_SCRIPT_DIR}"/piholeDebug.sh
  exit 0
}

flushFunc() {
  "${PI_HOLE_SCRIPT_DIR}"/piholeLogFlush.sh "$@"
  exit 0
}

updatePiholeFunc() {
  "${PI_HOLE_SCRIPT_DIR}"/update.sh
  exit 0
}

reconfigurePiholeFunc() {
  /etc/.pihole/automated\ install/basic-install.sh --reconfigure
  exit 0;
}

updateGravityFunc() {
  "${PI_HOLE_SCRIPT_DIR}"/gravity.sh "$@"
  exit 0
}

scanList(){
  domain="${1}"
  list="${2}"
  method="${3}"
  if [[ ${method} == "-exact" ]] ; then
    grep -i -E "(^|\s)${domain}($|\s)" "${list}"
  else
    grep -i "${domain}" "${list}"
  fi
}

processWildcards() {
  IFS="." read -r -a array <<< "${1}"
  for (( i=${#array[@]}-1; i>=0; i-- )); do
    ar=""
    for (( j=${#array[@]}-1; j>${#array[@]}-i-2; j-- )); do
      if [[ $j == $((${#array[@]}-1)) ]]; then
        ar="${array[$j]}"
      else
        ar="${array[$j]}.${ar}"
      fi
    done
    echo "${ar}"
  done
}

queryFunc() {
  domain="${2}"
  method="${3}"
<<<<<<< HEAD

  # If domain contains non ASCII characters, convert domain to punycode if python exists
  # Cr: https://serverfault.com/a/335079
  if [[ -z "${2}" ]]; then
    echo -e "  ${CROSS}  No domain specified"
    exit 1
  elif [[ "${2}" = *[![:ascii:]]* ]]; then
    [[ "$(which python)" ]] && domain=$(python -c 'import sys;print sys.argv[1].decode("utf-8").encode("idna")' "${2}")
  else
    domain="${2}"
  fi

  # Scan Whitelist, Blacklist and Wildcards
  lists="/etc/pihole/whitelist.txt /etc/pihole/blacklist.txt $wildcardlist"
  result=$(scanList ${domain} "${lists}" ${method})
  if [[ -n "$result" ]]; then
    echo "$result"
    [[ ! -t 1 ]] && exit 0
  fi

  # Scan Domains lists
  result=$(scanList ${domain} "/etc/pihole/*.domains" ${method})
  if [[ -n "$result" ]]; then
    sort -t . -k 2 -g <<< "$result"
  else
    [ -n "$method" ] && exact="exact "
    echo -e "  ${CROSS}  No ${exact}results found for ${domain}"
=======
  lists=( /etc/pihole/list.* /etc/pihole/blacklist.txt)
  for list in ${lists[@]}; do
    if [ -e "${list}" ]; then
      result=$(scanList ${domain} ${list} ${method})
      # Remove empty lines before couting number of results
      count=$(sed '/^\s*$/d' <<< "$result" | wc -l)
      echo "::: ${list} (${count} results)"
      if [[ ${count} > 0 ]]; then
        echo "${result}"
      fi
      echo ""
    else
      echo "::: ${list} does not exist"
      echo ""
    fi
  done

  # Scan for possible wildcard matches
  if [ -e "${wildcardlist}" ]; then
    local wildcards=($(processWildcards "${domain}"))
    for domain in ${wildcards[@]}; do
      result=$(scanList "\/${domain}\/" ${wildcardlist})
      # Remove empty lines before couting number of results
      count=$(sed '/^\s*$/d' <<< "$result" | wc -l)
      if [[ ${count} > 0 ]]; then
        echo "::: Wildcard blocking ${domain} (${count} results)"
        echo "${result}"
        echo ""
      fi
    done
>>>>>>> 6f2ec228
  fi
  exit 0
}

chronometerFunc() {
  shift
  "${PI_HOLE_SCRIPT_DIR}"/chronometer.sh "$@"
  exit 0
}


uninstallFunc() {
  "${PI_HOLE_SCRIPT_DIR}"/uninstall.sh
  exit 0
}

versionFunc() {
  shift
  "${PI_HOLE_SCRIPT_DIR}"/version.sh "$@"
  exit 0
}

restartDNS() {
  dnsmasqPid=$(pidof dnsmasq)
  if [[ "${dnsmasqPid}" ]]; then
    # Service already running - reload config
    echo -ne "  ${INFO} Restarting dnsmasq"
    if [[ -x "$(command -v systemctl)" ]]; then
      systemctl restart dnsmasq
    else
      service dnsmasq restart
    fi
    [[ "$?" == 0 ]] && echo -e "${OVER}  ${TICK} Restarted dnsmasq" || echo -e "${OVER}  ${CROSS} Failed to restart dnsmasq"
  else
    # Service not running, start it up
    echo -ne "  ${INFO} Starting dnsmasq"
    if [[ -x "$(command -v systemctl)" ]]; then
      systemctl start dnsmasq
    else
      service dnsmasq start
    fi
    [[ "$?" == 0 ]] && echo -e "${OVER}  ${TICK} Restarted dnsmasq" || echo -e "${OVER}  ${CROSS} Failed to restart dnsmasq"
  fi
}

piholeEnable() {
  if [[ "${2}" == "-h" ]] || [[ "${2}" == "--help" ]]; then
    echo "Usage: pihole disable [time]
Example: 'pihole disable', or 'pihole disable 5m'
Disable Pi-hole subsystems

Time:
  #s                  Disable Pi-hole functionality for # second(s)
  #m                  Disable Pi-hole functionality for # minute(s)"
    exit 0

  elif [[ "${1}" == "0" ]]; then
    # Disable Pi-hole

    sed -i 's/^addn-hosts=\/etc\/pihole\/gravity.list/#addn-hosts=\/etc\/pihole\/gravity.list/' /etc/dnsmasq.d/01-pihole.conf
<<<<<<< HEAD

=======
    sed -i 's/^addn-hosts=\/etc\/pihole\/black.list/#addn-hosts=\/etc\/pihole\/black.list/' /etc/dnsmasq.d/01-pihole.conf
    if [[ -e "$wildcardlist" ]]; then
      mv "$wildcardlist" "/etc/pihole/wildcard.list"
    fi
    echo "::: Blocking has been disabled!"
>>>>>>> 6f2ec228
    if [[ $# > 1 ]]; then
      local error=false
      if [[ "${2}" == *"s" ]]; then
        tt=${2%"s"}
        if [[ $tt =~ ^-?[0-9]+$ ]];then
          local str="Disabling blocking for ${tt} seconds"
          echo -ne "  ${INFO} ${str}..."
          local str="Blocking will be re-enabled in ${tt} seconds"
          nohup bash -c "sleep ${tt}; pihole enable" </dev/null &>/dev/null &
        else
          local error=true
        fi
      elif [[ "${2}" == *"m" ]]; then
        tt=${2%"m"}
          if [[ $tt =~ ^-?[0-9]+$ ]];then
          local str="Disabling blocking for ${tt} minutes"
          echo -ne "  ${INFO} ${str}..."
          local str="Blocking will be re-enabled in ${tt} minutes"
          tt=$((${tt}*60))
          nohup bash -c "sleep ${tt}; pihole enable" </dev/null &>/dev/null &
        else
          local error=true
        fi
      fi

      if [[ ${error} == true ]];then
        echo -e "${OVER}  ${CROSS} Blocking Not disabled!${COL_NC}"
        echo -e "  ${COL_LIGHT_RED}Unknown format for delayed reactivation of the blocking!"
        echo -e "  Example:"
        echo -e "           pihole disable 5s    -    will disable blocking for 5 seconds"
        echo -e "           pihole disable 7m    -    will disable blocking for 7 minutes${COL_NC}"
        exit 1
      fi
    else
      local str="Pi-hole Disabled"
    fi
  else
    # Enable Pi-hole
    local str="Pi-hole Enabled"
    sed -i 's/^#addn-hosts/addn-hosts/' /etc/dnsmasq.d/01-pihole.conf
<<<<<<< HEAD

=======
    if [[ -e "/etc/pihole/wildcard.list" ]]; then
      mv "/etc/pihole/wildcard.list" "$wildcardlist"
    fi
>>>>>>> 6f2ec228
  fi
  restartDNS
  echo -e "${OVER}  ${TICK} ${str}"
}

piholeLogging() {
  shift
  if [[ "${1}" == "-h" ]] || [[ "${1}" == "--help" ]]; then
    echo "Usage: pihole logging [options]
Example: 'pihole logging on'
Specify whether the Pi-hole log should be used

Options:
  on                  Enable the Pi-hole log at /var/log/pihole.log
  off                 Disable the Pi-hole log at /var/log/pihole.log"
    exit 0
  elif [[ "${1}" == "off" ]]; then
    # Disable logging
    sed -i 's/^log-queries/#log-queries/' /etc/dnsmasq.d/01-pihole.conf
    sed -i 's/^QUERY_LOGGING=true/QUERY_LOGGING=false/' /etc/pihole/setupVars.conf
    pihole -f
    echo -ne "  ${INFO} Disabling logging..."
    local str="Logging has been disabled!"
  elif [[ "${1}" == "on" ]]; then
    # Enable logging
    sed -i 's/^#log-queries/log-queries/' /etc/dnsmasq.d/01-pihole.conf
    sed -i 's/^QUERY_LOGGING=false/QUERY_LOGGING=true/' /etc/pihole/setupVars.conf
    echo -ne "  ${INFO} Enabling logging..."
    local str="Logging has been enabled!"
  else
    echo -e "${COL_LIGHT_RED}  Invalid option passed, please pass 'on' or 'off'${COL_NC}"
    exit 1
  fi
  restartDNS
  echo -e "${OVER}  ${TICK} ${str}"
}

piholeStatus() {
  if [[ "$(netstat -plnt | grep -c ':53 ')" -gt "0" ]]; then
    if [[ "${1}" != "web" ]]; then
      echo -e "  ${TICK} DNS service is running"
    fi
  else
    if [[ "${1}" == "web" ]]; then
      echo "-1";
    else
      echo -e "  ${CROSS} DNS service is NOT running"
    fi
    return
  fi

  if [[ "$(grep -i "^#addn-hosts=/" /etc/dnsmasq.d/01-pihole.conf)" ]]; then
    # List is commented out
    if [[ "${1}" == "web" ]]; then
      echo 0;
    else
      echo -e "  ${CROSS} Pi-hole blocking is Disabled";
    fi
  elif [[ "$(grep -i "^addn-hosts=/" /etc/dnsmasq.d/01-pihole.conf)" ]]; then
    # List set
    if [[ "${1}" == "web" ]]; then
      echo 1;
    else
      echo -e "  ${TICK} Pi-hole blocking is Enabled";
    fi
  else
    # Addn-host not found
    if [[ "${1}" == "web" ]]; then
      echo 99
    else
      echo -e "  ${INFO} No hosts file linked to dnsmasq, adding it in enabled state"
    fi
    # Add addn-host= to dnsmasq
    echo "addn-hosts=/etc/pihole/gravity.list" >> /etc/dnsmasq.d/01-pihole.conf
    restartDNS
  fi
}

tailFunc() {
  echo -e "  ${INFO} Press Ctrl-C to exit"
  tail -F /var/log/pihole.log
  exit 0
}

piholeCheckoutFunc() {
  if [[ "$2" == "-h" ]] || [[ "$2" == "--help" ]]; then
    echo "Usage: pihole checkout [repo] [branch]
Example: 'pihole checkout master' or 'pihole checkout core dev'
Switch Pi-hole subsystems to a different Github branch

Repositories:
  core [branch]       Change the branch of Pi-hole's core subsystem
  web [branch]        Change the branch of Admin Console subsystem

Branches:
  master              Update subsystems to the latest stable release
  dev                 Update subsystems to the latest development release"
    exit 0
  fi

  source "${PI_HOLE_SCRIPT_DIR}"/piholeCheckout.sh
  shift
  checkout "$@"
}

tricorderFunc() {
  if [[ ! -p "/dev/stdin" ]]; then
    echo -e "  ${INFO} Please do not call Tricorder directly"
    exit 1
  fi

  if ! timeout 2 nc -z tricorder.pi-hole.net 9998 &> /dev/null; then
    echo -e "  ${CROSS} Unable to connect to Pi-hole's Tricorder server"
    exit 1
  fi

  if command -v openssl &> /dev/null; then
    openssl s_client -quiet -connect tricorder.pi-hole.net:9998 2> /dev/null < /dev/stdin
    exit "$?"
  else
    echo -e "  ${INFO} ${COL_YELLOW}Security Notice${COL_NC}: ${COL_WHITE}openssl${COL_NC} is not installed
       Your debug log will be transmitted unencrypted via plain-text
       There is a possibility that this could be intercepted by a third party
       If you wish to cancel, press Ctrl-C to exit within 10 seconds"
    secs="10"
    while [[ "$secs" -gt "0" ]]; do
       echo -ne "."
       sleep 1
       : $((secs--))
    done
    echo " "
    nc tricorder.pi-hole.net 9999 < /dev/stdin
    exit "$?"
  fi
}

helpFunc() {
  echo "Usage: pihole [options]
Example: 'pihole -w -h'
Add '-h' after specific commands for more information on usage

Whitelist/Blacklist Options:
  -w, whitelist       Whitelist domain(s)
  -b, blacklist       Blacklist domain(s)
  -wild, wildcard     Blacklist domain(s), and all its subdomains
                        Add '-h' for more info on whitelist/blacklist usage

Debugging Options:
  -d, debug           Start a debugging session
                        Add '-a' to enable automated debugging
  -f, flush           Flush the Pi-hole log
  -r, reconfigure     Reconfigure or Repair Pi-hole subsystems
  -t, tail            View the live output of the Pi-hole log

Options:
  -a, admin           Admin Console options
                        Add '-h' for more info on admin console usage
  -c, chronometer     Calculates stats and displays to an LCD
                        Add '-h' for more info on chronometer usage
  -g, updateGravity   Update the list of ad-serving domains
  -h, --help, help    Show this help dialog
  -l, logging         Specify whether the Pi-hole log should be used
                        Add '-h' for more info on logging usage
  -q, query           Query the adlists for a specified domain
                        Add '-exact' AFTER a specified domain for exact match
  -up, updatePihole   Update Pi-hole subsystems
  -v, version         Show installed versions of Pi-hole, Admin Console & FTL
                        Add '-h' for more info on version usage
  uninstall           Uninstall Pi-hole from your system
  status              Display the running status of Pi-hole subsystems
  enable              Enable Pi-hole subsystems
  disable             Disable Pi-hole subsystems
                        Add '-h' for more info on disable usage
  restartdns          Restart Pi-hole subsystems
  checkout            Switch Pi-hole subsystems to a different Github branch
                        Add '-h' for more info on checkout usage";
  exit 0
}

if [[ $# = 0 ]]; then
  helpFunc
fi

# Handle redirecting to specific functions based on arguments
case "${1}" in
  "-w" | "whitelist"            ) whitelistFunc "$@";;
  "-b" | "blacklist"            ) blacklistFunc "$@";;
  "-wild" | "wildcard"          ) wildcardFunc "$@";;
  "-d" | "debug"                ) debugFunc "$@";;
  "-f" | "flush"                ) flushFunc "$@";;
  "-up" | "updatePihole"        ) updatePiholeFunc;;
  "-r"  | "reconfigure"         ) reconfigurePiholeFunc;;
  "-g" | "updateGravity"        ) updateGravityFunc "$@";;
  "-c" | "chronometer"          ) chronometerFunc "$@";;
  "-h" | "help"                 ) helpFunc;;
  "-v" | "version"              ) versionFunc "$@";;
  "-q" | "query"                ) queryFunc "$@";;
  "-l" | "logging"              ) piholeLogging "$@";;
  "uninstall"                   ) uninstallFunc;;
  "enable"                      ) piholeEnable 1;;
  "disable"                     ) piholeEnable 0 $2;;
  "status"                      ) piholeStatus "$2";;
  "restartdns"                  ) restartDNS;;
  "-a" | "admin"                ) webpageFunc "$@";;
  "-t" | "tail"                 ) tailFunc;;
  "checkout"                    ) piholeCheckoutFunc "$@";;
  "tricorder"                   ) tricorderFunc;;
  *                             ) helpFunc;;
esac<|MERGE_RESOLUTION|>--- conflicted
+++ resolved
@@ -112,48 +112,19 @@
 queryFunc() {
   domain="${2}"
   method="${3}"
-<<<<<<< HEAD
-
-  # If domain contains non ASCII characters, convert domain to punycode if python exists
-  # Cr: https://serverfault.com/a/335079
-  if [[ -z "${2}" ]]; then
-    echo -e "  ${CROSS}  No domain specified"
-    exit 1
-  elif [[ "${2}" = *[![:ascii:]]* ]]; then
-    [[ "$(which python)" ]] && domain=$(python -c 'import sys;print sys.argv[1].decode("utf-8").encode("idna")' "${2}")
-  else
-    domain="${2}"
-  fi
-
-  # Scan Whitelist, Blacklist and Wildcards
-  lists="/etc/pihole/whitelist.txt /etc/pihole/blacklist.txt $wildcardlist"
-  result=$(scanList ${domain} "${lists}" ${method})
-  if [[ -n "$result" ]]; then
-    echo "$result"
-    [[ ! -t 1 ]] && exit 0
-  fi
-
-  # Scan Domains lists
-  result=$(scanList ${domain} "/etc/pihole/*.domains" ${method})
-  if [[ -n "$result" ]]; then
-    sort -t . -k 2 -g <<< "$result"
-  else
-    [ -n "$method" ] && exact="exact "
-    echo -e "  ${CROSS}  No ${exact}results found for ${domain}"
-=======
   lists=( /etc/pihole/list.* /etc/pihole/blacklist.txt)
   for list in ${lists[@]}; do
     if [ -e "${list}" ]; then
       result=$(scanList ${domain} ${list} ${method})
       # Remove empty lines before couting number of results
       count=$(sed '/^\s*$/d' <<< "$result" | wc -l)
-      echo "::: ${list} (${count} results)"
+      echo "${list} (${count} results)"
       if [[ ${count} > 0 ]]; then
         echo "${result}"
       fi
       echo ""
     else
-      echo "::: ${list} does not exist"
+      echo -e "  ${CROSS}  List does not exist"
       echo ""
     fi
   done
@@ -166,12 +137,11 @@
       # Remove empty lines before couting number of results
       count=$(sed '/^\s*$/d' <<< "$result" | wc -l)
       if [[ ${count} > 0 ]]; then
-        echo "::: Wildcard blocking ${domain} (${count} results)"
+        echo -e "  ${TICK}  Wildcard blocking ${domain} (${count} results)"
         echo "${result}"
         echo ""
       fi
     done
->>>>>>> 6f2ec228
   fi
   exit 0
 }
@@ -232,15 +202,11 @@
     # Disable Pi-hole
 
     sed -i 's/^addn-hosts=\/etc\/pihole\/gravity.list/#addn-hosts=\/etc\/pihole\/gravity.list/' /etc/dnsmasq.d/01-pihole.conf
-<<<<<<< HEAD
-
-=======
     sed -i 's/^addn-hosts=\/etc\/pihole\/black.list/#addn-hosts=\/etc\/pihole\/black.list/' /etc/dnsmasq.d/01-pihole.conf
     if [[ -e "$wildcardlist" ]]; then
       mv "$wildcardlist" "/etc/pihole/wildcard.list"
     fi
     echo "::: Blocking has been disabled!"
->>>>>>> 6f2ec228
     if [[ $# > 1 ]]; then
       local error=false
       if [[ "${2}" == *"s" ]]; then
@@ -281,13 +247,9 @@
     # Enable Pi-hole
     local str="Pi-hole Enabled"
     sed -i 's/^#addn-hosts/addn-hosts/' /etc/dnsmasq.d/01-pihole.conf
-<<<<<<< HEAD
-
-=======
     if [[ -e "/etc/pihole/wildcard.list" ]]; then
       mv "/etc/pihole/wildcard.list" "$wildcardlist"
     fi
->>>>>>> 6f2ec228
   fi
   restartDNS
   echo -e "${OVER}  ${TICK} ${str}"
