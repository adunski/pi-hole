<<<<<<< HEAD
pytest == 7.3.1
pytest-xdist == 3.2.1
pytest-testinfra == 7.0.0
tox == 4.4.12
=======
docker-compose == 1.29.2
pytest == 7.3.2
pytest-xdist == 3.3.1
pytest-testinfra == 8.1.0
tox == 4.6.2
>>>>>>> 7bc11269
<|MERGE_RESOLUTION|>--- conflicted
+++ resolved
@@ -1,12 +1,4 @@
-<<<<<<< HEAD
-pytest == 7.3.1
-pytest-xdist == 3.2.1
-pytest-testinfra == 7.0.0
-tox == 4.4.12
-=======
-docker-compose == 1.29.2
 pytest == 7.3.2
 pytest-xdist == 3.3.1
 pytest-testinfra == 8.1.0
 tox == 4.6.2
->>>>>>> 7bc11269
