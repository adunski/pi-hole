--- conflicted
+++ resolved
@@ -1,9 +1,4 @@
-<<<<<<< HEAD
-pytest == 7.3.2
-=======
-docker-compose == 1.29.2
 pytest == 7.4.0
->>>>>>> 1eb4ad82
 pytest-xdist == 3.3.1
 pytest-testinfra == 8.1.0
 tox == 4.6.3
