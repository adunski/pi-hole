[tox]
envlist = py3

[testenv:py3]
allowlist_externals = podman
deps = -rrequirements.txt
<<<<<<< HEAD
commands = podman build -f _centos_9.Dockerfile -t pytest_pihole:test_container ../
=======
commands = docker buildx build --load --progress plain -f _centos_9.Dockerfile -t pytest_pihole:test_container ../
>>>>>>> d75adb49
           pytest {posargs:-vv -n auto} ./test_any_automated_install.py ./test_any_utils.py ./test_centos_fedora_common_support.py ./test_centos_common_support.py<|MERGE_RESOLUTION|>--- conflicted
+++ resolved
@@ -4,9 +4,5 @@
 [testenv:py3]
 allowlist_externals = podman
 deps = -rrequirements.txt
-<<<<<<< HEAD
-commands = podman build -f _centos_9.Dockerfile -t pytest_pihole:test_container ../
-=======
-commands = docker buildx build --load --progress plain -f _centos_9.Dockerfile -t pytest_pihole:test_container ../
->>>>>>> d75adb49
+commands = podman buildx build --load --progress plain -f _centos_9.Dockerfile -t pytest_pihole:test_container ../
            pytest {posargs:-vv -n auto} ./test_any_automated_install.py ./test_any_utils.py ./test_centos_fedora_common_support.py ./test_centos_common_support.py