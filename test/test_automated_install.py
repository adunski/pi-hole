from textwrap import dedent
import re
from .conftest import (
    SETUPVARS,
    tick_box,
    info_box,
    cross_box,
    mock_command,
    mock_command_2,
    run_script
)


def test_supported_operating_system(Pihole):
    '''
    confirm installer exists on unsupported distribution
    '''
    # break supported package managers to emulate an unsupported distribution
    Pihole.check_output('rm -rf /usr/bin/apt-get')
    Pihole.check_output('rm -rf /usr/bin/rpm')
    distro_check = Pihole.check_output('''
    source /opt/pihole/basic-install.sh
    distro_check
    ''')
    expected_stdout = cross_box + ' OS distribution not supported'
    assert expected_stdout in distro_check.stdout
    # assert distro_check.rc == 1


def test_setupVars_are_sourced_to_global_scope(Pihole):
    '''
    currently update_dialogs sources setupVars with a dot,
    then various other functions use the variables.
    This confirms the sourced variables are in scope between functions
    '''
    setup_var_file = 'cat <<EOF> /etc/pihole/setupVars.conf\n'
    for k, v in SETUPVARS.items():
        setup_var_file += "{}={}\n".format(k, v)
    setup_var_file += "EOF\n"
    Pihole.check_output(setup_var_file)

    script = dedent('''\
    set -e
    printSetupVars() {
        # Currently debug test function only
        echo "Outputting sourced variables"
        echo "PIHOLE_INTERFACE=${PIHOLE_INTERFACE}"
        echo "IPV4_ADDRESS=${IPV4_ADDRESS}"
        echo "IPV6_ADDRESS=${IPV6_ADDRESS}"
        echo "PIHOLE_DNS_1=${PIHOLE_DNS_1}"
        echo "PIHOLE_DNS_2=${PIHOLE_DNS_2}"
    }
    update_dialogs() {
        . /etc/pihole/setupVars.conf
    }
    update_dialogs
    printSetupVars
    ''')

    output = run_script(Pihole, script).stdout

    for k, v in SETUPVARS.items():
        assert "{}={}".format(k, v) in output


def test_setupVars_saved_to_file(Pihole):
    '''
    confirm saved settings are written to a file for future updates to re-use
    '''
    # dedent works better with this and padding matching script below
    set_setup_vars = '\n'
    for k, v in SETUPVARS.items():
        set_setup_vars += "    {}={}\n".format(k, v)
    Pihole.check_output(set_setup_vars).stdout

    script = dedent('''\
    set -e
    echo start
    TERM=xterm
    source /opt/pihole/basic-install.sh
    {}
    mkdir -p /etc/dnsmasq.d
    version_check_dnsmasq
    echo "" > /etc/pihole/pihole-FTL.conf
    finalExports
    cat /etc/pihole/setupVars.conf
    '''.format(set_setup_vars))

    output = run_script(Pihole, script).stdout

    for k, v in SETUPVARS.items():
        assert "{}={}".format(k, v) in output


def test_configureFirewall_firewalld_running_no_errors(Pihole):
    '''
    confirms firewalld rules are applied when firewallD is running
    '''
    # firewallD returns 'running' as status
    mock_command('firewall-cmd', {'*': ('running', 0)}, Pihole)
    # Whiptail dialog returns Ok for user prompt
    mock_command('whiptail', {'*': ('', 0)}, Pihole)
    configureFirewall = Pihole.check_output('''
    source /opt/pihole/basic-install.sh
    configureFirewall
    ''')
    expected_stdout = 'Configuring FirewallD for httpd and pihole-FTL'
    assert expected_stdout in configureFirewall.stdout
    firewall_calls = Pihole.check_output('cat /var/log/firewall-cmd').stdout
    assert 'firewall-cmd --state' in firewall_calls
    assert ('firewall-cmd '
            '--permanent '
            '--add-service=http '
            '--add-service=dns') in firewall_calls
    assert 'firewall-cmd --reload' in firewall_calls


def test_configureFirewall_firewalld_disabled_no_errors(Pihole):
    '''
    confirms firewalld rules are not applied when firewallD is not running
    '''
    # firewallD returns non-running status
    mock_command('firewall-cmd', {'*': ('not running', '1')}, Pihole)
    configureFirewall = Pihole.check_output('''
    source /opt/pihole/basic-install.sh
    configureFirewall
    ''')
    expected_stdout = ('No active firewall detected.. '
                       'skipping firewall configuration')
    assert expected_stdout in configureFirewall.stdout


def test_configureFirewall_firewalld_enabled_declined_no_errors(Pihole):
    '''
    confirms firewalld rules are not applied when firewallD is running, user
    declines ruleset
    '''
    # firewallD returns running status
    mock_command('firewall-cmd', {'*': ('running', 0)}, Pihole)
    # Whiptail dialog returns Cancel for user prompt
    mock_command('whiptail', {'*': ('', 1)}, Pihole)
    configureFirewall = Pihole.check_output('''
    source /opt/pihole/basic-install.sh
    configureFirewall
    ''')
    expected_stdout = 'Not installing firewall rulesets.'
    assert expected_stdout in configureFirewall.stdout


def test_configureFirewall_no_firewall(Pihole):
    ''' confirms firewall skipped no daemon is running '''
    configureFirewall = Pihole.check_output('''
    source /opt/pihole/basic-install.sh
    configureFirewall
    ''')
    expected_stdout = 'No active firewall detected'
    assert expected_stdout in configureFirewall.stdout


def test_configureFirewall_IPTables_enabled_declined_no_errors(Pihole):
    '''
    confirms IPTables rules are not applied when IPTables is running, user
    declines ruleset
    '''
    # iptables command exists
    mock_command('iptables', {'*': ('', '0')}, Pihole)
    # modinfo returns always true (ip_tables module check)
    mock_command('modinfo', {'*': ('', '0')}, Pihole)
    # Whiptail dialog returns Cancel for user prompt
    mock_command('whiptail', {'*': ('', '1')}, Pihole)
    configureFirewall = Pihole.check_output('''
    source /opt/pihole/basic-install.sh
    configureFirewall
    ''')
    expected_stdout = 'Not installing firewall rulesets.'
    assert expected_stdout in configureFirewall.stdout


def test_configureFirewall_IPTables_enabled_rules_exist_no_errors(Pihole):
    '''
    confirms IPTables rules are not applied when IPTables is running and rules
    exist
    '''
    # iptables command exists and returns 0 on calls
    # (should return 0 on iptables -C)
    mock_command('iptables', {'-S': ('-P INPUT DENY', '0')}, Pihole)
    # modinfo returns always true (ip_tables module check)
    mock_command('modinfo', {'*': ('', '0')}, Pihole)
    # Whiptail dialog returns Cancel for user prompt
    mock_command('whiptail', {'*': ('', '0')}, Pihole)
    configureFirewall = Pihole.check_output('''
    source /opt/pihole/basic-install.sh
    configureFirewall
    ''')
    expected_stdout = 'Installing new IPTables firewall rulesets'
    assert expected_stdout in configureFirewall.stdout
    firewall_calls = Pihole.check_output('cat /var/log/iptables').stdout
    # General call type occurances
    assert len(re.findall(r'iptables -S', firewall_calls)) == 1
    assert len(re.findall(r'iptables -C', firewall_calls)) == 4
    assert len(re.findall(r'iptables -I', firewall_calls)) == 0

    # Specific port call occurances
    assert len(re.findall(r'tcp --dport 80', firewall_calls)) == 1
    assert len(re.findall(r'tcp --dport 53', firewall_calls)) == 1
    assert len(re.findall(r'udp --dport 53', firewall_calls)) == 1
    assert len(re.findall(r'tcp --dport 4711:4720', firewall_calls)) == 1


def test_configureFirewall_IPTables_enabled_not_exist_no_errors(Pihole):
    '''
    confirms IPTables rules are applied when IPTables is running and rules do
    not exist
    '''
    # iptables command and returns 0 on calls (should return 1 on iptables -C)
    mock_command(
        'iptables',
        {
            '-S': (
                '-P INPUT DENY',
                '0'
            ),
            '-C': (
                '',
                1
            ),
            '-I': (
                '',
                0
            )
        },
        Pihole
    )
    # modinfo returns always true (ip_tables module check)
    mock_command('modinfo', {'*': ('', '0')}, Pihole)
    # Whiptail dialog returns Cancel for user prompt
    mock_command('whiptail', {'*': ('', '0')}, Pihole)
    configureFirewall = Pihole.check_output('''
    source /opt/pihole/basic-install.sh
    configureFirewall
    ''')
    expected_stdout = 'Installing new IPTables firewall rulesets'
    assert expected_stdout in configureFirewall.stdout
    firewall_calls = Pihole.check_output('cat /var/log/iptables').stdout
    # General call type occurances
    assert len(re.findall(r'iptables -S', firewall_calls)) == 1
    assert len(re.findall(r'iptables -C', firewall_calls)) == 4
    assert len(re.findall(r'iptables -I', firewall_calls)) == 4

    # Specific port call occurances
    assert len(re.findall(r'tcp --dport 80', firewall_calls)) == 2
    assert len(re.findall(r'tcp --dport 53', firewall_calls)) == 2
    assert len(re.findall(r'udp --dport 53', firewall_calls)) == 2
    assert len(re.findall(r'tcp --dport 4711:4720', firewall_calls)) == 2


def test_selinux_not_detected(Pihole):
    '''
    confirms installer continues when SELinux configuration file does not exist
    '''
<<<<<<< HEAD
    # getenforce returns the running state of SELinux
    mock_command('getenforce', {'*': ('Enforcing', '0')}, Pihole)
    # Whiptail dialog returns Cancel for user prompt
    mock_command('whiptail', {'*': ('', '1')}, Pihole)
    check_selinux = Pihole.check_output('''
    source /opt/pihole/basic-install.sh
    checkSelinux
    ''')
    expected_stdout = info_box + ' SELinux mode detected: Enforcing'
    assert expected_stdout in check_selinux.stdout
    expected_stdout = 'SELinux Enforcing detected, exiting installer'
    assert expected_stdout in check_selinux.stdout
    assert check_selinux.rc == 1


def test_selinux_enforcing_continue(Pihole):
    '''
    confirms installer prompts to continue with custom policy warning
    '''
    # getenforce returns the running state of SELinux
    mock_command('getenforce', {'*': ('Enforcing', '0')}, Pihole)
    # Whiptail dialog returns Continue for user prompt
    mock_command('whiptail', {'*': ('', '0')}, Pihole)
    check_selinux = Pihole.check_output('''
    source /opt/pihole/basic-install.sh
    checkSelinux
    ''')
    expected_stdout = info_box + ' SELinux mode detected: Enforcing'
    assert expected_stdout in check_selinux.stdout
    expected_stdout = info_box + (' Continuing installation with SELinux '
                                  'Enforcing')
    assert expected_stdout in check_selinux.stdout
    expected_stdout = info_box + (' Please refer to official SELinux '
                                  'documentation to create a custom policy')
    assert expected_stdout in check_selinux.stdout
    assert check_selinux.rc == 0


def test_selinux_permissive(Pihole):
    '''
    confirms installer continues when SELinux is Permissive
    '''
    # getenforce returns the running state of SELinux
    mock_command('getenforce', {'*': ('Permissive', '0')}, Pihole)
    check_selinux = Pihole.check_output('''
    source /opt/pihole/basic-install.sh
    checkSelinux
    ''')
    expected_stdout = info_box + ' SELinux mode detected: Permissive'
    assert expected_stdout in check_selinux.stdout
    assert check_selinux.rc == 0


def test_selinux_disabled(Pihole):
    '''
    confirms installer continues when SELinux is Disabled
    '''
    mock_command('getenforce', {'*': ('Disabled', '0')}, Pihole)
    check_selinux = Pihole.check_output('''
    source /opt/pihole/basic-install.sh
    checkSelinux
    ''')
    expected_stdout = info_box + ' SELinux mode detected: Disabled'
=======
    check_selinux = Pihole.run('''
    rm -f /etc/selinux/config
    source /opt/pihole/basic-install.sh
    checkSelinux
    ''')
    expected_stdout = info_box + ' SELinux not detected'
>>>>>>> 782fec84
    assert expected_stdout in check_selinux.stdout
    assert check_selinux.rc == 0


def test_installPiholeWeb_fresh_install_no_errors(Pihole):
    '''
    confirms all web page assets from Core repo are installed on a fresh build
    '''
    installWeb = Pihole.check_output('''
    source /opt/pihole/basic-install.sh
    installPiholeWeb
    ''')
    expected_stdout = info_box + ' Installing blocking page...'
    assert expected_stdout in installWeb.stdout
    expected_stdout = tick_box + (' Creating directory for blocking page, '
                                  'and copying files')
    assert expected_stdout in installWeb.stdout
    expected_stdout = info_box + ' Backing up index.lighttpd.html'
    assert expected_stdout in installWeb.stdout
    expected_stdout = ('No default index.lighttpd.html file found... '
                       'not backing up')
    assert expected_stdout in installWeb.stdout
    expected_stdout = tick_box + ' Installing sudoer file'
    assert expected_stdout in installWeb.stdout
    web_directory = Pihole.check_output('ls -r /var/www/html/pihole').stdout
    assert 'index.php' in web_directory
    assert 'blockingpage.css' in web_directory


def test_update_package_cache_success_no_errors(Pihole):
    '''
    confirms package cache was updated without any errors
    '''
    updateCache = Pihole.check_output('''
    source /opt/pihole/basic-install.sh
    distro_check
    update_package_cache
    ''')
    expected_stdout = tick_box + ' Update local cache of available packages'
    assert expected_stdout in updateCache.stdout
    assert 'error' not in updateCache.stdout.lower()


def test_update_package_cache_failure_no_errors(Pihole):
    '''
    confirms package cache was not updated
    '''
    mock_command('apt-get', {'update': ('', '1')}, Pihole)
    updateCache = Pihole.check_output('''
    source /opt/pihole/basic-install.sh
    distro_check
    update_package_cache
    ''')
    expected_stdout = cross_box + ' Update local cache of available packages'
    assert expected_stdout in updateCache.stdout
    assert 'Error: Unable to update package cache.' in updateCache.stdout


def test_FTL_detect_aarch64_no_errors(Pihole):
    '''
    confirms only aarch64 package is downloaded for FTL engine
    '''
    # mock uname to return aarch64 platform
    mock_command('uname', {'-m': ('aarch64', '0')}, Pihole)
    # mock ldd to respond with aarch64 shared library
    mock_command(
        'ldd',
        {
            '/bin/ls': (
                '/lib/ld-linux-aarch64.so.1',
                '0'
            )
        },
        Pihole
    )
    detectPlatform = Pihole.check_output('''
    source /opt/pihole/basic-install.sh
    create_pihole_user
    funcOutput=$(get_binary_name)
    binary="pihole-FTL${funcOutput##*pihole-FTL}"
    theRest="${funcOutput%pihole-FTL*}"
    FTLdetect "${binary}" "${theRest}"
    ''')
    expected_stdout = info_box + ' FTL Checks...'
    assert expected_stdout in detectPlatform.stdout
    expected_stdout = tick_box + ' Detected ARM-aarch64 architecture'
    assert expected_stdout in detectPlatform.stdout
    expected_stdout = tick_box + ' Downloading and Installing FTL'
    assert expected_stdout in detectPlatform.stdout


def test_FTL_detect_armv6l_no_errors(Pihole):
    '''
    confirms only armv6l package is downloaded for FTL engine
    '''
    # mock uname to return armv6l platform
    mock_command('uname', {'-m': ('armv6l', '0')}, Pihole)
    # mock ldd to respond with aarch64 shared library
    mock_command('ldd', {'/bin/ls': ('/lib/ld-linux-armhf.so.3', '0')}, Pihole)
    detectPlatform = Pihole.check_output('''
    source /opt/pihole/basic-install.sh
    create_pihole_user
    funcOutput=$(get_binary_name)
    binary="pihole-FTL${funcOutput##*pihole-FTL}"
    theRest="${funcOutput%pihole-FTL*}"
    FTLdetect "${binary}" "${theRest}"
    ''')
    expected_stdout = info_box + ' FTL Checks...'
    assert expected_stdout in detectPlatform.stdout
    expected_stdout = tick_box + (' Detected ARM-hf architecture '
                                  '(armv6 or lower)')
    assert expected_stdout in detectPlatform.stdout
    expected_stdout = tick_box + ' Downloading and Installing FTL'
    assert expected_stdout in detectPlatform.stdout


def test_FTL_detect_armv7l_no_errors(Pihole):
    '''
    confirms only armv7l package is downloaded for FTL engine
    '''
    # mock uname to return armv7l platform
    mock_command('uname', {'-m': ('armv7l', '0')}, Pihole)
    # mock ldd to respond with aarch64 shared library
    mock_command('ldd', {'/bin/ls': ('/lib/ld-linux-armhf.so.3', '0')}, Pihole)
    detectPlatform = Pihole.check_output('''
    source /opt/pihole/basic-install.sh
    create_pihole_user
    funcOutput=$(get_binary_name)
    binary="pihole-FTL${funcOutput##*pihole-FTL}"
    theRest="${funcOutput%pihole-FTL*}"
    FTLdetect "${binary}" "${theRest}"
    ''')
    expected_stdout = info_box + ' FTL Checks...'
    assert expected_stdout in detectPlatform.stdout
    expected_stdout = tick_box + ' Detected ARM-hf architecture (armv7+)'
    assert expected_stdout in detectPlatform.stdout
    expected_stdout = tick_box + ' Downloading and Installing FTL'
    assert expected_stdout in detectPlatform.stdout


def test_FTL_detect_x86_64_no_errors(Pihole):
    '''
    confirms only x86_64 package is downloaded for FTL engine
    '''
    detectPlatform = Pihole.check_output('''
    source /opt/pihole/basic-install.sh
    create_pihole_user
    funcOutput=$(get_binary_name)
    binary="pihole-FTL${funcOutput##*pihole-FTL}"
    theRest="${funcOutput%pihole-FTL*}"
    FTLdetect "${binary}" "${theRest}"
    ''')
    expected_stdout = info_box + ' FTL Checks...'
    assert expected_stdout in detectPlatform.stdout
    expected_stdout = tick_box + ' Detected x86_64 architecture'
    assert expected_stdout in detectPlatform.stdout
    expected_stdout = tick_box + ' Downloading and Installing FTL'
    assert expected_stdout in detectPlatform.stdout


def test_FTL_detect_unknown_no_errors(Pihole):
    ''' confirms only generic package is downloaded for FTL engine '''
    # mock uname to return generic platform
    mock_command('uname', {'-m': ('mips', '0')}, Pihole)
    detectPlatform = Pihole.check_output('''
    source /opt/pihole/basic-install.sh
    create_pihole_user
    funcOutput=$(get_binary_name)
    binary="pihole-FTL${funcOutput##*pihole-FTL}"
    theRest="${funcOutput%pihole-FTL*}"
    FTLdetect "${binary}" "${theRest}"
    ''')
    expected_stdout = 'Not able to detect architecture (unknown: mips)'
    assert expected_stdout in detectPlatform.stdout


def test_FTL_download_aarch64_no_errors(Pihole):
    '''
    confirms only aarch64 package is downloaded for FTL engine
    '''
    # mock whiptail answers and ensure installer dependencies
    mock_command('whiptail', {'*': ('', '0')}, Pihole)
    Pihole.check_output('''
    source /opt/pihole/basic-install.sh
    distro_check
    install_dependent_packages ${INSTALLER_DEPS[@]}
    ''')
    download_binary = Pihole.check_output('''
    source /opt/pihole/basic-install.sh
    create_pihole_user
    FTLinstall "pihole-FTL-aarch64-linux-gnu"
    ''')
    expected_stdout = tick_box + ' Downloading and Installing FTL'
    assert expected_stdout in download_binary.stdout
    assert 'error' not in download_binary.stdout.lower()


<<<<<<< HEAD
def test_FTL_download_unknown_fails_no_errors(Pihole):
    '''
    confirms unknown binary is not downloaded for FTL engine
    '''
    # mock whiptail answers and ensure installer dependencies
    mock_command('whiptail', {'*': ('', '0')}, Pihole)
    Pihole.check_output('''
    source /opt/pihole/basic-install.sh
    distro_check
    install_dependent_packages ${INSTALLER_DEPS[@]}
    ''')
    download_binary = Pihole.check_output('''
    source /opt/pihole/basic-install.sh
    binary="pihole-FTL-mips"
    FTLinstall
    ''')
    expected_stdout = cross_box + ' Downloading and Installing FTL'
    assert expected_stdout in download_binary.stdout
    error1 = 'Error: URL https://github.com/pi-hole/FTL/releases/download/'
    assert error1 in download_binary.stdout
    error2 = 'not found'
    assert error2 in download_binary.stdout


def test_FTL_download_binary_unset_no_errors(Pihole):
    '''
    confirms unset binary variable does not download FTL engine
    '''
    # mock whiptail answers and ensure installer dependencies
    mock_command('whiptail', {'*': ('', '0')}, Pihole)
    Pihole.check_output('''
    source /opt/pihole/basic-install.sh
    distro_check
    install_dependent_packages ${INSTALLER_DEPS[@]}
    ''')
    download_binary = Pihole.check_output('''
    source /opt/pihole/basic-install.sh
    FTLinstall
    ''')
    expected_stdout = cross_box + ' Downloading and Installing FTL'
    assert expected_stdout in download_binary.stdout
    error1 = 'Error: URL https://github.com/pi-hole/FTL/releases/download/'
    assert error1 in download_binary.stdout
    error2 = 'not found'
    assert error2 in download_binary.stdout


=======
>>>>>>> 782fec84
def test_FTL_binary_installed_and_responsive_no_errors(Pihole):
    '''
    confirms FTL binary is copied and functional in installed location
    '''
    installed_binary = Pihole.check_output('''
    source /opt/pihole/basic-install.sh
    create_pihole_user
    funcOutput=$(get_binary_name)
    binary="pihole-FTL${funcOutput##*pihole-FTL}"
    theRest="${funcOutput%pihole-FTL*}"
    FTLdetect "${binary}" "${theRest}"
    pihole-FTL version
    ''')
    expected_stdout = 'v'
    assert expected_stdout in installed_binary.stdout


# def test_FTL_support_files_installed(Pihole):
#     '''
#     confirms FTL support files are installed
#     '''
#     support_files = Pihole.check_output('''
#     source /opt/pihole/basic-install.sh
#     FTLdetect
#     stat -c '%a %n' /var/log/pihole-FTL.log
#     stat -c '%a %n' /run/pihole-FTL.port
#     stat -c '%a %n' /run/pihole-FTL.pid
#     ls -lac /run
#     ''')
#     assert '644 /run/pihole-FTL.port' in support_files.stdout
#     assert '644 /run/pihole-FTL.pid' in support_files.stdout
#     assert '644 /var/log/pihole-FTL.log' in support_files.stdout


def test_IPv6_only_link_local(Pihole):
    '''
    confirms IPv6 blocking is disabled for Link-local address
    '''
    # mock ip -6 address to return Link-local address
    mock_command_2(
        'ip',
        {
            '-6 address': (
                'inet6 fe80::d210:52fa:fe00:7ad7/64 scope link',
                '0'
            )
        },
        Pihole
    )
    detectPlatform = Pihole.check_output('''
    source /opt/pihole/basic-install.sh
    useIPv6dialog
    ''')
    expected_stdout = ('Unable to find IPv6 ULA/GUA address, '
                       'IPv6 adblocking will not be enabled')
    assert expected_stdout in detectPlatform.stdout


def test_IPv6_only_ULA(Pihole):
    '''
    confirms IPv6 blocking is enabled for ULA addresses
    '''
    # mock ip -6 address to return ULA address
    mock_command_2(
        'ip',
        {
            '-6 address': (
                'inet6 fda2:2001:5555:0:d210:52fa:fe00:7ad7/64 scope global',
                '0'
            )
        },
        Pihole
    )
    detectPlatform = Pihole.check_output('''
    source /opt/pihole/basic-install.sh
    useIPv6dialog
    ''')
    expected_stdout = 'Found IPv6 ULA address, using it for blocking IPv6 ads'
    assert expected_stdout in detectPlatform.stdout


def test_IPv6_only_GUA(Pihole):
    '''
    confirms IPv6 blocking is enabled for GUA addresses
    '''
    # mock ip -6 address to return GUA address
    mock_command_2(
        'ip',
        {
            '-6 address': (
                'inet6 2003:12:1e43:301:d210:52fa:fe00:7ad7/64 scope global',
                '0'
            )
        },
        Pihole
    )
    detectPlatform = Pihole.check_output('''
    source /opt/pihole/basic-install.sh
    useIPv6dialog
    ''')
    expected_stdout = 'Found IPv6 GUA address, using it for blocking IPv6 ads'
    assert expected_stdout in detectPlatform.stdout


def test_IPv6_GUA_ULA_test(Pihole):
    '''
    confirms IPv6 blocking is enabled for GUA and ULA addresses
    '''
    # mock ip -6 address to return GUA and ULA addresses
    mock_command_2(
        'ip',
        {
            '-6 address': (
                'inet6 2003:12:1e43:301:d210:52fa:fe00:7ad7/64 scope global\n'
                'inet6 fda2:2001:5555:0:d210:52fa:fe00:7ad7/64 scope global',
                '0'
            )
        },
        Pihole
    )
    detectPlatform = Pihole.check_output('''
    source /opt/pihole/basic-install.sh
    useIPv6dialog
    ''')
    expected_stdout = 'Found IPv6 ULA address, using it for blocking IPv6 ads'
    assert expected_stdout in detectPlatform.stdout


def test_IPv6_ULA_GUA_test(Pihole):
    '''
    confirms IPv6 blocking is enabled for GUA and ULA addresses
    '''
    # mock ip -6 address to return ULA and GUA addresses
    mock_command_2(
        'ip',
        {
            '-6 address': (
                'inet6 fda2:2001:5555:0:d210:52fa:fe00:7ad7/64 scope global\n'
                'inet6 2003:12:1e43:301:d210:52fa:fe00:7ad7/64 scope global',
                '0'
            )
        },
        Pihole
    )
    detectPlatform = Pihole.check_output('''
    source /opt/pihole/basic-install.sh
    useIPv6dialog
    ''')
    expected_stdout = 'Found IPv6 ULA address, using it for blocking IPv6 ads'
    assert expected_stdout in detectPlatform.stdout


def test_validate_ip_valid(Pihole):
    '''
    Given a valid IP address, valid_ip returns success
    '''

    output = Pihole.run('''
    source /opt/pihole/basic-install.sh
    valid_ip "192.168.1.1"
    ''')

    assert output.rc == 0


def test_validate_ip_invalid_octet(Pihole):
    '''
    Given an invalid IP address (large octet), valid_ip returns an error
    '''

    output = Pihole.run('''
    source /opt/pihole/basic-install.sh
    valid_ip "1092.168.1.1"
    ''')

    assert output.rc == 1


def test_validate_ip_invalid_letters(Pihole):
    '''
    Given an invalid IP address (contains letters), valid_ip returns an error
    '''

    output = Pihole.run('''
    source /opt/pihole/basic-install.sh
    valid_ip "not an IP"
    ''')

    assert output.rc == 1<|MERGE_RESOLUTION|>--- conflicted
+++ resolved
@@ -258,78 +258,12 @@
     '''
     confirms installer continues when SELinux configuration file does not exist
     '''
-<<<<<<< HEAD
-    # getenforce returns the running state of SELinux
-    mock_command('getenforce', {'*': ('Enforcing', '0')}, Pihole)
-    # Whiptail dialog returns Cancel for user prompt
-    mock_command('whiptail', {'*': ('', '1')}, Pihole)
-    check_selinux = Pihole.check_output('''
-    source /opt/pihole/basic-install.sh
-    checkSelinux
-    ''')
-    expected_stdout = info_box + ' SELinux mode detected: Enforcing'
-    assert expected_stdout in check_selinux.stdout
-    expected_stdout = 'SELinux Enforcing detected, exiting installer'
-    assert expected_stdout in check_selinux.stdout
-    assert check_selinux.rc == 1
-
-
-def test_selinux_enforcing_continue(Pihole):
-    '''
-    confirms installer prompts to continue with custom policy warning
-    '''
-    # getenforce returns the running state of SELinux
-    mock_command('getenforce', {'*': ('Enforcing', '0')}, Pihole)
-    # Whiptail dialog returns Continue for user prompt
-    mock_command('whiptail', {'*': ('', '0')}, Pihole)
-    check_selinux = Pihole.check_output('''
-    source /opt/pihole/basic-install.sh
-    checkSelinux
-    ''')
-    expected_stdout = info_box + ' SELinux mode detected: Enforcing'
-    assert expected_stdout in check_selinux.stdout
-    expected_stdout = info_box + (' Continuing installation with SELinux '
-                                  'Enforcing')
-    assert expected_stdout in check_selinux.stdout
-    expected_stdout = info_box + (' Please refer to official SELinux '
-                                  'documentation to create a custom policy')
-    assert expected_stdout in check_selinux.stdout
-    assert check_selinux.rc == 0
-
-
-def test_selinux_permissive(Pihole):
-    '''
-    confirms installer continues when SELinux is Permissive
-    '''
-    # getenforce returns the running state of SELinux
-    mock_command('getenforce', {'*': ('Permissive', '0')}, Pihole)
-    check_selinux = Pihole.check_output('''
-    source /opt/pihole/basic-install.sh
-    checkSelinux
-    ''')
-    expected_stdout = info_box + ' SELinux mode detected: Permissive'
-    assert expected_stdout in check_selinux.stdout
-    assert check_selinux.rc == 0
-
-
-def test_selinux_disabled(Pihole):
-    '''
-    confirms installer continues when SELinux is Disabled
-    '''
-    mock_command('getenforce', {'*': ('Disabled', '0')}, Pihole)
-    check_selinux = Pihole.check_output('''
-    source /opt/pihole/basic-install.sh
-    checkSelinux
-    ''')
-    expected_stdout = info_box + ' SELinux mode detected: Disabled'
-=======
     check_selinux = Pihole.run('''
     rm -f /etc/selinux/config
     source /opt/pihole/basic-install.sh
     checkSelinux
     ''')
     expected_stdout = info_box + ' SELinux not detected'
->>>>>>> 782fec84
     assert expected_stdout in check_selinux.stdout
     assert check_selinux.rc == 0
 
@@ -527,56 +461,6 @@
     assert 'error' not in download_binary.stdout.lower()
 
 
-<<<<<<< HEAD
-def test_FTL_download_unknown_fails_no_errors(Pihole):
-    '''
-    confirms unknown binary is not downloaded for FTL engine
-    '''
-    # mock whiptail answers and ensure installer dependencies
-    mock_command('whiptail', {'*': ('', '0')}, Pihole)
-    Pihole.check_output('''
-    source /opt/pihole/basic-install.sh
-    distro_check
-    install_dependent_packages ${INSTALLER_DEPS[@]}
-    ''')
-    download_binary = Pihole.check_output('''
-    source /opt/pihole/basic-install.sh
-    binary="pihole-FTL-mips"
-    FTLinstall
-    ''')
-    expected_stdout = cross_box + ' Downloading and Installing FTL'
-    assert expected_stdout in download_binary.stdout
-    error1 = 'Error: URL https://github.com/pi-hole/FTL/releases/download/'
-    assert error1 in download_binary.stdout
-    error2 = 'not found'
-    assert error2 in download_binary.stdout
-
-
-def test_FTL_download_binary_unset_no_errors(Pihole):
-    '''
-    confirms unset binary variable does not download FTL engine
-    '''
-    # mock whiptail answers and ensure installer dependencies
-    mock_command('whiptail', {'*': ('', '0')}, Pihole)
-    Pihole.check_output('''
-    source /opt/pihole/basic-install.sh
-    distro_check
-    install_dependent_packages ${INSTALLER_DEPS[@]}
-    ''')
-    download_binary = Pihole.check_output('''
-    source /opt/pihole/basic-install.sh
-    FTLinstall
-    ''')
-    expected_stdout = cross_box + ' Downloading and Installing FTL'
-    assert expected_stdout in download_binary.stdout
-    error1 = 'Error: URL https://github.com/pi-hole/FTL/releases/download/'
-    assert error1 in download_binary.stdout
-    error2 = 'not found'
-    assert error2 in download_binary.stdout
-
-
-=======
->>>>>>> 782fec84
 def test_FTL_binary_installed_and_responsive_no_errors(Pihole):
     '''
     confirms FTL binary is copied and functional in installed location
