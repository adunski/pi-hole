--- conflicted
+++ resolved
@@ -57,11 +57,8 @@
             centos_9,
             fedora_36,
             fedora_37,
-<<<<<<< HEAD
+            fedora_38,
             leap_15,
-=======
-            fedora_38,
->>>>>>> 53d09417
           ]
     env:
       DISTRO: ${{matrix.distro}}
