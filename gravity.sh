--- conflicted
+++ resolved
@@ -43,11 +43,7 @@
   exit 1
 fi
 
-<<<<<<< HEAD
-#Remove the /* from the end of the IP addresses
-=======
 # Remove the /* from the end of the IP addresses
->>>>>>> fdf2649f
 IPV4_ADDRESS=${IPV4_ADDRESS%/*}
 IPV6_ADDRESS=${IPV6_ADDRESS%/*}
 
