--- conflicted
+++ resolved
@@ -235,9 +235,6 @@
 	echo " done!"
 	numberOf=$(wc -l < ${piholeDir}/${preEventHorizon})
 	echo "::: $numberOf unique domains trapped in the event horizon."
-	echo " done!"
-
-
 }
 
 gravity_hostFormat() {
@@ -327,33 +324,7 @@
 	#Now replace the line in dnsmasq file
 #	sed -i "s/^addn-hosts.*/addn-hosts=$adList/" /etc/dnsmasq.d/01-pihole.conf
 
-<<<<<<< HEAD
-	if [[ ${dnsmasqPid} ]]; then
-	    # service already running - reload config
-	    if [ -x "$(command -v systemctl)" ]; then
-	        ${SUDO} systemctl reload dnsmasq
-            ${SUDO} systemctl restart dnsmasq
-        else
-            ${SUDO} service dnsmasq reload
-            ${SUDO} service dnsmasq restart
-        fi
-	else
-	    # service not running, start it up
-	    if [ -x "$(command -v systemctl)" ]; then
-            ${SUDO} systemctl start dnsmasq
-        else
-            ${SUDO} service dnsmasq start
-        fi
-	fi
-
-	# Start services
-
-	echo " done!"
-
-
-=======
         pihole restartdns
->>>>>>> bc077acf
 }
 
 for var in "$@"; do
