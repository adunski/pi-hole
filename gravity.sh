#!/usr/bin/env bash
# shellcheck disable=SC1090

# Pi-hole: A black hole for Internet advertisements
# (c) 2017 Pi-hole, LLC (https://pi-hole.net)
# Network-wide ad blocking via your own hardware.
#
# Usage: "pihole -g"
# Compiles a list of ad-serving domains by downloading them from multiple sources
#
# This file is copyright under the latest version of the EUPL.
# Please see LICENSE file for your rights under this license.

export LC_ALL=C

PI_HOLE_SCRIPT_DIR="/opt/pihole"
# Source utils.sh for GetFTLConfigValue
utilsfile="${PI_HOLE_SCRIPT_DIR}/utils.sh"
# shellcheck disable=SC1090
. "${utilsfile}"

coltable="${PI_HOLE_SCRIPT_DIR}/COL_TABLE"
# shellcheck disable=SC1090
. "${coltable}"
# shellcheck disable=SC1091
. "/etc/.pihole/advanced/Scripts/database_migration/gravity-db.sh"

basename="pihole"
PIHOLE_COMMAND="/usr/local/bin/${basename}"

piholeDir="/etc/${basename}"

# Legacy (pre v5.0) list file locations
whitelistFile="${piholeDir}/whitelist.txt"
blacklistFile="${piholeDir}/blacklist.txt"
regexFile="${piholeDir}/regex.list"
adListFile="${piholeDir}/adlists.list"

piholeGitDir="/etc/.pihole"
GRAVITYDB=$(getFTLConfigValue files.gravity)
GRAVITY_TMPDIR=$(getFTLConfigValue files.gravity_tmp)
gravityDBschema="${piholeGitDir}/advanced/Templates/gravity.db.sql"
gravityDBcopy="${piholeGitDir}/advanced/Templates/gravity_copy.sql"

domainsExtension="domains"
curl_connect_timeout=10

# Check gravity temp directory
if [ ! -d "${GRAVITY_TMPDIR}" ] || [ ! -w "${GRAVITY_TMPDIR}" ]; then
  echo -e "  ${COL_LIGHT_RED}Gravity temporary directory does not exist or is not a writeable directory, falling back to /tmp. ${COL_NC}"
  GRAVITY_TMPDIR="/tmp"
fi

# Set this only after sourcing pihole-FTL.conf as the gravity database path may
# have changed
gravityDBfile="${GRAVITYDB}"
gravityDBfile_default="/etc/pihole/gravity.db"
gravityTEMPfile="${GRAVITYDB}_temp"
gravityDIR="$(dirname -- "${gravityDBfile}")"
gravityOLDfile="${gravityDIR}/gravity_old.db"

# Generate new SQLite3 file from schema template
generate_gravity_database() {
  if ! pihole-FTL sqlite3 -ni "${gravityDBfile}" <"${gravityDBschema}"; then
    echo -e "   ${CROSS} Unable to create ${gravityDBfile}"
    return 1
  fi
  chown pihole:pihole "${gravityDBfile}"
  chmod g+w "${piholeDir}" "${gravityDBfile}"
}

# Build gravity tree
gravity_build_tree() {
  local str
  str="Building tree"
  echo -ne "  ${INFO} ${str}..."

  # The index is intentionally not UNIQUE as poor quality adlists may contain domains more than once
  output=$({ pihole-FTL sqlite3 -ni "${gravityTEMPfile}" "CREATE INDEX idx_gravity ON gravity (domain, adlist_id);"; } 2>&1)
  status="$?"

  if [[ "${status}" -ne 0 ]]; then
    echo -e "\\n  ${CROSS} Unable to build gravity tree in ${gravityTEMPfile}\\n  ${output}"
    return 1
  fi
  echo -e "${OVER}  ${TICK} ${str}"
}

# Copy data from old to new database file and swap them
gravity_swap_databases() {
  str="Swapping databases"
  echo -ne "  ${INFO} ${str}..."

  # Swap databases and remove or conditionally rename old database
  # Number of available blocks on disk
  availableBlocks=$(stat -f --format "%a" "${gravityDIR}")
  # Number of blocks, used by gravity.db
  gravityBlocks=$(stat --format "%b" "${gravityDBfile}")
  # Only keep the old database if available disk space is at least twice the size of the existing gravity.db.
  # Better be safe than sorry...
  oldAvail=false
  if [ "${availableBlocks}" -gt "$((gravityBlocks * 2))" ] && [ -f "${gravityDBfile}" ]; then
    oldAvail=true
    mv "${gravityDBfile}" "${gravityOLDfile}"
  else
    rm "${gravityDBfile}"
  fi
  mv "${gravityTEMPfile}" "${gravityDBfile}"
  echo -e "${OVER}  ${TICK} ${str}"

  if $oldAvail; then
    echo -e "  ${TICK} The old database remains available"
  fi
}

# Update timestamp when the gravity table was last updated successfully
update_gravity_timestamp() {
  output=$({ printf ".timeout 30000\\nINSERT OR REPLACE INTO info (property,value) values ('updated',cast(strftime('%%s', 'now') as int));" | pihole-FTL sqlite3 -ni "${gravityTEMPfile}"; } 2>&1)
  status="$?"

  if [[ "${status}" -ne 0 ]]; then
    echo -e "\\n  ${CROSS} Unable to update gravity timestamp in database ${gravityTEMPfile}\\n  ${output}"
    return 1
  fi
  return 0
}

# Import domains from file and store them in the specified database table
database_table_from_file() {
  # Define locals
  local table src backup_path backup_file tmpFile list_type
  table="${1}"
  src="${2}"
  backup_path="${piholeDir}/migration_backup"
  backup_file="${backup_path}/$(basename "${2}")"
  # Create a temporary file. We don't use '--suffix' here because not all
  # implementations of mktemp support it, e.g. on Alpine
  tmpFile="$(mktemp -p "${GRAVITY_TMPDIR}")"
  mv "${tmpFile}" "${tmpFile%.*}.gravity"
  tmpFile="${tmpFile%.*}.gravity"

  local timestamp
  timestamp="$(date --utc +'%s')"

  local rowid
  declare -i rowid
  rowid=1

  # Special handling for domains to be imported into the common domainlist table
  if [[ "${table}" == "whitelist" ]]; then
    list_type="0"
    table="domainlist"
  elif [[ "${table}" == "blacklist" ]]; then
    list_type="1"
    table="domainlist"
  elif [[ "${table}" == "regex" ]]; then
    list_type="3"
    table="domainlist"
  fi

  # Get MAX(id) from domainlist when INSERTing into this table
  if [[ "${table}" == "domainlist" ]]; then
    rowid="$(pihole-FTL sqlite3 -ni "${gravityDBfile}" "SELECT MAX(id) FROM domainlist;")"
    if [[ -z "$rowid" ]]; then
      rowid=0
    fi
    rowid+=1
  fi

  # Loop over all domains in ${src} file
  # Read file line by line
  grep -v '^ *#' <"${src}" | while IFS= read -r domain; do
    # Only add non-empty lines
    if [[ -n "${domain}" ]]; then
      if [[ "${table}" == "domain_audit" ]]; then
        # domain_audit table format (no enable or modified fields)
        echo "${rowid},\"${domain}\",${timestamp}" >>"${tmpFile}"
      elif [[ "${table}" == "adlist" ]]; then
        # Adlist table format
        echo "${rowid},\"${domain}\",1,${timestamp},${timestamp},\"Migrated from ${src}\",,0,0,0,0,0" >>"${tmpFile}"
      else
        # White-, black-, and regexlist table format
        echo "${rowid},${list_type},\"${domain}\",1,${timestamp},${timestamp},\"Migrated from ${src}\"" >>"${tmpFile}"
      fi
      rowid+=1
    fi
  done

  # Store domains in database table specified by ${table}
  # Use printf as .mode and .import need to be on separate lines
  # see https://unix.stackexchange.com/a/445615/83260
  output=$({ printf ".timeout 30000\\n.mode csv\\n.import \"%s\" %s\\n" "${tmpFile}" "${table}" | pihole-FTL sqlite3 -ni "${gravityDBfile}"; } 2>&1)
  status="$?"

  if [[ "${status}" -ne 0 ]]; then
    echo -e "\\n  ${CROSS} Unable to fill table ${table}${list_type} in database ${gravityDBfile}\\n  ${output}"
    gravity_Cleanup "error"
  fi

  # Move source file to backup directory, create directory if not existing
  mkdir -p "${backup_path}"
  mv "${src}" "${backup_file}" 2>/dev/null ||
    echo -e "  ${CROSS} Unable to backup ${src} to ${backup_path}"

  # Delete tmpFile
  rm "${tmpFile}" >/dev/null 2>&1 ||
    echo -e "  ${CROSS} Unable to remove ${tmpFile}"
}

# Check if a column with name ${2} exists in gravity table with name ${1}
gravity_column_exists() {
  output=$({ printf ".timeout 30000\\nSELECT EXISTS(SELECT * FROM pragma_table_info('%s') WHERE name='%s');\\n" "${1}" "${2}" | pihole-FTL sqlite3 -ni "${gravityTEMPfile}"; } 2>&1)
  if [[ "${output}" == "1" ]]; then
    return 0 # Bash 0 is success
  fi

  return 1 # Bash non-0 is failure
}

# Update number of domain on this list. We store this in the "old" database as all values in the new database will later be overwritten
database_adlist_number() {
  # Only try to set number of domains when this field exists in the gravity database
  if ! gravity_column_exists "adlist" "number"; then
    return
  fi

  output=$({ printf ".timeout 30000\\nUPDATE adlist SET number = %i, invalid_domains = %i WHERE id = %i;\\n" "${2}" "${3}" "${1}" | pihole-FTL sqlite3 -ni "${gravityTEMPfile}"; } 2>&1)
  status="$?"

  if [[ "${status}" -ne 0 ]]; then
    echo -e "\\n  ${CROSS} Unable to update number of domains in adlist with ID ${1} in database ${gravityTEMPfile}\\n  ${output}"
    gravity_Cleanup "error"
  fi
}

# Update status of this list. We store this in the "old" database as all values in the new database will later be overwritten
database_adlist_status() {
  # Only try to set the status when this field exists in the gravity database
  if ! gravity_column_exists "adlist" "status"; then
    return
  fi

  output=$({ printf ".timeout 30000\\nUPDATE adlist SET status = %i WHERE id = %i;\\n" "${2}" "${1}" | pihole-FTL sqlite3 -ni "${gravityTEMPfile}"; } 2>&1)
  status="$?"

  if [[ "${status}" -ne 0 ]]; then
    echo -e "\\n  ${CROSS} Unable to update status of adlist with ID ${1} in database ${gravityTEMPfile}\\n  ${output}"
    gravity_Cleanup "error"
  fi
}

# Migrate pre-v5.0 list files to database-based Pi-hole versions
migrate_to_database() {
  # Create database file only if not present
  if [ ! -e "${gravityDBfile}" ]; then
    # Create new database file - note that this will be created in version 1
    echo -e "  ${INFO} Creating new gravity database"
    if ! generate_gravity_database; then
      echo -e "   ${CROSS} Error creating new gravity database. Please contact support."
      return 1
    fi

    # Check if gravity database needs to be updated
    upgrade_gravityDB "${gravityDBfile}" "${piholeDir}"

    # Migrate list files to new database
    if [ -e "${adListFile}" ]; then
      # Store adlist domains in database
      echo -e "  ${INFO} Migrating content of ${adListFile} into new database"
      database_table_from_file "adlist" "${adListFile}"
    fi
    if [ -e "${blacklistFile}" ]; then
      # Store blacklisted domains in database
      echo -e "  ${INFO} Migrating content of ${blacklistFile} into new database"
      database_table_from_file "blacklist" "${blacklistFile}"
    fi
    if [ -e "${whitelistFile}" ]; then
      # Store whitelisted domains in database
      echo -e "  ${INFO} Migrating content of ${whitelistFile} into new database"
      database_table_from_file "whitelist" "${whitelistFile}"
    fi
    if [ -e "${regexFile}" ]; then
      # Store regex domains in database
      # Important note: We need to add the domains to the "regex" table
      # as it will only later be renamed to "regex_blacklist"!
      echo -e "  ${INFO} Migrating content of ${regexFile} into new database"
      database_table_from_file "regex" "${regexFile}"
    fi
  fi

  # Check if gravity database needs to be updated
  upgrade_gravityDB "${gravityDBfile}" "${piholeDir}"
}

# Determine if DNS resolution is available before proceeding
gravity_CheckDNSResolutionAvailable() {
  local lookupDomain="raw.githubusercontent.com"

  # Determine if $lookupDomain is resolvable
  if timeout 4 getent hosts "${lookupDomain}" &>/dev/null; then
    # Print confirmation of resolvability if it had previously failed
    if [[ -n "${secs:-}" ]]; then
      echo -e "${OVER}  ${TICK} DNS resolution is now available\\n"
    fi
    return 0
  elif [[ -n "${secs:-}" ]]; then
    echo -e "${OVER}  ${CROSS} DNS resolution is not available"
    exit 1
  fi

  # If the /etc/resolv.conf contains resolvers other than 127.0.0.1 then the local dnsmasq will not be queried and pi.hole is NXDOMAIN.
  # This means that even though name resolution is working, the getent hosts check fails and the holddown timer keeps ticking and eventually fails
  # So we check the output of the last command and if it failed, attempt to use dig +short as a fallback
  if timeout 4 dig +short "${lookupDomain}" &>/dev/null; then
    if [[ -n "${secs:-}" ]]; then
      echo -e "${OVER}  ${TICK} DNS resolution is now available\\n"
    fi
    return 0
  elif [[ -n "${secs:-}" ]]; then
    echo -e "${OVER}  ${CROSS} DNS resolution is not available"
    exit 1
  fi

  # Determine error output message
  if pgrep pihole-FTL &>/dev/null; then
    echo -e "  ${CROSS} DNS resolution is currently unavailable"
  else
    echo -e "  ${CROSS} DNS service is not running"
    "${PIHOLE_COMMAND}" restartdns
  fi

  # Ensure DNS server is given time to be resolvable
  secs="120"
  echo -ne "  ${INFO} Time until retry: ${secs}"
  until timeout 1 getent hosts "${lookupDomain}" &>/dev/null; do
    [[ "${secs:-}" -eq 0 ]] && break
    echo -ne "${OVER}  ${INFO} Time until retry: ${secs}"
    : $((secs--))
    sleep 1
  done

  # Try again
  gravity_CheckDNSResolutionAvailable
}

# Retrieve blocklist URLs and parse domains from adlist.list
gravity_DownloadBlocklists() {
  echo -e "  ${INFO} ${COL_BOLD}Neutrino emissions detected${COL_NC}..."

  if [[ "${gravityDBfile}" != "${gravityDBfile_default}" ]]; then
    echo -e "  ${INFO} Storing gravity database in ${COL_BOLD}${gravityDBfile}${COL_NC}"
  fi

  # Retrieve source URLs from gravity database
  # We source only enabled adlists, SQLite3 stores boolean values as 0 (false) or 1 (true)
  mapfile -t sources <<<"$(pihole-FTL sqlite3 -ni "${gravityDBfile}" "SELECT address FROM vw_adlist;" 2>/dev/null)"
  mapfile -t sourceIDs <<<"$(pihole-FTL sqlite3 -ni "${gravityDBfile}" "SELECT id FROM vw_adlist;" 2>/dev/null)"
  mapfile -t sourceTypes <<<"$(pihole-FTL sqlite3 -ni "${gravityDBfile}" "SELECT type FROM vw_adlist;" 2>/dev/null)"

  # Parse source domains from $sources
  mapfile -t sourceDomains <<<"$(
    # Logic: Split by folder/port
    awk -F '[/:]' '{
      # Remove URL protocol & optional username:password@
      gsub(/(.*:\/\/|.*:.*@)/, "", $0)
      if(length($1)>0){print $1}
      else {print "local"}
    }' <<<"$(printf '%s\n' "${sources[@]}")" 2>/dev/null
  )"

  local str="Pulling blocklist source list into range"
  echo -e "${OVER}  ${TICK} ${str}"

  if [[ -z "${sources[*]}" ]] || [[ -z "${sourceDomains[*]}" ]]; then
    echo -e "  ${INFO} No source list found, or it is empty"
    echo ""
    unset sources
  fi

  local url domain str target compression adlist_type
  echo ""

  # Prepare new gravity database
  str="Preparing new gravity database"
  echo -ne "  ${INFO} ${str}..."
  rm "${gravityTEMPfile}" >/dev/null 2>&1
  output=$({ pihole-FTL sqlite3 -ni "${gravityTEMPfile}" <"${gravityDBschema}"; } 2>&1)
  status="$?"

  if [[ "${status}" -ne 0 ]]; then
    echo -e "\\n  ${CROSS} Unable to create new database ${gravityTEMPfile}\\n  ${output}"
    gravity_Cleanup "error"
  else
    echo -e "${OVER}  ${TICK} ${str}"
  fi

  str="Creating new gravity databases"
  echo -ne "  ${INFO} ${str}..."

  # Gravity copying SQL script
  copyGravity="$(cat "${gravityDBcopy}")"
  if [[ "${gravityDBfile}" != "${gravityDBfile_default}" ]]; then
    # Replace default gravity script location by custom location
    copyGravity="${copyGravity//"${gravityDBfile_default}"/"${gravityDBfile}"}"
  fi

  output=$({ pihole-FTL sqlite3 -ni "${gravityTEMPfile}" <<<"${copyGravity}"; } 2>&1)
  status="$?"

  if [[ "${status}" -ne 0 ]]; then
    echo -e "\\n  ${CROSS} Unable to copy data from ${gravityDBfile} to ${gravityTEMPfile}\\n  ${output}"
    return 1
  fi
  echo -e "${OVER}  ${TICK} ${str}"

  # Use compression to reduce the amount of data that is transferred
  # between the Pi-hole and the ad list provider. Use this feature
  # only if it is supported by the locally available version of curl
  if curl -V | grep -q "Features:.* libz"; then
    compression="--compressed"
    echo -e "  ${INFO} Using libz compression\n"
  else
    compression=""
    echo -e "  ${INFO} Libz compression not available\n"
  fi
  # Loop through $sources and download each one
  for ((i = 0; i < "${#sources[@]}"; i++)); do
    url="${sources[$i]}"
    domain="${sourceDomains[$i]}"
    id="${sourceIDs[$i]}"
    if [[ "${sourceTypes[$i]}" -eq "0" ]]; then
      # Gravity list
      str="blocklist"
      adlist_type="gravity"
    else
      # AntiGravity list
      str="allowlist"
      adlist_type="antigravity"
    fi

    # Save the file as list.#.domain
    saveLocation="${piholeDir}/list.${id}.${domain}.${domainsExtension}"
    activeDomains[$i]="${saveLocation}"

    echo -e "  ${INFO} Target: ${url}"
    local regex check_url
    # Check for characters NOT allowed in URLs
    regex="[^a-zA-Z0-9:/?&%=~._()-;]"

    # this will remove first @ that is after schema and before domain
    # \1 is optional schema, \2 is userinfo
    check_url="$(sed -re 's#([^:/]*://)?([^/]+)@#\1\2#' <<<"$url")"

    if [[ "${check_url}" =~ ${regex} ]]; then
      echo -e "  ${CROSS} Invalid Target"
    else
      gravity_DownloadBlocklistFromUrl "${url}" "${sourceIDs[$i]}" "${saveLocation}" "${target}" "${compression}" "${adlist_type}" "${domain}"
    fi
    echo ""
  done

  gravity_Blackbody=true
}

compareLists() {
  local adlistID="${1}" target="${2}"

  # Verify checksum when an older checksum exists
  if [[ -s "${target}.sha1" ]]; then
    if ! sha1sum --check --status --strict "${target}.sha1"; then
      # The list changed upstream, we need to update the checksum
      sha1sum "${target}" >"${target}.sha1"
      echo "  ${INFO} List has been updated"
      database_adlist_status "${adlistID}" "1"
    else
      echo "  ${INFO} List stayed unchanged"
      database_adlist_status "${adlistID}" "2"
    fi
  else
    # No checksum available, create one for comparing on the next run
    sha1sum "${target}" >"${target}.sha1"
    # We assume here it was changed upstream
    database_adlist_status "${adlistID}" "1"
  fi
}

# Download specified URL and perform checks on HTTP status and file content
gravity_DownloadBlocklistFromUrl() {
  local url="${1}" adlistID="${2}" saveLocation="${3}" target="${4}" compression="${5}" gravity_type="${6}" domain="${7}"
  local heisenbergCompensator="" listCurlBuffer str httpCode success="" ip cmd_ext

  # Create temp file to store content on disk instead of RAM
  # We don't use '--suffix' here because not all implementations of mktemp support it, e.g. on Alpine
  listCurlBuffer="$(mktemp -p "${GRAVITY_TMPDIR}")"
  mv "${listCurlBuffer}" "${listCurlBuffer%.*}.phgpb"
  listCurlBuffer="${listCurlBuffer%.*}.phgpb"

  # Determine if $saveLocation has read permission
  if [[ -r "${saveLocation}" && $url != "file"* ]]; then
    # Have curl determine if a remote file has been modified since last retrieval
    # Uses "Last-Modified" header, which certain web servers do not provide (e.g: raw github urls)
    # Note: Don't do this for local files, always download them
    heisenbergCompensator="-z ${saveLocation}"
  fi

  str="Status:"
  echo -ne "  ${INFO} ${str} Pending..."
  blocked=false
<<<<<<< HEAD

  # Check if this domain is blocked by Pi-hole but only if the domain is not a
  # local file or empty
  if [[ $url != "file"* ]] && [[ -n "${domain}" ]]; then
    case $(getFTLConfigValue dns.blocking.mode) in
        "IP-NODATA-AAAA"|"IP")
        # Get IP address of this domain
        ip="$(dig "${domain}" +short)"
        # Check if this IP matches any IP of the system
        if [[ -n "${ip}" && $(grep -Ec "inet(|6) ${ip}" <<< "$(ip a)") -gt 0 ]]; then
            blocked=true
        fi;;
        "NXDOMAIN")
        if [[ $(dig "${domain}" | grep "NXDOMAIN" -c) -ge 1 ]]; then
            blocked=true
        fi;;
        "NODATA")
        if [[ $(dig "${domain}" | grep "NOERROR" -c) -ge 1 ]] && [[ -z $(dig +short "${domain}") ]]; then
            blocked=true
        fi;;
        "NULL"|*)
        if [[ $(dig "${domain}" +short | grep "0.0.0.0" -c) -ge 1 ]]; then
            blocked=true
        fi;;
    esac

    if [[ "${blocked}" == true ]]; then
        # Get first defined upstream server
        local upstream
        upstream="$(getFTLConfigValue dns.upstreams)"

        # Isolate first upstream server from a string like
        # [ 1.2.3.4#1234, 5.6.7.8#5678, ... ]
        upstream="${upstream%%,*}"
        upstream="${upstream##*[}"
        upstream="${upstream%%]*}"
        # Trim leading and trailing spaces and tabs
        upstream="${upstream#"${upstream%%[![:space:]]*}"}"
        upstream="${upstream%"${upstream##*[![:space:]]}"}"

        # Get IP address and port of this upstream server
        local ip_addr port
        printf -v ip_addr "%s" "${upstream%#*}"
        if [[ ${upstream} != *"#"* ]]; then
        port=53
        else
        printf -v port "%s" "${upstream#*#}"
        fi
        ip=$(dig "@${ip_addr}" -p "${port}" +short "${domain}" | tail -1)
        if [[ $(echo "${url}" | awk -F '://' '{print $1}') = "https" ]]; then
        port=443;
        else port=80
        fi
        echo -e "${OVER}  ${CROSS} ${str} ${domain} is blocked by one of your lists. Using DNS server ${upstream} instead";
        echo -ne "  ${INFO} ${str} Pending..."
        cmd_ext="--resolve $domain:$port:$ip"
    fi
=======
  case $(getFTLConfigValue dns.blocking.mode) in
  "IP-NODATA-AAAA" | "IP")
    # Get IP address of this domain
    ip="$(dig "${domain}" +short)"
    # Check if this IP matches any IP of the system
    if [[ -n "${ip}" && $(grep -Ec "inet(|6) ${ip}" <<<"$(ip a)") -gt 0 ]]; then
      blocked=true
    fi
    ;;
  "NXDOMAIN")
    if [[ $(dig "${domain}" | grep "NXDOMAIN" -c) -ge 1 ]]; then
      blocked=true
    fi
    ;;
  "NODATA")
    if [[ $(dig "${domain}" | grep "NOERROR" -c) -ge 1 ]] && [[ -z $(dig +short "${domain}") ]]; then
      blocked=true
    fi
    ;;
  "NULL" | *)
    if [[ $(dig "${domain}" +short | grep "0.0.0.0" -c) -ge 1 ]]; then
      blocked=true
    fi
    ;;
  esac

  if [[ "${blocked}" == true ]]; then
    printf -v ip_addr "%s" "${PIHOLE_DNS_1%#*}"
    if [[ ${PIHOLE_DNS_1} != *"#"* ]]; then
      port=53
    else
      printf -v port "%s" "${PIHOLE_DNS_1#*#}"
    fi
    ip=$(dig "@${ip_addr}" -p "${port}" +short "${domain}" | tail -1)
    if [[ $(echo "${url}" | awk -F '://' '{print $1}') = "https" ]]; then
      port=443
    else
      port=80
    fi
    bad_list=$(pihole -q -adlist "${domain}" | head -n1 | awk -F 'Match found in ' '{print $2}')
    echo -e "${OVER}  ${CROSS} ${str} ${domain} is blocked by ${bad_list%:}. Using DNS on ${PIHOLE_DNS_1} to download ${url}"
    echo -ne "  ${INFO} ${str} Pending..."
    cmd_ext="--resolve $domain:$port:$ip"
>>>>>>> 0635ea74
  fi

  # shellcheck disable=SC2086
  httpCode=$(curl --connect-timeout ${curl_connect_timeout} -s -L ${compression} ${cmd_ext} ${heisenbergCompensator} -w "%{http_code}" "${url}" -o "${listCurlBuffer}" 2>/dev/null)

  case $url in
  # Did we "download" a local file?
  "file"*)
    if [[ -s "${listCurlBuffer}" ]]; then
      echo -e "${OVER}  ${TICK} ${str} Retrieval successful"
      success=true
    else
      echo -e "${OVER}  ${CROSS} ${str} Not found / empty list"
    fi
    ;;
  # Did we "download" a remote file?
  *)
    # Determine "Status:" output based on HTTP response
    case "${httpCode}" in
    "200")
      echo -e "${OVER}  ${TICK} ${str} Retrieval successful"
      success=true
      ;;
    "304")
      echo -e "${OVER}  ${TICK} ${str} No changes detected"
      success=true
      ;;
    "000") echo -e "${OVER}  ${CROSS} ${str} Connection Refused" ;;
    "403") echo -e "${OVER}  ${CROSS} ${str} Forbidden" ;;
    "404") echo -e "${OVER}  ${CROSS} ${str} Not found" ;;
    "408") echo -e "${OVER}  ${CROSS} ${str} Time-out" ;;
    "451") echo -e "${OVER}  ${CROSS} ${str} Unavailable For Legal Reasons" ;;
    "500") echo -e "${OVER}  ${CROSS} ${str} Internal Server Error" ;;
    "504") echo -e "${OVER}  ${CROSS} ${str} Connection Timed Out (Gateway)" ;;
    "521") echo -e "${OVER}  ${CROSS} ${str} Web Server Is Down (Cloudflare)" ;;
    "522") echo -e "${OVER}  ${CROSS} ${str} Connection Timed Out (Cloudflare)" ;;
    *) echo -e "${OVER}  ${CROSS} ${str} ${url} (${httpCode})" ;;
    esac
    ;;
  esac

  local done="false"
  # Determine if the blocklist was downloaded and saved correctly
  if [[ "${success}" == true ]]; then
    if [[ "${httpCode}" == "304" ]]; then
      # Add domains to database table file
      pihole-FTL "${gravity_type}" parseList "${saveLocation}" "${gravityTEMPfile}" "${adlistID}"
      database_adlist_status "${adlistID}" "2"
      done="true"
    # Check if $listCurlBuffer is a non-zero length file
    elif [[ -s "${listCurlBuffer}" ]]; then
      # Determine if blocklist is non-standard and parse as appropriate
      gravity_ParseFileIntoDomains "${listCurlBuffer}" "${saveLocation}"
      # Remove curl buffer file after its use
      rm "${listCurlBuffer}"
      # Add domains to database table file
      pihole-FTL "${gravity_type}" parseList "${saveLocation}" "${gravityTEMPfile}" "${adlistID}"
      # Compare lists, are they identical?
      compareLists "${adlistID}" "${saveLocation}"
      done="true"
    else
      # Fall back to previously cached list if $listCurlBuffer is empty
      echo -e "  ${INFO} Received empty file"
    fi
  fi

  # Do we need to fall back to a cached list (if available)?
  if [[ "${done}" != "true" ]]; then
    # Determine if cached list has read permission
    if [[ -r "${saveLocation}" ]]; then
      echo -e "  ${CROSS} List download failed: ${COL_LIGHT_GREEN}using previously cached list${COL_NC}"
      # Add domains to database table file
      pihole-FTL "${gravity_type}" parseList "${saveLocation}" "${gravityTEMPfile}" "${adlistID}"
      database_adlist_status "${adlistID}" "3"
    else
      echo -e "  ${CROSS} List download failed: ${COL_LIGHT_RED}no cached list available${COL_NC}"
      # Manually reset these two numbers because we do not call parseList here
      database_adlist_number "${adlistID}" 0 0
      database_adlist_status "${adlistID}" "4"
    fi
  fi
}

# Parse source files into domains format
gravity_ParseFileIntoDomains() {
  local src="${1}" destination="${2}"

  # Remove comments and print only the domain name
  # Most of the lists downloaded are already in hosts file format but the spacing/formatting is not contiguous
  # This helps with that and makes it easier to read
  # It also helps with debugging so each stage of the script can be researched more in depth
  # 1) Convert all characters to lowercase
  tr '[:upper:]' '[:lower:]' <"${src}" >"${destination}"

  # 2) Remove carriage returns
  # 3) Remove lines starting with ! (ABP Comments)
  # 4) Remove lines starting with [ (ABP Header)
  # 5) Remove lines containing ABP extended CSS selectors ("##", "#!#", "#@#", "#?#") preceded by a letter
  # 6) Remove comments (text starting with "#", include possible spaces before the hash sign)
  # 7) Remove leading tabs, spaces, etc. (Also removes leading IP addresses)
  # 8) Remove empty lines

  sed -i -r \
    -e 's/\r$//' \
    -e 's/\s*!.*//g' \
    -e 's/\s*\[.*//g' \
    -e '/[a-z]\#[$?@]{0,1}\#/d' \
    -e 's/\s*#.*//g' \
    -e 's/^.*\s+//g' \
    -e '/^$/d' "${destination}"

  chmod 644 "${destination}"
}

# Report number of entries in a table
gravity_Table_Count() {
  local table="${1}"
  local str="${2}"
  local num
  num="$(pihole-FTL sqlite3 -ni "${gravityTEMPfile}" "SELECT COUNT(*) FROM ${table};")"
  if [[ "${table}" == "gravity" ]]; then
    local unique
    unique="$(pihole-FTL sqlite3 -ni "${gravityTEMPfile}" "SELECT COUNT(*) FROM (SELECT DISTINCT domain FROM ${table});")"
    echo -e "  ${INFO} Number of ${str}: ${num} (${COL_BOLD}${unique} unique domains${COL_NC})"
    pihole-FTL sqlite3 -ni "${gravityTEMPfile}" "INSERT OR REPLACE INTO info (property,value) VALUES ('gravity_count',${unique});"
  else
    echo -e "  ${INFO} Number of ${str}: ${num}"
  fi
}

# Output count of blacklisted domains and regex filters
gravity_ShowCount() {
  # Here we use the table "gravity" instead of the view "vw_gravity" for speed.
  # It's safe to replace it here, because right after a gravity run both will show the exactly same number of domains.
  gravity_Table_Count "gravity" "gravity domains" ""
  gravity_Table_Count "vw_blacklist" "exact denied domains"
  gravity_Table_Count "vw_regex_blacklist" "regex denied filters"
  gravity_Table_Count "vw_whitelist" "exact allowed domains"
  gravity_Table_Count "vw_regex_whitelist" "regex allowed filters"
}

# Trap Ctrl-C
gravity_Trap() {
  trap '{ echo -e "\\n\\n  ${INFO} ${COL_LIGHT_RED}User-abort detected${COL_NC}"; gravity_Cleanup "error"; }' INT
}

# Clean up after Gravity upon exit or cancellation
gravity_Cleanup() {
  local error="${1:-}"

  str="Cleaning up stray matter"
  echo -ne "  ${INFO} ${str}..."

  # Delete tmp content generated by Gravity
  rm ${piholeDir}/pihole.*.txt 2>/dev/null
  rm ${piholeDir}/*.tmp 2>/dev/null
  # listCurlBuffer location
  rm "${GRAVITY_TMPDIR}"/*.phgpb 2>/dev/null
  # invalid_domains location
  rm "${GRAVITY_TMPDIR}"/*.ph-non-domains 2>/dev/null

  # Ensure this function only runs when gravity_SetDownloadOptions() has completed
  if [[ "${gravity_Blackbody:-}" == true ]]; then
    # Remove any unused .domains files
    for file in "${piholeDir}"/*."${domainsExtension}"; do
      # If list is not in active array, then remove it
      if [[ ! "${activeDomains[*]}" == *"${file}"* ]]; then
        rm -f "${file}" 2>/dev/null ||
          echo -e "  ${CROSS} Failed to remove ${file##*/}"
      fi
    done
  fi

  echo -e "${OVER}  ${TICK} ${str}"

  # # Only restart DNS service if offline
  # if ! pgrep pihole-FTL &> /dev/null; then
  #   "${PIHOLE_COMMAND}" restartdns
  #   dnsWasOffline=true
  # fi

  # Print Pi-hole status if an error occurred
  if [[ -n "${error}" ]]; then
    "${PIHOLE_COMMAND}" status
    exit 1
  fi
}

database_recovery() {
  local result
  local str="Checking integrity of existing gravity database (this can take a while)"
  local option="${1}"
  echo -ne "  ${INFO} ${str}..."
  result="$(pihole-FTL sqlite3 -ni "${gravityDBfile}" "PRAGMA integrity_check" 2>&1)"

  if [[ ${result} = "ok" ]]; then
    echo -e "${OVER}  ${TICK} ${str} - no errors found"

    str="Checking foreign keys of existing gravity database (this can take a while)"
    echo -ne "  ${INFO} ${str}..."
    unset result
    result="$(pihole-FTL sqlite3 -ni "${gravityDBfile}" "PRAGMA foreign_key_check" 2>&1)"
    if [[ -z ${result} ]]; then
      echo -e "${OVER}  ${TICK} ${str} - no errors found"
      if [[ "${option}" != "force" ]]; then
        return
      fi
    else
      echo -e "${OVER}  ${CROSS} ${str} - errors found:"
      while IFS= read -r line; do echo "  - $line"; done <<<"$result"
    fi
  else
    echo -e "${OVER}  ${CROSS} ${str} - errors found:"
    while IFS= read -r line; do echo "  - $line"; done <<<"$result"
  fi

  str="Trying to recover existing gravity database"
  echo -ne "  ${INFO} ${str}..."
  # We have to remove any possibly existing recovery database or this will fail
  rm -f "${gravityDBfile}.recovered" >/dev/null 2>&1
  if result="$(pihole-FTL sqlite3 -ni "${gravityDBfile}" ".recover" | pihole-FTL sqlite3 -ni "${gravityDBfile}.recovered" 2>&1)"; then
    echo -e "${OVER}  ${TICK} ${str} - success"
    mv "${gravityDBfile}" "${gravityDBfile}.old"
    mv "${gravityDBfile}.recovered" "${gravityDBfile}"
    echo -ne " ${INFO} ${gravityDBfile} has been recovered"
    echo -ne " ${INFO} The old ${gravityDBfile} has been moved to ${gravityDBfile}.old"
  else
    echo -e "${OVER}  ${CROSS} ${str} - the following errors happened:"
    while IFS= read -r line; do echo "  - $line"; done <<<"$result"
    echo -e "  ${CROSS} Recovery failed. Try \"pihole -r recreate\" instead."
    exit 1
  fi
  echo ""
}

helpFunc() {
  echo "Usage: pihole -g
Update domains from blocklists specified in adlists.list

Options:
  -f, --force          Force the download of all specified blocklists
  -h, --help           Show this help dialog"
  exit 0
}

repairSelector() {
  case "$1" in
  "recover") recover_database=true ;;
  "recreate") recreate_database=true ;;
  *)
    echo "Usage: pihole -g -r {recover,recreate}
Attempt to repair gravity database

Available options:
  pihole -g -r recover        Try to recover a damaged gravity database file.
                              Pi-hole tries to restore as much as possible
                              from a corrupted gravity database.

  pihole -g -r recover force  Pi-hole will run the recovery process even when
                              no damage is detected. This option is meant to be
                              a last resort. Recovery is a fragile task
                              consuming a lot of resources and shouldn't be
                              performed unnecessarily.

  pihole -g -r recreate       Create a new gravity database file from scratch.
                              This will remove your existing gravity database
                              and create a new file from scratch. If you still
                              have the migration backup created when migrating
                              to Pi-hole v5.0, Pi-hole will import these files."
    exit 0
    ;;
  esac
}

for var in "$@"; do
  case "${var}" in
  "-f" | "--force" ) forceDelete=true;;
  "-r" | "--repair" ) repairSelector "$3";;
  "-u" | "--upgrade" ) upgrade_gravityDB "${gravityDBfile}" "${piholeDir}"; exit 0;;
  "-h" | "--help" ) helpFunc;;
  esac
done

# Remove OLD (backup) gravity file, if it exists
if [[ -f "${gravityOLDfile}" ]]; then
  rm "${gravityOLDfile}"
fi

# Trap Ctrl-C
gravity_Trap

if [[ "${recreate_database:-}" == true ]]; then
  str="Recreating gravity database from migration backup"
  echo -ne "${INFO} ${str}..."
  rm "${gravityDBfile}"
  pushd "${piholeDir}" >/dev/null || exit
  cp migration_backup/* .
  popd >/dev/null || exit
  echo -e "${OVER}  ${TICK} ${str}"
fi

if [[ "${recover_database:-}" == true ]]; then
  database_recovery "$4"
fi

# Move possibly existing legacy files to the gravity database
if ! migrate_to_database; then
  echo -e "   ${CROSS} Unable to migrate to database. Please contact support."
  exit 1
fi

if [[ "${forceDelete:-}" == true ]]; then
  str="Deleting existing list cache"
  echo -ne "${INFO} ${str}..."

  rm /etc/pihole/list.* 2>/dev/null || true
  echo -e "${OVER}  ${TICK} ${str}"
fi

# Gravity downloads blocklists next
if ! gravity_CheckDNSResolutionAvailable; then
  echo -e "   ${CROSS} Can not complete gravity update, no DNS is available. Please contact support."
  exit 1
fi

if ! gravity_DownloadBlocklists; then
  echo -e "   ${CROSS} Unable to create gravity database. Please try again later. If the problem persists, please contact support."
  exit 1
fi

# Update gravity timestamp
update_gravity_timestamp

# Ensure proper permissions are set for the database
chown pihole:pihole "${gravityTEMPfile}"
chmod g+w "${piholeDir}" "${gravityTEMPfile}"

# Build the tree
gravity_build_tree

# Compute numbers to be displayed (do this after building the tree to get the
# numbers quickly from the tree instead of having to scan the whole database)
gravity_ShowCount

# Migrate rest of the data from old to new database
# IMPORTANT: Swapping the databases must be the last step before the cleanup
if ! gravity_swap_databases; then
  echo -e "   ${CROSS} Unable to create database. Please contact support."
  exit 1
fi

gravity_Cleanup
echo ""

echo "  ${TICK} Done."

# "${PIHOLE_COMMAND}" status<|MERGE_RESOLUTION|>--- conflicted
+++ resolved
@@ -506,7 +506,31 @@
   str="Status:"
   echo -ne "  ${INFO} ${str} Pending..."
   blocked=false
-<<<<<<< HEAD
+  case $(getFTLConfigValue dns.blocking.mode) in
+  "IP-NODATA-AAAA" | "IP")
+    # Get IP address of this domain
+    ip="$(dig "${domain}" +short)"
+    # Check if this IP matches any IP of the system
+    if [[ -n "${ip}" && $(grep -Ec "inet(|6) ${ip}" <<<"$(ip a)") -gt 0 ]]; then
+      blocked=true
+    fi
+    ;;
+  "NXDOMAIN")
+    if [[ $(dig "${domain}" | grep "NXDOMAIN" -c) -ge 1 ]]; then
+      blocked=true
+    fi
+    ;;
+  "NODATA")
+    if [[ $(dig "${domain}" | grep "NOERROR" -c) -ge 1 ]] && [[ -z $(dig +short "${domain}") ]]; then
+      blocked=true
+    fi
+    ;;
+  "NULL" | *)
+    if [[ $(dig "${domain}" +short | grep "0.0.0.0" -c) -ge 1 ]]; then
+      blocked=true
+    fi
+    ;;
+  esac
 
   # Check if this domain is blocked by Pi-hole but only if the domain is not a
   # local file or empty
@@ -551,64 +575,20 @@
         local ip_addr port
         printf -v ip_addr "%s" "${upstream%#*}"
         if [[ ${upstream} != *"#"* ]]; then
-        port=53
+            port=53
         else
-        printf -v port "%s" "${upstream#*#}"
+            printf -v port "%s" "${upstream#*#}"
         fi
         ip=$(dig "@${ip_addr}" -p "${port}" +short "${domain}" | tail -1)
         if [[ $(echo "${url}" | awk -F '://' '{print $1}') = "https" ]]; then
-        port=443;
-        else port=80
+            port=443
+        else
+            port=80
         fi
         echo -e "${OVER}  ${CROSS} ${str} ${domain} is blocked by one of your lists. Using DNS server ${upstream} instead";
         echo -ne "  ${INFO} ${str} Pending..."
         cmd_ext="--resolve $domain:$port:$ip"
     fi
-=======
-  case $(getFTLConfigValue dns.blocking.mode) in
-  "IP-NODATA-AAAA" | "IP")
-    # Get IP address of this domain
-    ip="$(dig "${domain}" +short)"
-    # Check if this IP matches any IP of the system
-    if [[ -n "${ip}" && $(grep -Ec "inet(|6) ${ip}" <<<"$(ip a)") -gt 0 ]]; then
-      blocked=true
-    fi
-    ;;
-  "NXDOMAIN")
-    if [[ $(dig "${domain}" | grep "NXDOMAIN" -c) -ge 1 ]]; then
-      blocked=true
-    fi
-    ;;
-  "NODATA")
-    if [[ $(dig "${domain}" | grep "NOERROR" -c) -ge 1 ]] && [[ -z $(dig +short "${domain}") ]]; then
-      blocked=true
-    fi
-    ;;
-  "NULL" | *)
-    if [[ $(dig "${domain}" +short | grep "0.0.0.0" -c) -ge 1 ]]; then
-      blocked=true
-    fi
-    ;;
-  esac
-
-  if [[ "${blocked}" == true ]]; then
-    printf -v ip_addr "%s" "${PIHOLE_DNS_1%#*}"
-    if [[ ${PIHOLE_DNS_1} != *"#"* ]]; then
-      port=53
-    else
-      printf -v port "%s" "${PIHOLE_DNS_1#*#}"
-    fi
-    ip=$(dig "@${ip_addr}" -p "${port}" +short "${domain}" | tail -1)
-    if [[ $(echo "${url}" | awk -F '://' '{print $1}') = "https" ]]; then
-      port=443
-    else
-      port=80
-    fi
-    bad_list=$(pihole -q -adlist "${domain}" | head -n1 | awk -F 'Match found in ' '{print $2}')
-    echo -e "${OVER}  ${CROSS} ${str} ${domain} is blocked by ${bad_list%:}. Using DNS on ${PIHOLE_DNS_1} to download ${url}"
-    echo -ne "  ${INFO} ${str} Pending..."
-    cmd_ext="--resolve $domain:$port:$ip"
->>>>>>> 0635ea74
   fi
 
   # shellcheck disable=SC2086
